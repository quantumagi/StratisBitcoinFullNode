﻿using NBitcoin.Protocol;
using System;
using System.Collections.Generic;
using System.Linq;
using NBitcoin;
using System.Collections.Concurrent;
using NBitcoin.Protocol.Behaviors;
using System.Threading;
using Stratis.Bitcoin.Base;
using Stratis.Bitcoin.Connection;

namespace Stratis.Bitcoin.BlockPulling
{
    /// <summary>
    /// Base class for pullers that download blocks from peers.
    /// <para>
    /// This must be inherited and the implementing class
    /// needs to handle taking blocks off the queue and stalling.
    /// </para>
    /// </summary>
    public abstract class BlockPuller : IBlockPuller
    {
        /// <summary>Maximal quality score of a peer node based on the node's past experience with the peer node.</summary>
<<<<<<< HEAD
        public const int MaxQualityScore = 150;

        /// <summary>Minimal quality score of a peer node based on the node's past experience with the peer node.</summary>
        public const int MinQualityScore = 1;

=======
        private const int MaxQualityScore = 150;

        /// <summary>Minimal quality score of a peer node based on the node's past experience with the peer node.</summary>
        private const int MinQualityScore = 1;

>>>>>>> c7f8c7f4
        /// <summary>List of relations to peer nodes mapped by block header hashes that the peers are requested to provide.</summary>
        private readonly ConcurrentDictionary<uint256, BlockPullerBehavior> map;

        /// <summary>List of block header hashes that the node wants to obtain from its peers.</summary>
        private readonly ConcurrentBag<uint256> pendingInventoryVectors;
<<<<<<< HEAD

=======
        
>>>>>>> c7f8c7f4
        /// <summary>List of unprocessed downloaded blocks mapped by their header hashes.</summary>
        protected readonly ConcurrentDictionary<uint256, DownloadedBlock> DownloadedBlocks;

        /// <summary>Collection of available network peers.</summary>
        protected readonly IReadOnlyNodesCollection Nodes;

        /// <summary>Best chain that the node is aware of.</summary>
        protected readonly ConcurrentChain Chain;

        /// <summary>Random number generator.</summary>
        private Random Rand = new Random();

        /// <summary>Specification of requirements the puller has on its peer nodes to consider asking them to provide blocks.</summary>
        private readonly NodeRequirement requirements;
        /// <summary>Specification of requirements the puller has on its peer nodes to consider asking them to provide blocks.</summary>
        protected virtual NodeRequirement Requirements => this.requirements;

        /// <summary>Description of a block together with its size.</summary>
        public class DownloadedBlock
        {
            /// <summary>Size of the serialized block in bytes.</summary>
            public int Length;

            /// <summary>Description of a block.</summary>
            public Block Block;
        }

        /// <summary>
        /// Relation of the node to a network peer node.
        /// </summary>
        public class BlockPullerBehavior : NodeBehavior
        {
            /// <summary>
            /// Token that allows cancellation of async tasks. 
            /// It is used during component shutdown.
            /// </summary>
            private readonly CancellationTokenSource cancellationToken = new CancellationTokenSource();
            /// <summary>
            /// Token that allows cancellation of async tasks. 
            /// It is used during component shutdown.
            /// </summary>
            public CancellationTokenSource CancellationTokenSource => this.cancellationToken;

            /// <summary>Hash set holding set of block header hashes that are being downloaded.</summary>
            /// <remarks>Implemented as dictionary due to missing ConcurrentHashSet implementation.</remarks>
            private readonly ConcurrentDictionary<uint256, uint256> pendingDownloads = new ConcurrentDictionary<uint256, uint256>();
            /// <summary>Set of block header hashes that are being downloaded.</summary>
            public ICollection<uint256> PendingDownloads => this.pendingDownloads.Values;

            /// <summary>Reference to the parent block puller.</summary>
            private readonly BlockPuller puller;

            /// <summary>Reference to the parent block puller.</summary>
            public BlockPuller Puller => this.puller;

            /// <summary>Reference to a component responsible for keeping the chain up to date.</summary>
            public ChainHeadersBehavior ChainHeadersBehavior { get; private set; }


            /// <summary>
            /// Initializes a new instance of the object with parent block puller.
            /// </summary>
            /// <param name="puller">Reference to the parent block puller.</param>
            public BlockPullerBehavior(BlockPuller puller)
            {
                this.puller = puller;
                this.QualityScore = MaxQualityScore / 2;
            }

            /// <inheritdoc />
            public override object Clone()
            {
                return new BlockPullerBehavior(this.puller);
            }

            /// <summary>
            /// Evaluation of the past experience with this node.
            /// The higher the score, the better experience we have had with it.
            /// </summary>
            /// <seealso cref="MaxQualityScore"/>
            /// <seealso cref="MinQualityScore"/>
            public int QualityScore
            {
                get; set;
            }


            /// <summary>
            /// Event handler that is called when the attached node receives a network message.
            /// <para>
            /// This handler modifies internal state when an information about a block is received.
            /// </para>
            /// </summary>
            /// <param name="node">Node that received the message.</param>
            /// <param name="message">Received message.</param>
            private void Node_MessageReceived(Node node, IncomingMessage message)
            {
                message.Message.IfPayloadIs<BlockPayload>((block) =>
                {
                    block.Object.Header.CacheHashes();
                    this.QualityScore = Math.Min(MaxQualityScore, this.QualityScore + 1);
                    uint256 unused;
                    if (this.pendingDownloads.TryRemove(block.Object.Header.GetHash(), out unused))
                    {
                        BlockPullerBehavior unused2;
                        if (this.puller.map.TryRemove(block.Object.Header.GetHash(), out unused2))
                        {
                            foreach (Transaction tx in block.Object.Transactions)
                                tx.CacheHashes();
                            this.puller.PushBlock((int)message.Length, block.Object, this.cancellationToken.Token);
                            this.AssignPendingVector();
                        }
                        else
                        {
                            throw new InvalidOperationException("This should not happen, please notify the devs");
                        }
                    }
                });
            }

            /// <summary>
            /// If there are any more blocks the node wants to download, this method assigns and starts 
            /// a new download task for a specific peer node that this behavior represents.
            /// </summary>
            internal void AssignPendingVector()
            {
                if (this.AttachedNode == null || this.AttachedNode.State != NodeState.HandShaked || !this.puller.requirements.Check(this.AttachedNode.PeerVersion))
                    return;
                uint256 block;
                if (this.puller.pendingInventoryVectors.TryTake(out block))
                {
                    StartDownload(block);
                }
            }

            /// <summary>
            /// Sends a message to the connected peer requesting downloading of a block.
            /// </summary>
            /// <param name="block">Hash of the block header to download.</param>
            internal void StartDownload(uint256 block)
            {
                if (this.puller.map.TryAdd(block, this))
                {
                    this.pendingDownloads.TryAdd(block, block);
                    this.AttachedNode.SendMessageAsync(new GetDataPayload(new InventoryVector(this.AttachedNode.AddSupportedOptions(InventoryType.MSG_BLOCK), block)));
                }
            }

            /// <summary>
            /// Sends a message to the connected peer requesting specific data.
            /// </summary>
            /// <param name="getDataPayload">Specification of the data to download - <see cref="GetDataPayload"/>.</param>
            /// <remarks>Caller is responsible to add the puller to the map if necessary.</remarks>
            internal void StartDownload(GetDataPayload getDataPayload)
            {
                foreach (InventoryVector inv in getDataPayload.Inventory)
                {
                    inv.Type = this.AttachedNode.AddSupportedOptions(inv.Type);
                    this.pendingDownloads.TryAdd(inv.Hash, inv.Hash);
                }
                this.AttachedNode.SendMessageAsync(getDataPayload);
            }

            /// <summary>
            /// Connects the puller to the node and the chain so that the puller can start its work.
            /// </summary>
            protected override void AttachCore()
            {
                this.AttachedNode.MessageReceived += Node_MessageReceived;
                this.ChainHeadersBehavior = this.AttachedNode.Behaviors.Find<ChainHeadersBehavior>();
                AssignPendingVector();
            }

            /// <summary>
            /// Disconnects the puller from the node and cancels pending operations and download tasks.
            /// </summary>
            protected override void DetachCore()
            {
                this.cancellationToken.Cancel();
                this.AttachedNode.MessageReceived -= Node_MessageReceived;
                foreach (KeyValuePair<uint256, BlockPullerBehavior> download in this.puller.map.ToArray())
                {
                    if (download.Value == this)
                    {
                        Release(download.Key);
                    }
                }
            }

            /// <summary>
            /// Releases the block downloading task from the puller and returns the block to the list of blocks the node wants to download.
            /// </summary>
            /// <param name="blockHash">Hash of the block which task should be released.</param>
            internal void Release(uint256 blockHash)
            {
                BlockPullerBehavior unused;
                uint256 unused2;
                if (this.puller.map.TryRemove(blockHash, out unused))
                {
                    this.pendingDownloads.TryRemove(blockHash, out unused2);
                    this.puller.pendingInventoryVectors.Add(blockHash);
                }
            }

            /// <summary>
            /// Releases all pending block download tasks from the puller.
            /// </summary>
            public void ReleaseAll()
            {
                foreach (uint256 h in this.PendingDownloads.ToArray())
                {
                    Release(h);
                }
            }
        }

        /// <summary>
        /// Initializes a new instance of the object having a chain of block headers and a list of available nodes. 
        /// </summary>
        /// <param name="chain">Chain of block headers.</param>
        /// <param name="nodes">Network peers of the node.</param>
        /// <param name="protocolVersion">Version of the protocol that the node supports.</param>
        protected BlockPuller(ConcurrentChain chain, IReadOnlyNodesCollection nodes, ProtocolVersion protocolVersion)
        {
            this.Chain = chain;
            this.Nodes = nodes;
            this.DownloadedBlocks = new ConcurrentDictionary<uint256, DownloadedBlock>();
            this.pendingInventoryVectors = new ConcurrentBag<uint256>();
            this.map = new ConcurrentDictionary<uint256, BlockPullerBehavior>();

            // set the default requirements
            this.requirements = new NodeRequirement
            {
                MinVersion = protocolVersion,
                RequiredServices = NodeServices.Network
            };
        }

        /// <inheritdoc />
        public virtual void PushBlock(int length, Block block, CancellationToken token)
        {
            uint256 hash = block.Header.GetHash();
            this.DownloadedBlocks.TryAdd(hash, new DownloadedBlock { Block = block, Length = length });
        }

        /// <inheritdoc />
        public virtual void AskBlocks(ChainedBlock[] downloadRequests)
        {
            BlockPullerBehavior[] nodes = GetNodeBehaviors();

            Dictionary<int, InventoryVector> vectors = new Dictionary<int, InventoryVector>();
            foreach (ChainedBlock request in downloadRequests)
            {
                InventoryVector vector = new InventoryVector(InventoryType.MSG_BLOCK, request.HashBlock);
                vectors.Add(request.Height, vector);
            }
            DistributeDownload(vectors, nodes, downloadRequests.Min(d => d.Height));
        }

        /// <summary>
        /// Constructs relations to peer nodes that meet the requirements.
        /// </summary>
        /// <returns>Array of relations to peer nodes that can be asked for blocks.</returns>
        /// <seealso cref="requirements"/>
        private BlockPullerBehavior[] GetNodeBehaviors()
        {
            return this.Nodes
                .Where(n => this.requirements.Check(n.PeerVersion))
                .SelectMany(n => n.Behaviors.OfType<BlockPullerBehavior>())
                .Where(b => b.Puller == this)
                .ToArray();
        }

        /// <summary>
        /// Reassigns the incomplete block downloading tasks among available peer nodes.
        /// <para>
        /// When something went wrong when the node wanted to download a block from a peer, 
        /// the task of obtaining the block might get released from the peer. This function 
        /// leads to assignment of the incomplete tasks to available peer nodes.
        /// </para>
        /// </summary>
        private void AssignPendingVectors()
        {
            BlockPullerBehavior[] innernodes = GetNodeBehaviors();
            if (innernodes.Length == 0)
                return;

            List<InventoryVector> inventoryVectors = new List<InventoryVector>();
            uint256 result;
            while (this.pendingInventoryVectors.TryTake(out result))
            {
                inventoryVectors.Add(new InventoryVector(InventoryType.MSG_BLOCK, result));
            }

            Dictionary<int, InventoryVector> vectors = new Dictionary<int, InventoryVector>();
            var minHeight = int.MaxValue;
            foreach (InventoryVector vector in inventoryVectors.ToArray())
            {
                ChainedBlock chainedBlock = this.Chain.GetBlock(vector.Hash);
                if (chainedBlock == null) // reorg might have happened.
                {
                    inventoryVectors.Remove(vector);
                    continue;
                }
                minHeight = Math.Min(chainedBlock.Height, minHeight);
                vectors.Add(chainedBlock.Height, vector);
            }
            if (inventoryVectors.Any())
            {
                DistributeDownload(vectors, innernodes, minHeight);
            }
        }

        /// <inheritdoc />
        public bool IsDownloading(uint256 hash)
        {
            return this.map.ContainsKey(hash) || this.pendingInventoryVectors.Contains(hash);
        }

        /// <summary>
        /// Decreases the quality score of the peer node.
        /// <para>This function is called when something goes wrong with the peer.</para>
        /// <para>If the score reaches the minimal value, the tasks assigned for the node are released.</para>
        /// </summary>
        /// <param name="chainedBlock">Block the node wanted to download, but something went wrong during the process.</param>
        protected void OnStalling(ChainedBlock chainedBlock)
        {
            BlockPullerBehavior behavior = null;
            if (this.map.TryGetValue(chainedBlock.HashBlock, out behavior))
            {
                behavior.QualityScore = Math.Max(MinQualityScore, behavior.QualityScore - 1);
                if (behavior.QualityScore == MinQualityScore)
                {
                    // TODO: this does not necessarily mean the node is slow
                    // the best way is to check the nodes download speed, how
                    // many kb/s the node for the node download speed.
                    behavior.ReleaseAll();
                    AssignPendingVectors();
                }
            }
            else
            {
                AssignPendingVectors();
            }
        }

        /// <summary>
        /// Schedules downloading of one or more blocks that the node is missing from one or more peer nodes.
        /// <para>
        /// Node's quality score is being considered as a weight during the random distribution 
        /// of the download tasks among the nodes.
        /// </para>
        /// <para>
        /// Nodes are only asked for blocks that they should have (according to our information 
        /// about how long their chains are).
        /// </para>
        /// </summary>
        /// <param name="vectors">Information about blocks to download.</param>
        /// <param name="innernodes">Available nodes to distribute download tasks among.</param>
        /// <param name="minHeight">Minimum height of the chain that the target nodes has to have in order to be asked for one or more of the block to be downloaded from them.</param>
<<<<<<< HEAD
        private void DistributeDownload(Dictionary<int, InventoryVector> vectors, BlockPullerBehavior[] innernodes, int minHeight)
=======
        /// <remarks>TODO: This function is suspected to suffer from https://github.com/stratisproject/StratisBitcoinFullNode/issues/233 .</remarks>
        private void DistributeDownload(InventoryVector[] vectors, BlockPullerBehavior[] innernodes, int minHeight)
>>>>>>> c7f8c7f4
        {
            if (vectors.Count == 0)
                return;

<<<<<<< HEAD
            List<int> requestedBlockHeights = new List<int>();
            List<DownloadAssignmentStrategy.PeerInformation> peerInformation = new List<DownloadAssignmentStrategy.PeerInformation>();

            foreach (BlockPullerBehavior behavior in innernodes)
            {
                if (behavior.ChainHeadersBehavior?.PendingTip?.Height >= minHeight)
                {
                    DownloadAssignmentStrategy.PeerInformation peerInfo = new DownloadAssignmentStrategy.PeerInformation()
                    {
                        QualityScore = behavior.QualityScore,
                        PeerId = behavior,
                        ChainHeight = behavior.ChainHeadersBehavior.PendingTip.Height
                    };
                    peerInformation.Add(peerInfo);
                }
=======

            // Be careful not to ask the block from a node that does not have it 
            // (we can check the ChainHeadersBehavior.PendingTip to know where the node is standing).
            var selectnodes = new List<BlockPullerBehavior>();
            foreach (BlockPullerBehavior behavior in innernodes)
            {
                // filter nodes that are still behind using the 
                // pending tip in the chain behaviour
                if (behavior.ChainHeadersBehavior?.PendingTip?.Height >= minHeight)
                    selectnodes.Add(behavior);
>>>>>>> c7f8c7f4
            }

            Dictionary<DownloadAssignmentStrategy.PeerInformation, List<int>> assignBlocksToPeers = DownloadAssignmentStrategy.AssignBlocksToPeers(requestedBlockHeights, peerInformation);

            // There are no available peers with long enough chains.
            if (peerInformation.Count == 0)
            {
                foreach (InventoryVector v in vectors.Values)
                    this.pendingInventoryVectors.Add(v.Hash);
                return;
            }

            // Go through the assignments and start download tasks.
            foreach (KeyValuePair<DownloadAssignmentStrategy.PeerInformation, List<int>> kvp in assignBlocksToPeers)
            {
                DownloadAssignmentStrategy.PeerInformation peer = kvp.Key;
                List<int> blockHeightsToDownload = kvp.Value;

<<<<<<< HEAD
                GetDataPayload getDataPayload = new GetDataPayload();
                BlockPullerBehavior peerBehavior = (BlockPullerBehavior)peer.PeerId;

                // Create GetDataPayload from the list of block heights this peer has been assigned.
                foreach (int blockHeight in blockHeightsToDownload)
                {
                    InventoryVector inventoryVector = vectors[blockHeight];
                    if (this.map.TryAdd(inventoryVector.Hash, peerBehavior))
                        getDataPayload.Inventory.Add(inventoryVector);
                }

                // If this node was assigned at least one download task, start the task.
                if (getDataPayload.Inventory.Count > 0)
                    peerBehavior.StartDownload(getDataPayload);
=======
        /// <summary>
        /// Choose random index proportional to the score.
        /// </summary>
        /// <param name="scores">Array of scores.</param>
        /// <param name="totalScore">Sum of the values in <paramref name="scores"/>.</param>
        /// <returns>Random index to <paramref name="scores"/> array - i.e. a number from 0 to scores.Length - 1.</returns>
        private int GetNodeIndex(int[] scores, int totalScore)
        {
            var v = this.Rand.Next(totalScore);
            var current = 0;
            int i = 0;
            foreach (var score in scores)
            {
                current += score;
                if (v < current)
                    return i;
                i++;
>>>>>>> c7f8c7f4
            }
        }
    }
}<|MERGE_RESOLUTION|>--- conflicted
+++ resolved
@@ -1,4 +1,4 @@
-﻿using NBitcoin.Protocol;
+using NBitcoin.Protocol;
 using System;
 using System.Collections.Generic;
 using System.Linq;
@@ -21,29 +21,17 @@
     public abstract class BlockPuller : IBlockPuller
     {
         /// <summary>Maximal quality score of a peer node based on the node's past experience with the peer node.</summary>
-<<<<<<< HEAD
         public const int MaxQualityScore = 150;
 
         /// <summary>Minimal quality score of a peer node based on the node's past experience with the peer node.</summary>
         public const int MinQualityScore = 1;
 
-=======
-        private const int MaxQualityScore = 150;
-
-        /// <summary>Minimal quality score of a peer node based on the node's past experience with the peer node.</summary>
-        private const int MinQualityScore = 1;
-
->>>>>>> c7f8c7f4
         /// <summary>List of relations to peer nodes mapped by block header hashes that the peers are requested to provide.</summary>
         private readonly ConcurrentDictionary<uint256, BlockPullerBehavior> map;
 
         /// <summary>List of block header hashes that the node wants to obtain from its peers.</summary>
         private readonly ConcurrentBag<uint256> pendingInventoryVectors;
-<<<<<<< HEAD
-
-=======
-        
->>>>>>> c7f8c7f4
+
         /// <summary>List of unprocessed downloaded blocks mapped by their header hashes.</summary>
         protected readonly ConcurrentDictionary<uint256, DownloadedBlock> DownloadedBlocks;
 
@@ -404,17 +392,11 @@
         /// <param name="vectors">Information about blocks to download.</param>
         /// <param name="innernodes">Available nodes to distribute download tasks among.</param>
         /// <param name="minHeight">Minimum height of the chain that the target nodes has to have in order to be asked for one or more of the block to be downloaded from them.</param>
-<<<<<<< HEAD
         private void DistributeDownload(Dictionary<int, InventoryVector> vectors, BlockPullerBehavior[] innernodes, int minHeight)
-=======
-        /// <remarks>TODO: This function is suspected to suffer from https://github.com/stratisproject/StratisBitcoinFullNode/issues/233 .</remarks>
-        private void DistributeDownload(InventoryVector[] vectors, BlockPullerBehavior[] innernodes, int minHeight)
->>>>>>> c7f8c7f4
         {
             if (vectors.Count == 0)
                 return;
 
-<<<<<<< HEAD
             List<int> requestedBlockHeights = new List<int>();
             List<DownloadAssignmentStrategy.PeerInformation> peerInformation = new List<DownloadAssignmentStrategy.PeerInformation>();
 
@@ -430,18 +412,6 @@
                     };
                     peerInformation.Add(peerInfo);
                 }
-=======
-
-            // Be careful not to ask the block from a node that does not have it 
-            // (we can check the ChainHeadersBehavior.PendingTip to know where the node is standing).
-            var selectnodes = new List<BlockPullerBehavior>();
-            foreach (BlockPullerBehavior behavior in innernodes)
-            {
-                // filter nodes that are still behind using the 
-                // pending tip in the chain behaviour
-                if (behavior.ChainHeadersBehavior?.PendingTip?.Height >= minHeight)
-                    selectnodes.Add(behavior);
->>>>>>> c7f8c7f4
             }
 
             Dictionary<DownloadAssignmentStrategy.PeerInformation, List<int>> assignBlocksToPeers = DownloadAssignmentStrategy.AssignBlocksToPeers(requestedBlockHeights, peerInformation);
@@ -460,7 +430,6 @@
                 DownloadAssignmentStrategy.PeerInformation peer = kvp.Key;
                 List<int> blockHeightsToDownload = kvp.Value;
 
-<<<<<<< HEAD
                 GetDataPayload getDataPayload = new GetDataPayload();
                 BlockPullerBehavior peerBehavior = (BlockPullerBehavior)peer.PeerId;
 
@@ -475,25 +444,6 @@
                 // If this node was assigned at least one download task, start the task.
                 if (getDataPayload.Inventory.Count > 0)
                     peerBehavior.StartDownload(getDataPayload);
-=======
-        /// <summary>
-        /// Choose random index proportional to the score.
-        /// </summary>
-        /// <param name="scores">Array of scores.</param>
-        /// <param name="totalScore">Sum of the values in <paramref name="scores"/>.</param>
-        /// <returns>Random index to <paramref name="scores"/> array - i.e. a number from 0 to scores.Length - 1.</returns>
-        private int GetNodeIndex(int[] scores, int totalScore)
-        {
-            var v = this.Rand.Next(totalScore);
-            var current = 0;
-            int i = 0;
-            foreach (var score in scores)
-            {
-                current += score;
-                if (v < current)
-                    return i;
-                i++;
->>>>>>> c7f8c7f4
             }
         }
     }

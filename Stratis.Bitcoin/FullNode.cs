﻿using System;
using System.Collections.Generic;
using System.Globalization;
using System.IO;
using System.Reflection;
using System.Runtime.ExceptionServices;
using System.Text;
using System.Threading;
using System.Threading.Tasks;
using Microsoft.AspNetCore.Hosting;
using Microsoft.AspNetCore.Hosting.Internal;
using Microsoft.Extensions.DependencyInjection;
using Microsoft.Extensions.Logging;
using NBitcoin;
using NBitcoin.Protocol;
using NBitcoin.Protocol.Behaviors;
using Stratis.Bitcoin.BlockPulling;
using Stratis.Bitcoin.BlockStore;
using Stratis.Bitcoin.Builder;
using Stratis.Bitcoin.Configuration;
using Stratis.Bitcoin.Connection;
using Stratis.Bitcoin.Consensus;
using Stratis.Bitcoin.Logging;
using Stratis.Bitcoin.MemoryPool;
using Stratis.Bitcoin.Miner;
using Stratis.Bitcoin.RPC;
using Stratis.Bitcoin.Utilities;

namespace Stratis.Bitcoin
{

	public class FullNode : IFullNode, IDisposable
	{
		private ApplicationLifetime applicationLifetime; // this will replace the cancellation token on the full node
		private FullNodeFeatureExecutor fullNodeFeatureExecutor;

		public FullNodeServiceProvider Services { get; set; }

		NodeArgs _Args;

		public NodeArgs Args
		{
			get { return _Args; }
		}

		public FullNode Initialize(FullNodeServiceProvider serviceProvider)
		{
            Guard.NotNull(serviceProvider, nameof(serviceProvider));
            
			this.Services = serviceProvider;
<<<<<<< HEAD
=======

			this.DataFolder = this.Services.ServiceProvider.GetService<DataFolder>();
			this.DateTimeProvider = this.Services.ServiceProvider.GetService<DateTimeProvider>();
			this.Network = this.Services.ServiceProvider.GetService<Network>();
			this._Args = this.Services.ServiceProvider.GetService<NodeArgs>();
			this._ChainBehaviorState = this.Services.ServiceProvider.GetService<BlockStore.ChainBehavior.ChainState>();
			this.CoinView = this.Services.ServiceProvider.GetService<CoinView>();
			this.Chain = this.Services.ServiceProvider.GetService<ConcurrentChain>();
			this.GlobalCancellation = this.Services.ServiceProvider.GetService<CancellationProvider>();

>>>>>>> 64cf915e
			return this;
		}

		protected void StartFeatures()
		{
			this.applicationLifetime = this.Services?.ServiceProvider.GetRequiredService<IApplicationLifetime>() as ApplicationLifetime;
			this.fullNodeFeatureExecutor = this.Services?.ServiceProvider.GetRequiredService<FullNodeFeatureExecutor>();

			// Fire IApplicationLifetime.Started
			this.applicationLifetime?.NotifyStarted();

			//start all registered features
			this.fullNodeFeatureExecutor?.Start();
		}

		protected void DisposeFeatures()
		{
			// Fire IApplicationLifetime.Stopping
			this.applicationLifetime?.StopApplication();
			// Fire the IHostedService.Stop
			this.fullNodeFeatureExecutor?.Stop();
			(this.Services.ServiceProvider as IDisposable)?.Dispose();
			//(this.Services.ServiceProvider as IDisposable)?.Dispose();
			// Fire IApplicationLifetime.Stopped
			this.applicationLifetime?.NotifyStopped();
		}

		public Network Network
		{
			get;
			internal set;
		}

		public CoinView CoinView
		{
			get; set;
		}

		public DataFolder DataFolder
		{
			get; set;
		}

		public DateTimeProvider DateTimeProvider
		{
			get; set;
		}

		public bool IsInitialBlockDownload()
		{
			//if (fImporting || fReindex)
			//	return true;
			if (this.ConsensusLoop.Tip == null)
				return true;
			if (this.ConsensusLoop.Tip.ChainWork < this.Network.Consensus.MinimumChainWork)
				return true;
			if (this.ConsensusLoop.Tip.Header.BlockTime.ToUnixTimeSeconds() < (this.DateTimeProvider.GetTime() - this.Args.MaxTipAge))
				return true;
			return false;
		}

		List<IDisposable> _Resources = new List<IDisposable>();
		public List<IDisposable> Resources => _Resources;

		public void Start()
		{
			if(IsDisposed)
				throw new ObjectDisposedException("FullNode");
			_IsStarted.Reset();

			StartFlushAddrManThread();
			StartFlushChainThread();

			// == RPC ==  // todo: add an RPC feature
			if (_Args.RPC != null)
			{
				RPCHost = new WebHostBuilder()
				.UseKestrel()
				.ForFullNode(this)
				.UseUrls(_Args.RPC.GetUrls())
				.UseIISIntegration()
				.UseStartup<RPC.Startup>()
				.Build();
				RPCHost.Start();
				_Resources.Add(RPCHost);
				Logs.RPC.LogInformation("RPC Server listening on: " + Environment.NewLine + String.Join(Environment.NewLine, _Args.RPC.GetUrls()));
			}

			this.Signals = new Signals();

			if(AddressManager.Count == 0)
				Logs.FullNode.LogInformation("AddressManager is empty, discovering peers...");

			// == Connection == 
			ConnectionManager = this.Services.ServiceProvider.GetService<ConnectionManager>();// new ConnectionManager(Network, connectionParameters, _Args.ConnectionManager);
			var connectionParameters = ConnectionManager.Parameters; //new NodeConnectionParameters();
			connectionParameters.IsRelay = _Args.Mempool.RelayTxes;
			connectionParameters.Services = (Args.Store.Prune ? NodeServices.Nothing :  NodeServices.Network) | NodeServices.NODE_WITNESS;
			connectionParameters.TemplateBehaviors.Add(new BlockStore.ChainBehavior(Chain, this.ChainBehaviorState));
			connectionParameters.TemplateBehaviors.Add(new AddressManagerBehavior(AddressManager));
			var blockPuller = new NodesBlockPuller(Chain, ConnectionManager.ConnectedNodes);
			connectionParameters.TemplateBehaviors.Add(new NodesBlockPuller.NodesBlockPullerBehavior(blockPuller));

			// === BlockSgtore ===
			var blockRepository = new BlockRepository(this.Network, DataFolder.BlockPath);
			var blockStoreCache = new BlockStoreCache(blockRepository);
			_Resources.Add(blockStoreCache);
			_Resources.Add(blockRepository);
			var lightBlockPuller = new BlockingPuller(this.Chain, this.ConnectionManager.ConnectedNodes);
			var blockStoreLoop = new BlockStoreLoop(this.Chain,blockRepository, _Args, this._ChainBehaviorState, this.GlobalCancellation, lightBlockPuller);
			this.BlockStoreManager = new BlockStoreManager(this.Chain, this.ConnectionManager,
				blockRepository, this.DateTimeProvider, _Args, this._ChainBehaviorState, blockStoreLoop);
			ConnectionManager.Parameters.TemplateBehaviors.Add(new BlockStoreBehavior(this.Chain, this.BlockStoreManager.BlockRepository, blockStoreCache));
			ConnectionManager.Parameters.TemplateBehaviors.Add(new BlockingPuller.BlockingPullerBehavior(lightBlockPuller));
			this.Signals.Blocks.Subscribe(new BlockStoreSignaled(blockStoreLoop, this.Chain, this._Args, this.ChainBehaviorState, this.ConnectionManager, this._Cancellation));

			// === Consensus ===
			var consensusValidator = this.Services.ServiceProvider.GetService<ConsensusValidator>();// new ConsensusValidator(Network.Consensus);
			ConsensusLoop = new ConsensusLoop(consensusValidator, Chain, CoinView, blockPuller);
			this._ChainBehaviorState.HighestValidatedPoW = ConsensusLoop.Tip;

			// === Miner ===
			this.Miner = new Mining(this, this.DateTimeProvider);

			var flags = ConsensusLoop.GetFlags();
			if(flags.ScriptFlags.HasFlag(ScriptVerify.Witness))
				ConnectionManager.AddDiscoveredNodesRequirement(NodeServices.NODE_WITNESS);

			// add disposables (TODO: move this to the consensus feature)
			this.Resources.Add(this.Services.ServiceProvider.GetService<DBreezeCoinView>());

			this.StartFeatures();

			_ChainBehaviorState.HighestValidatedPoW = ConsensusLoop.Tip;
			ConnectionManager.Start();

			new Thread(RunLoop)
			{
				Name = "Consensus Loop"
			}.Start();
			_IsStarted.Set();

			this.StartPeriodicLog();
		}

		private BlockStore.ChainBehavior.ChainState _ChainBehaviorState;
		public BlockStore.ChainBehavior.ChainState ChainBehaviorState
		{
			get { return _ChainBehaviorState; } 
		}

		public class ConsensusStats
		{
			private readonly FullNode fullNode;
			private CoinViewStack stack;
			private CachedCoinView cache;
			private DBreezeCoinView dbreeze;
			private CoinView bottom;

			private LookaheadBlockPuller lookaheadPuller;
			private ConsensusPerformanceSnapshot lastSnapshot;
			private BackendPerformanceSnapshot lastSnapshot2;
			private CachePerformanceSnapshot lastSnapshot3;

			public ConsensusStats(FullNode fullNode, CoinViewStack stack)
			{
				this.fullNode = fullNode;

				stack = new CoinViewStack(fullNode.CoinView);
				cache = stack.Find<CachedCoinView>();
				dbreeze = stack.Find<DBreezeCoinView>();
				bottom = stack.Bottom;

				lookaheadPuller = fullNode.ConsensusLoop.Puller as LookaheadBlockPuller;

				lastSnapshot = fullNode.ConsensusLoop.Validator.PerformanceCounter.Snapshot();
				lastSnapshot2 = dbreeze?.PerformanceCounter.Snapshot();
				lastSnapshot3 = cache?.PerformanceCounter.Snapshot();
			}

			public bool CanLog
			{
				get
				{
					return this.fullNode._ChainBehaviorState.IsInitialBlockDownload && 
						(DateTimeOffset.UtcNow - lastSnapshot.Taken) > TimeSpan.FromSeconds(5.0);
				}
			}

			public void Log()
			{
				StringBuilder benchLogs = new StringBuilder();

				if (lookaheadPuller != null)
				{
					benchLogs.AppendLine("======Block Puller======");
					benchLogs.AppendLine("Lookahead:".PadRight(Logs.ColumnLength) + lookaheadPuller.ActualLookahead + " blocks");
					benchLogs.AppendLine("Downloaded:".PadRight(Logs.ColumnLength) + lookaheadPuller.MedianDownloadCount + " blocks");
					benchLogs.AppendLine("==========================");
				}
				benchLogs.AppendLine("Persistent Tip:".PadRight(Logs.ColumnLength) + this.fullNode.Chain.GetBlock(bottom.GetBlockHashAsync().Result).Height);
				if (cache != null)
				{
					benchLogs.AppendLine("Cache Tip".PadRight(Logs.ColumnLength) + this.fullNode.Chain.GetBlock(cache.GetBlockHashAsync().Result).Height);
					benchLogs.AppendLine("Cache entries".PadRight(Logs.ColumnLength) + cache.CacheEntryCount);
				}

				var snapshot = this.fullNode.ConsensusLoop.Validator.PerformanceCounter.Snapshot();
				benchLogs.AppendLine((snapshot - lastSnapshot).ToString());
				lastSnapshot = snapshot;

				if (dbreeze != null)
				{
					var snapshot2 = dbreeze.PerformanceCounter.Snapshot();
					benchLogs.AppendLine((snapshot2 - lastSnapshot2).ToString());
					lastSnapshot2 = snapshot2;
				}
				if (cache != null)
				{
					var snapshot3 = cache.PerformanceCounter.Snapshot();
					benchLogs.AppendLine((snapshot3 - lastSnapshot3).ToString());
					lastSnapshot3 = snapshot3;
				}
				benchLogs.AppendLine(this.fullNode.ConnectionManager.GetStats());
				Logs.Bench.LogInformation(benchLogs.ToString());
			}
		}

		void RunLoop()
		{
			try
			{
				var stack = new CoinViewStack(CoinView);
				var cache = stack.Find<CachedCoinView>();
				var stats = new ConsensusStats(this, stack);
				
				ChainedBlock lastTip = ConsensusLoop.Tip;
				foreach(var block in ConsensusLoop.Execute(_Cancellation.Token))
				{
					bool reorg = false;
					if(ConsensusLoop.Tip.FindFork(lastTip) != lastTip)
					{
						reorg = true;
						Logs.FullNode.LogInformation("Reorg detected, rewinding from " + lastTip.Height + " (" + lastTip.HashBlock + ") to " + ConsensusLoop.Tip.Height + " (" + ConsensusLoop.Tip.HashBlock + ")");
					}
					lastTip = ConsensusLoop.Tip;
					_Cancellation.Token.ThrowIfCancellationRequested();
					if(block.Error != null)
					{
						Logs.FullNode.LogError("Block rejected: " + block.Error.Message);

						//Pull again
						ConsensusLoop.Puller.SetLocation(ConsensusLoop.Tip);

						if(block.Error == ConsensusErrors.BadWitnessNonceSize)
						{
							Logs.FullNode.LogInformation("You probably need witness information, activating witness requirement for peers.");
							ConnectionManager.AddDiscoveredNodesRequirement(NodeServices.NODE_WITNESS);
							ConsensusLoop.Puller.RequestOptions(TransactionOptions.Witness);
							continue;
						}

						//Set the PoW chain back to ConsensusLoop.Tip
						Chain.SetTip(ConsensusLoop.Tip);
						//Since ChainBehavior check PoW, MarkBlockInvalid can't be spammed
						Logs.FullNode.LogError("Marking block as invalid");
						_ChainBehaviorState.MarkBlockInvalid(block.ChainedBlock.HashBlock);
					}

					if(!reorg && block.Error == null)
					{
						_ChainBehaviorState.HighestValidatedPoW = ConsensusLoop.Tip;
						if(Chain.Tip.HashBlock == block.ChainedBlock?.HashBlock)
						{
							var unused = cache.FlushAsync();
						}

						this.Signals.Blocks.Broadcast(block.Block);
					}

					// TODO: replace this with a signalling object
					if (stats.CanLog)
						stats.Log();
				}
			}
			catch(Exception ex) //TODO: Barbaric clean exit
			{
				if(ex is OperationCanceledException)
				{
					if(_Cancellation.IsCancellationRequested)
						return;
				}
				if(!IsDisposed)
				{
					Logs.FullNode.LogCritical(new EventId(0), ex, "Consensus loop unhandled exception (Tip:" + ConsensusLoop.Tip?.Height + ")");
					_UncatchedException = ex;
					Dispose();
				}
			}
		}

		public Mining Miner
		{
			get; set;
		}

		public Signals Signals
		{
			get; set;
		}

		public ConsensusLoop ConsensusLoop
		{
			get; set;
		}

		public IWebHost RPCHost
		{
			get; set;
		}

		private void StartFlushChainThread()
		{
			if(!Directory.Exists(DataFolder.ChainPath))
			{
				Logs.FullNode.LogInformation("Creating " + DataFolder.ChainPath);
				Directory.CreateDirectory(DataFolder.ChainPath);
			}
			ChainRepository = new ChainRepository(DataFolder.ChainPath);
			_Resources.Add(ChainRepository);
			Logs.FullNode.LogInformation("Loading chain");
			ChainRepository.Load(Chain).GetAwaiter().GetResult();
			Guard.Assert(Chain.Genesis.HashBlock == Network.GenesisHash); // can't swap networks
			Logs.FullNode.LogInformation("Chain loaded at height " + Chain.Height);
			FlushChainTask = new PeriodicTask("FlushChain", (cancellation) =>
			{
				ChainRepository.Save(Chain);
			}).Start(_Cancellation.Token, TimeSpan.FromMinutes(5.0), true);
		}

		public ConnectionManager ConnectionManager
		{
			get; set;
		}

		public MempoolManager MempoolManager
		{
			get; set;
		}

		public AddressManager AddressManager
		{
			get; set;
		}

		public ChainRepository ChainRepository
		{
			get; set;
		}

		public BlockStoreManager BlockStoreManager
		{
			get; set;
		}

		/// <summary>
		/// The longest PoW chain
		/// </summary>
		public ConcurrentChain Chain
		{
			get; set;
		}

		public PeriodicTask FlushAddrmanTask
		{
			get; set;
		}

		public PeriodicTask FlushChainTask
		{
			get; set;
		}

		public CancellationProvider GlobalCancellation
		{
			get; set;
		}
		public class CancellationProvider
		{
			public CancellationTokenSource Cancellation { get; set; }
		}

		ManualResetEvent _IsDisposed = new ManualResetEvent(false);
		ManualResetEvent _IsStarted = new ManualResetEvent(false);
		CancellationTokenSource _Cancellation = new CancellationTokenSource();
		public bool IsDisposed
		{
			get
			{
				return _IsDisposedValue;
			}
		}

		private void StartFlushAddrManThread()
		{
			if(!File.Exists(DataFolder.AddrManFile))
			{
				Logs.FullNode.LogInformation("Creating " + DataFolder.AddrManFile);
				AddressManager = new AddressManager();
				AddressManager.SavePeerFile(DataFolder.AddrManFile, Network);
			}
			else
			{
				Logs.FullNode.LogInformation("Loading addrman");
				AddressManager = AddressManager.LoadPeerFile(DataFolder.AddrManFile);
				Logs.FullNode.LogInformation("Loaded");
			}
			FlushAddrmanTask = new PeriodicTask("FlushAddrMan", (cancellation) =>
			{
				AddressManager.SavePeerFile(DataFolder.AddrManFile, Network);
			}).Start(_Cancellation.Token, TimeSpan.FromMinutes(5.0), true);
		}

		private void StartPeriodicLog()
		{
            AsyncLoop.Run("PeriodicLog", (cancellation) =>
			{
				// TODO: move stats to each of its components 

				StringBuilder benchLogs = new StringBuilder();
				
				benchLogs.AppendLine("======Consensus====== " + DateTime.UtcNow.ToString(CultureInfo.InvariantCulture)); 
				benchLogs.AppendLine("Headers.Height: ".PadRight(Logs.ColumnLength + 3) + this.Chain.Tip.Height.ToString().PadRight(8) + " Headers.Hash: ".PadRight(Logs.ColumnLength + 3) + this.Chain.Tip.HashBlock);
				benchLogs.AppendLine("Consensus.Height: ".PadRight(Logs.ColumnLength + 3) + this._ChainBehaviorState.HighestValidatedPoW.Height.ToString().PadRight(8) + " Consensus.Hash: ".PadRight(Logs.ColumnLength + 3) + this._ChainBehaviorState.HighestValidatedPoW.HashBlock);
				benchLogs.AppendLine("Store.Height: ".PadRight(Logs.ColumnLength + 3) + this._ChainBehaviorState.HighestPersistedBlock.Height.ToString().PadRight(8) + " Store.Hash: ".PadRight(Logs.ColumnLength + 3) + this._ChainBehaviorState.HighestPersistedBlock.HashBlock);
				benchLogs.AppendLine();

				benchLogs.AppendLine("======Mempool======");
				benchLogs.AppendLine(this.MempoolManager.PerformanceCounter.ToString());

				benchLogs.AppendLine("======Connection======");
				benchLogs.AppendLine(this.ConnectionManager.GetNodeStats());
				Logs.Bench.LogInformation(benchLogs.ToString());
				return Task.CompletedTask;
            },
            _Cancellation.Token,
            repeatEvery: TimeSpans.FiveSeconds,
            startAfter: TimeSpans.FiveSeconds);
		}

		public void WaitDisposed()
		{
			_IsDisposed.WaitOne();
			Dispose();
		}

		bool _IsDisposedValue;


		private bool _HasExited;
		private Exception _UncatchedException;

		public bool HasExited
		{
			get
			{
				return _HasExited;
			}
		}

		public void Dispose()
		{
			if(IsDisposed)
				return;
			_IsDisposedValue = true;
			Logs.FullNode.LogInformation("Closing node pending...");
			_IsStarted.WaitOne();
			if(_Cancellation != null)
			{
				_Cancellation.Cancel();
				FlushAddrmanTask.RunOnce();
				Logs.FullNode.LogInformation("FlushAddrMan stopped");
				FlushChainTask.RunOnce();
				Logs.FullNode.LogInformation("FlushChain stopped");

				var cache = CoinView as CachedCoinView;
				if(cache != null)
				{
					Logs.FullNode.LogInformation("Flushing Cache CoinView...");
					cache.FlushAsync().GetAwaiter().GetResult();
				}

				Logs.FullNode.LogInformation("Flushing BlockStore...");
				this.BlockStoreManager.BlockStoreLoop.Flush().GetAwaiter().GetResult();

				ConnectionManager.Dispose();
				foreach(var dispo in _Resources)
					dispo.Dispose();
			}
			_IsDisposed.Set();
			_HasExited = true;
		}

		public void ThrowIfUncatchedException()
		{
			if(_UncatchedException != null)
			{
				var ex = _UncatchedException;
				var aex = _UncatchedException as AggregateException;
				if(aex != null)
					ex = aex.InnerException;
				ExceptionDispatchInfo.Capture(ex).Throw();
			}
		}
	}
}<|MERGE_RESOLUTION|>--- conflicted
+++ resolved
@@ -48,8 +48,6 @@
             Guard.NotNull(serviceProvider, nameof(serviceProvider));
             
 			this.Services = serviceProvider;
-<<<<<<< HEAD
-=======
 
 			this.DataFolder = this.Services.ServiceProvider.GetService<DataFolder>();
 			this.DateTimeProvider = this.Services.ServiceProvider.GetService<DateTimeProvider>();
@@ -60,7 +58,6 @@
 			this.Chain = this.Services.ServiceProvider.GetService<ConcurrentChain>();
 			this.GlobalCancellation = this.Services.ServiceProvider.GetService<CancellationProvider>();
 
->>>>>>> 64cf915e
 			return this;
 		}
 

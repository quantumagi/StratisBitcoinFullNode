--- conflicted
+++ resolved
@@ -1,14 +1,9 @@
-<<<<<<< HEAD
 ﻿using Microsoft.AspNetCore.Hosting;
-=======
-using Microsoft.AspNetCore.Hosting;
->>>>>>> 7519e93c
 using Microsoft.Extensions.DependencyInjection;
 using Microsoft.Extensions.Logging;
 using NBitcoin;
 using Stratis.Bitcoin.Base;
 using Stratis.Bitcoin.Builder;
-using Stratis.Bitcoin.Common.Hosting;
 using Stratis.Bitcoin.Configuration;
 using Stratis.Bitcoin.Configuration.Logging;
 using Stratis.Bitcoin.Connection;
@@ -35,35 +30,90 @@
         /// <summary>Instance logger.</summary>
         private ILogger logger;
 
-<<<<<<< HEAD
-    public class FullNode : IFullNode
-    {
-        private ILogger logger;
+        /// <summary>Component responsible for starting and stopping all the node's features.</summary>
+        private FullNodeFeatureExecutor fullNodeFeatureExecutor;
+
+        /// <summary>Indicates whether the node has been stopped or is currently being stopped.</summary>
+        internal bool Stopped;
+
+        /// <summary>Indicates whether the node's instance has been disposed or is currently being disposed.</summary>
+        public bool IsDisposed { get; private set; }
+
+        /// <summary>Indicates whether the node's instance disposal has been finished.</summary>
+        public bool HasExited { get; private set; }
+
+        /// <summary>Node command line and configuration file settings.</summary>
+        public NodeSettings Settings { get; private set; }
+
+        /// <summary>List of disposable resources that the node uses.</summary>
+        public List<IDisposable> Resources { get; private set; }
+
+        /// <summary>Information about the best chain.</summary>
+        public ChainState ChainBehaviorState { get; private set; }
+
+        /// <summary>Provider of notification about newly available blocks and transactions.</summary>
+        public Signals.Signals Signals { get; set; }
+
+        /// <summary>Component responsible for keeping the node in consensus with the network.</summary>
+        public ConsensusLoop ConsensusLoop { get; set; }
+
+        /// <summary>Manager providing operations on wallets.</summary>
+        public WalletManager WalletManager { get; set; }
+
+        /// <summary>A transaction handler providing operations on transactions in the wallets.</summary>
+        public IWalletTransactionHandler WalletTransactionHandler { get; set; }
+
+        /// <summary>ASP.NET Core host for RPC server.</summary>
+        public IWebHost RPCHost { get; set; }
+
+        /// <summary>Component responsible for connections to peers in P2P network.</summary>
+        public IConnectionManager ConnectionManager { get; set; }
+
+        /// <summary>Manager of transactions in memory pool.</summary>
+        public MempoolManager MempoolManager { get; set; }
+
+        /// <summary>Manager responsible for persistence of blocks.</summary>
+        public BlockStoreManager BlockStoreManager { get; set; }
+
+        /// <summary>Best chain of block headers from genesis.</summary>
+        public ConcurrentChain Chain { get; set; }
+
+        /// <summary>Factory for creating and execution of asynchronous loops.</summary>
+        public IAsyncLoopFactory AsyncLoopFactory { get; set; }
+
+        /// <summary>Specification of the network the node runs on - regtest/testnet/mainnet.</summary>
+        public Network Network { get; internal set; }
+
+        /// <summary>Information about transaction outputs in the chain.</summary>
+        public CoinView CoinView { get; set; }
+
+        /// <summary>Contains path locations to folders and files on disk.</summary>
+        public DataFolder DataFolder { get; set; }
+
+        /// <summary>Provider of date time functionality.</summary>
+        public IDateTimeProvider DateTimeProvider { get; set; }
+
+        /// <summary>Application life cycle control - triggers when application shuts down.</summary>
         private NodeLifetime nodeLifetime;
-        private FullNodeFeatureExecutor fullNodeFeatureExecutor;
-
-        internal bool Stopped;
-
-        public bool IsDisposed { get; private set; }
-        public bool HasExited { get; private set; }
-
+
+        /// <inheritdoc />
         public INodeLifetime NodeLifetime
         {
             get { return this.nodeLifetime; }
             private set { this.nodeLifetime = (NodeLifetime)value; }
-        } 
-
+        }
+
+        /// <inheritdoc />
         public IFullNodeServiceProvider Services { get; set; }
 
-        public NodeSettings Settings { get; private set; }
-
+        /// <inheritdoc />
         public Version Version
         {
             get
             {
-                string versionString =
-                    typeof(FullNode).GetTypeInfo().Assembly.GetCustomAttribute<AssemblyFileVersionAttribute>()?.Version ??
+                string versionString = typeof(FullNode).GetTypeInfo().Assembly.GetCustomAttribute<AssemblyFileVersionAttribute>()?.Version ??
                     Microsoft.Extensions.PlatformAbstractions.PlatformServices.Default.Application.ApplicationVersion;
+
                 if (!string.IsNullOrEmpty(versionString))
                 {
                     try
@@ -77,150 +127,6 @@
                     {
                     }
                 }
-                return new Version(0, 0);
-            }
-        }
-
-        public Network Network { get; internal set; }
-
-        public CoinView CoinView { get; set; }
-
-        public DataFolder DataFolder { get; set; }
-
-        public IDateTimeProvider DateTimeProvider { get; set; }
-
-        public bool IsInitialBlockDownload()
-        {
-            // if consensus is no present IBD has no meaning
-            if (this.ConsensusLoop == null)
-                return false;
-
-            if (this.ConsensusLoop.Tip == null)
-                return true;
-            if (this.ConsensusLoop.Tip.ChainWork < (this.Network.Consensus.MinimumChainWork ?? uint256.Zero))
-                return true;
-            if (this.ConsensusLoop.Tip.Header.BlockTime.ToUnixTimeSeconds() <
-                (this.DateTimeProvider.GetTime() - this.Settings.MaxTipAge))
-                return true;
-            return false;
-        }
-
-        public List<IDisposable> Resources { get; private set; }
-
-        public ChainState ChainBehaviorState { get; private set; }
-
-        public Signals.Signals Signals { get; set; }
-
-        public ConsensusLoop ConsensusLoop { get; set; }
-
-        public WalletManager WalletManager { get; set; }
-
-        public IWalletTransactionHandler WalletTransactionHandler { get; set; }
-
-        public IWebHost RPCHost { get; set; }
-
-        public IConnectionManager ConnectionManager { get; set; }
-
-        public MempoolManager MempoolManager { get; set; }
-
-        public BlockStoreManager BlockStoreManager { get; set; }
-
-=======
-        /// <summary>Component responsible for starting and stopping all the node's features.</summary>
-        private FullNodeFeatureExecutor fullNodeFeatureExecutor;
-
-        /// <summary>Indicates whether the node has been stopped or is currently being stopped.</summary>
-        internal bool Stopped;
-
-        /// <summary>Indicates whether the node's instance has been disposed or is currently being disposed.</summary>
-        public bool IsDisposed { get; private set; }
-
-        /// <summary>Indicates whether the node's instance disposal has been finished.</summary>
-        public bool HasExited { get; private set; }
-
-        /// <summary>Node command line and configuration file settings.</summary>
-        public NodeSettings Settings { get; private set; }
-
-        /// <summary>List of disposable resources that the node uses.</summary>
-        public List<IDisposable> Resources { get; private set; }
-
-        /// <summary>Information about the best chain.</summary>
-        public ChainState ChainBehaviorState { get; private set; }
-
-        /// <summary>Provider of notification about newly available blocks and transactions.</summary>
-        public Signals.Signals Signals { get; set; }
-
-        /// <summary>Component responsible for keeping the node in consensus with the network.</summary>
-        public ConsensusLoop ConsensusLoop { get; set; }
-
-        /// <summary>Manager providing operations on wallets.</summary>
-        public WalletManager WalletManager { get; set; }
-
-        /// <summary>ASP.NET Core host for RPC server.</summary>
-        public IWebHost RPCHost { get; set; }
-
-        /// <summary>Component responsible for connections to peers in P2P network.</summary>
-        public IConnectionManager ConnectionManager { get; set; }
-
-        /// <summary>Manager of transactions in memory pool.</summary>
-        public MempoolManager MempoolManager { get; set; }
-
-        /// <summary>Manager responsible for persistency of blocks.</summary>
-        public BlockStoreManager BlockStoreManager { get; set; }
-
-        /// <summary>Best chain of block headers from genesis.</summary>
->>>>>>> 7519e93c
-        public ConcurrentChain Chain { get; set; }
-
-        /// <summary>Factory for creating and execution of asynchronous loops.</summary>
-        public IAsyncLoopFactory AsyncLoopFactory { get; set; }
-
-        /// <summary>Specification of the network the node runs on - regtest/testnet/mainnet.</summary>
-        public Network Network { get; internal set; }
-
-        /// <summary>Information about transaction outputs in the chain.</summary>
-        public CoinView CoinView { get; set; }
-
-        /// <summary>Contains path locations to folders and files on disk.</summary>
-        public DataFolder DataFolder { get; set; }
-
-        /// <summary>Provider of date time functionality.</summary>
-        public IDateTimeProvider DateTimeProvider { get; set; }
-
-        /// <summary>Application life cycle control - triggers when application shuts down.</summary>
-        private NodeLifetime nodeLifetime;
-
-        /// <inheritdoc />
-        public INodeLifetime NodeLifetime
-        {
-            get { return this.nodeLifetime; }
-            private set { this.nodeLifetime = (NodeLifetime)value; }
-        }
-
-        /// <inheritdoc />
-        public IFullNodeServiceProvider Services { get; set; }
-
-        /// <inheritdoc />
-        public Version Version
-        {
-            get
-            {
-                string versionString = typeof(FullNode).GetTypeInfo().Assembly.GetCustomAttribute<AssemblyFileVersionAttribute>()?.Version ??
-                    Microsoft.Extensions.PlatformAbstractions.PlatformServices.Default.Application.ApplicationVersion;
-
-                if (!string.IsNullOrEmpty(versionString))
-                {
-                    try
-                    {
-                        return new Version(versionString);
-                    }
-                    catch (ArgumentException)
-                    {
-                    }
-                    catch (OverflowException)
-                    {
-                    }
-                }
 
                 return new Version(0, 0);
             }
@@ -275,10 +181,7 @@
             this.BlockStoreManager = this.Services.ServiceProvider.GetService<BlockStoreManager>();
             this.ConsensusLoop = this.Services.ServiceProvider.GetService<ConsensusLoop>();
             this.WalletManager = this.Services.ServiceProvider.GetService<IWalletManager>() as WalletManager;
-<<<<<<< HEAD
             this.WalletTransactionHandler = this.Services.ServiceProvider.GetService<IWalletTransactionHandler>();
-=======
->>>>>>> 7519e93c
             this.AsyncLoopFactory = this.Services.ServiceProvider.GetService<IAsyncLoopFactory>();
 
             this.logger.LogInformation($"Full node initialized on {this.Network.Name}");
@@ -286,10 +189,7 @@
             return this;
         }
 
-<<<<<<< HEAD
-=======
-        /// <inheritdoc />
->>>>>>> 7519e93c
+        /// <inheritdoc />
         public void Start()
         {
             if (this.IsDisposed)
@@ -322,10 +222,7 @@
             this.StartPeriodicLog();
         }
 
-<<<<<<< HEAD
-=======
-        /// <inheritdoc />
->>>>>>> 7519e93c
+        /// <inheritdoc />
         public void Stop()
         {
             if (this.Stopped)
@@ -351,62 +248,6 @@
             this.nodeLifetime.NotifyStopped();
         }
 
-<<<<<<< HEAD
-        private void StartPeriodicLog()
-        {
-            this.AsyncLoopFactory.Run("PeriodicLog", (cancellation) =>
-                {
-                    // TODO: move stats to each of its components
-                    StringBuilder benchLogs = new StringBuilder();
-
-                    benchLogs.AppendLine("======Node stats====== " + DateTime.UtcNow.ToString(CultureInfo.InvariantCulture) + " agent " +
-                                         this.ConnectionManager.Parameters.UserAgent);
-                    benchLogs.AppendLine("Headers.Height: ".PadRight(LoggingConfiguration.ColumnLength + 3) +
-                                         this.Chain.Tip.Height.ToString().PadRight(8) +
-                                         " Headers.Hash: ".PadRight(LoggingConfiguration.ColumnLength + 3) + this.Chain.Tip.HashBlock);
-
-                    if (this.ConsensusLoop != null)
-                    {
-                        benchLogs.AppendLine("Consensus.Height: ".PadRight(LoggingConfiguration.ColumnLength + 3) +
-                                             this.ChainBehaviorState.HighestValidatedPoW.Height.ToString().PadRight(8) +
-                                             " Consensus.Hash: ".PadRight(LoggingConfiguration.ColumnLength + 3) +
-                                             this.ChainBehaviorState.HighestValidatedPoW.HashBlock);
-                    }
-
-                    if (this.ChainBehaviorState.HighestPersistedBlock != null)
-                    {
-                        benchLogs.AppendLine("Store.Height: ".PadRight(LoggingConfiguration.ColumnLength + 3) +
-                                             this.ChainBehaviorState.HighestPersistedBlock.Height.ToString().PadRight(8) +
-                                             " Store.Hash: ".PadRight(LoggingConfiguration.ColumnLength + 3) +
-                                             this.ChainBehaviorState.HighestPersistedBlock.HashBlock);
-                    }
-
-                    if (this.WalletManager != null)
-                    {
-                        var height = this.WalletManager.LastBlockHeight();
-                        var block = this.Chain.GetBlock(height);
-                        var hashBlock = block == null ? uint256.Zero : block.HashBlock;
-
-                        benchLogs.AppendLine("Wallet.Height: ".PadRight(LoggingConfiguration.ColumnLength + 3) +
-                                             height.ToString().PadRight(8) +
-                                             " Wallet.Hash: ".PadRight(LoggingConfiguration.ColumnLength + 3) +
-                                             hashBlock);
-                    }
-
-                    benchLogs.AppendLine();
-
-                    if (this.MempoolManager != null)
-                    {
-                        benchLogs.AppendLine("======Mempool======");
-                        benchLogs.AppendLine(this.MempoolManager.PerformanceCounter.ToString());
-                    }
-
-                    benchLogs.AppendLine("======Connection======");
-                    benchLogs.AppendLine(this.ConnectionManager.GetNodeStats());
-                    this.logger.LogInformation(benchLogs.ToString());
-                    return Task.CompletedTask;
-                },
-=======
         /// <summary>
         /// Starts a loop to periodically log statistics about node's status very couple of seconds.
         /// <para>
@@ -467,16 +308,12 @@
                 this.logger.LogInformation(benchLogs.ToString());
                 return Task.CompletedTask;
             },
->>>>>>> 7519e93c
                 this.nodeLifetime.ApplicationStopping,
                 repeatEvery: TimeSpans.FiveSeconds,
                 startAfter: TimeSpans.FiveSeconds);
         }
 
-<<<<<<< HEAD
-=======
-        /// <inheritdoc />
->>>>>>> 7519e93c
+        /// <inheritdoc />
         public void Dispose()
         {
             if (this.IsDisposed)

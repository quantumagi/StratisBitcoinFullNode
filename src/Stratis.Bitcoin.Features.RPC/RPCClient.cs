--- conflicted
+++ resolved
@@ -161,7 +161,156 @@
             }
         }
 
-<<<<<<< HEAD
+        private RPCClient(RPCCredentialString credentials, Uri address, Network network)
+        {
+            Guard.NotNull(credentials, nameof(credentials));
+            Guard.NotNull(address, nameof(address));
+            Guard.NotNull(network, nameof(network));
+
+            this.RPCClientInit(network);
+
+            if (credentials.UseDefault)
+            {
+                //will throw impossible to get the cookie path
+                GetDefaultCookieFilePath(network);
+            }
+
+            this.credentialString = credentials;
+            this.address = address;
+            this.network = network;
+
+            if (credentials.UserPassword != null)
+                this.authentication = $"{credentials.UserPassword.UserName}:{credentials.UserPassword.Password}";
+
+            if (this.authentication == null)
+                RenewCookie();
+
+            if (this.authentication == null)
+                throw new ArgumentException("Impossible to infer the authentication of the RPCClient");
+        }
+
+        private void RPCClientInit(Network network)
+        {
+            string home = Environment.GetEnvironmentVariable("HOME");
+            string localAppData = Environment.GetEnvironmentVariable("APPDATA");
+
+            if (string.IsNullOrEmpty(home) && string.IsNullOrEmpty(localAppData))
+                return;
+
+            if (!string.IsNullOrEmpty(home))
+            {
+                string bitcoinFolder = Path.Combine(home, "." + network.Name.ToLower());
+
+                if (network.IsRegTest())
+                {
+                    string regtest = Path.Combine(bitcoinFolder, "regtest", ".cookie");
+                    RegisterDefaultCookiePath(NetworkRegistration.Register(network), regtest);
+                }
+                else if (network.IsTest())
+                {
+                    string testnet = Path.Combine(bitcoinFolder, "testnet3", ".cookie");
+                    RegisterDefaultCookiePath(NetworkRegistration.Register(network), testnet);
+                }
+                else
+                {
+                    string mainnet = Path.Combine(bitcoinFolder, ".cookie");
+                    RegisterDefaultCookiePath(NetworkRegistration.Register(network), mainnet);
+                }
+
+            }
+            else if (!string.IsNullOrEmpty(localAppData))
+            {
+                string bitcoinFolder = Path.Combine(localAppData, "Bitcoin");
+
+                if (network.IsRegTest())
+                {
+                    string regtest = Path.Combine(bitcoinFolder, "regtest", ".cookie");
+                    RegisterDefaultCookiePath(NetworkRegistration.Register(network), regtest);
+                }
+                else if (network.IsTest())
+                {
+                    string testnet = Path.Combine(bitcoinFolder, "testnet3", ".cookie");
+                    RegisterDefaultCookiePath(NetworkRegistration.Register(network), testnet);
+                }
+                else
+                {
+                    string mainnet = Path.Combine(bitcoinFolder, ".cookie");
+                    RegisterDefaultCookiePath(NetworkRegistration.Register(network), mainnet);
+                }
+            }
+        }
+
+        public static void RegisterDefaultCookiePath(Network network, string path)
+        {
+            defaultPaths.TryAdd(network, path);
+        }
+
+        private string GetCookiePath()
+        {
+            if (this.CredentialString.UseDefault && this.Network == null)
+                throw new InvalidOperationException("NBitcoin bug, report to the developers");
+
+            if (this.CredentialString.UseDefault)
+                return GetDefaultCookieFilePath(this.Network);
+
+            if (this.CredentialString.CookieFile != null)
+                return this.CredentialString.CookieFile;
+
+            return null;
+        }
+
+        public static string GetDefaultCookieFilePath(Network network)
+        {
+            return TryGetDefaultCookieFilePath(network) ?? throw new ArgumentException(
+                "This network has no default cookie file path registered, use RPCClient.RegisterDefaultCookiePath to register", "network");
+        }
+
+        public static string TryGetDefaultCookieFilePath(Network network)
+        {
+            return defaultPaths.TryGetValue(network, out string path) ? path : null;
+        }
+
+        private static Uri BuildUri(string hostOrUri, int port)
+        {
+            if (hostOrUri != null)
+            {
+                hostOrUri = hostOrUri.Trim();
+                try
+                {
+                    if (hostOrUri.StartsWith("https://", StringComparison.OrdinalIgnoreCase) ||
+                        hostOrUri.StartsWith("http://", StringComparison.OrdinalIgnoreCase))
+                        return new Uri(hostOrUri, UriKind.Absolute);
+                }
+                catch
+                {
+                }
+            }
+
+            hostOrUri = hostOrUri ?? "127.0.0.1";
+            int indexOfPort = hostOrUri.IndexOf(":");
+            if (indexOfPort != -1)
+            {
+                port = int.Parse(hostOrUri.Substring(indexOfPort + 1));
+                hostOrUri = hostOrUri.Substring(0, indexOfPort);
+            }
+
+            var builder = new UriBuilder();
+            builder.Host = hostOrUri;
+            builder.Scheme = "http";
+            builder.Port = port;
+            return builder.Uri;
+        }
+
+        /// <summary>
+        /// Create a new RPCClient instance
+        /// </summary>
+        /// <param name="authenticationString">username:password or the content of the .cookie file or null to auto configure</param>
+        /// <param name="address">The address to connect to.</param>
+        /// <param name="network">The network.</param>
+        public RPCClient(string authenticationString, Uri address, Network network = null)
+            : this(RPCCredentialString.Parse(authenticationString), address, network)
+        {
+        }
 
         /// <summary>
         /// Create a new RPCClient instance
@@ -171,182 +320,6 @@
         /// <param name="network">The network.</param>
         public RPCClient(RpcSettings rpcSettings, string hostOrUri, Network network)
             : this($"{rpcSettings.RpcUser}:{rpcSettings.RpcPassword}", BuildUri(hostOrUri, rpcSettings.RPCPort), network)
-        {
-        }
-
-        public RPCClient(RPCCredentialString credentials, Uri address, Network network)
-=======
-        private RPCClient(RPCCredentialString credentials, Uri address, Network network)
->>>>>>> 5243b433
-        {
-            Guard.NotNull(credentials, nameof(credentials));
-            Guard.NotNull(address, nameof(address));
-            Guard.NotNull(network, nameof(network));
-
-            this.RPCClientInit(network);
-
-            if (credentials.UseDefault)
-            {
-                //will throw impossible to get the cookie path
-                GetDefaultCookieFilePath(network);
-            }
-
-            this.credentialString = credentials;
-            this.address = address;
-            this.network = network;
-
-            if (credentials.UserPassword != null)
-                this.authentication = $"{credentials.UserPassword.UserName}:{credentials.UserPassword.Password}";
-
-            if (this.authentication == null)
-                RenewCookie();
-
-            if (this.authentication == null)
-                throw new ArgumentException("Impossible to infer the authentication of the RPCClient");
-        }
-
-        private void RPCClientInit(Network network)
-        {
-            string home = Environment.GetEnvironmentVariable("HOME");
-            string localAppData = Environment.GetEnvironmentVariable("APPDATA");
-
-            if (string.IsNullOrEmpty(home) && string.IsNullOrEmpty(localAppData))
-                return;
-
-            if (!string.IsNullOrEmpty(home))
-            {
-                string bitcoinFolder = Path.Combine(home, "." + network.Name.ToLower());
-
-                if (network.IsRegTest())
-                {
-                    string regtest = Path.Combine(bitcoinFolder, "regtest", ".cookie");
-                    RegisterDefaultCookiePath(NetworkRegistration.Register(network), regtest);
-                }
-                else if (network.IsTest())
-                {
-                    string testnet = Path.Combine(bitcoinFolder, "testnet3", ".cookie");
-                    RegisterDefaultCookiePath(NetworkRegistration.Register(network), testnet);
-                }
-                else
-                {
-                    string mainnet = Path.Combine(bitcoinFolder, ".cookie");
-                    RegisterDefaultCookiePath(NetworkRegistration.Register(network), mainnet);
-                }
-
-            }
-            else if (!string.IsNullOrEmpty(localAppData))
-            {
-                string bitcoinFolder = Path.Combine(localAppData, "Bitcoin");
-
-                if (network.IsRegTest())
-                {
-                    string regtest = Path.Combine(bitcoinFolder, "regtest", ".cookie");
-                    RegisterDefaultCookiePath(NetworkRegistration.Register(network), regtest);
-                }
-                else if (network.IsTest())
-                {
-                    string testnet = Path.Combine(bitcoinFolder, "testnet3", ".cookie");
-                    RegisterDefaultCookiePath(NetworkRegistration.Register(network), testnet);
-                }
-                else
-                {
-                    string mainnet = Path.Combine(bitcoinFolder, ".cookie");
-                    RegisterDefaultCookiePath(NetworkRegistration.Register(network), mainnet);
-                }
-            }
-        }
-
-        public static void RegisterDefaultCookiePath(Network network, string path)
-        {
-            defaultPaths.TryAdd(network, path);
-        }
-
-        private string GetCookiePath()
-        {
-            if (this.CredentialString.UseDefault && this.Network == null)
-                throw new InvalidOperationException("NBitcoin bug, report to the developers");
-
-            if (this.CredentialString.UseDefault)
-                return GetDefaultCookieFilePath(this.Network);
-
-            if (this.CredentialString.CookieFile != null)
-                return this.CredentialString.CookieFile;
-
-            return null;
-        }
-
-        public static string GetDefaultCookieFilePath(Network network)
-        {
-            return TryGetDefaultCookieFilePath(network) ?? throw new ArgumentException(
-                "This network has no default cookie file path registered, use RPCClient.RegisterDefaultCookiePath to register", "network");
-        }
-
-        public static string TryGetDefaultCookieFilePath(Network network)
-        {
-            return defaultPaths.TryGetValue(network, out string path) ? path : null;
-        }
-
-        private static Uri BuildUri(string hostOrUri, int port)
-        {
-            if (hostOrUri != null)
-            {
-                hostOrUri = hostOrUri.Trim();
-                try
-                {
-                    if (hostOrUri.StartsWith("https://", StringComparison.OrdinalIgnoreCase) ||
-                        hostOrUri.StartsWith("http://", StringComparison.OrdinalIgnoreCase))
-                        return new Uri(hostOrUri, UriKind.Absolute);
-                }
-                catch
-                {
-                }
-            }
-
-            hostOrUri = hostOrUri ?? "127.0.0.1";
-            int indexOfPort = hostOrUri.IndexOf(":");
-            if (indexOfPort != -1)
-            {
-                port = int.Parse(hostOrUri.Substring(indexOfPort + 1));
-                hostOrUri = hostOrUri.Substring(0, indexOfPort);
-            }
-
-            var builder = new UriBuilder();
-            builder.Host = hostOrUri;
-            builder.Scheme = "http";
-            builder.Port = port;
-            return builder.Uri;
-        }
-
-<<<<<<< HEAD
-        /// <summary>
-        /// Create a new RPCClient instance
-        /// </summary>
-        /// <param name="authenticationString">username:password or the content of the .cookie file or null to auto configure</param>
-        /// <param name="address"></param>
-        /// <param name="network"></param>
-        public RPCClient(string authenticationString, Uri address, Network network = null)
-            : this(RPCCredentialString.Parse(authenticationString), address, network)
-=======
-        /// <summary>
-        /// Create a new RPCClient instance
-        /// </summary>
-        /// <param name="authenticationString">username:password or the content of the .cookie file or null to auto configure</param>
-        /// <param name="address">The address to connect to.</param>
-        /// <param name="network">The network.</param>
-        public RPCClient(string authenticationString, Uri address, Network network = null)
-            : this(RPCCredentialString.Parse(authenticationString), address, network)
-        {
-        }
-
-        /// <summary>
-        /// Create a new RPCClient instance
-        /// </summary>
-        /// <param name="rpcSettings">The RPC settings.</param>
-        /// <param name="hostOrUri">The URI to use to connect with.</param>
-        /// <param name="network">The network.</param>
-        public RPCClient(RpcSettings rpcSettings, string hostOrUri, Network network)
-            : this($"{rpcSettings.RpcUser}:{rpcSettings.RpcPassword}", BuildUri(hostOrUri, rpcSettings.RPCPort), network)
->>>>>>> 5243b433
         {
         }
 

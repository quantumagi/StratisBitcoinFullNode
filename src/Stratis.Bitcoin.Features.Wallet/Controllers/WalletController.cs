--- conflicted
+++ resolved
@@ -1384,16 +1384,6 @@
         public IActionResult WalletStats([FromQuery] WalletStatsRequest request)
         {
             Guard.NotNull(request, nameof(request));
-<<<<<<< HEAD
-            WalletStatsModel model = new WalletStatsModel();
-            model.WalletName = request.WalletName;
-
-            // Checks the request is valid.
-            if (!this.ModelState.IsValid)
-            {
-                return ModelStateErrors.BuildErrorResponse(this.ModelState);
-            }
-=======
 
             var model = new WalletStatsModel
             {
@@ -1402,47 +1392,12 @@
 
             if (!this.ModelState.IsValid)
                 return ModelStateErrors.BuildErrorResponse(this.ModelState);
->>>>>>> 0b35d2dc
 
             try
             {
                 IEnumerable<UnspentOutputReference> spendableTransactions = this.walletManager.GetSpendableTransactionsInAccount(new WalletAccountReference(request.WalletName, request.AccountName), request.MinConfirmations);
 
                 model.TotalUtxoCount = spendableTransactions.Count();
-<<<<<<< HEAD
-                model.UniqueTransactionCount = (from s in spendableTransactions
-                                             group s by s.Transaction.Id into t
-                                             select t.Key).Count();
-
-                model.UniqueBlockCount = (from s in spendableTransactions
-                                          group s by s.Transaction.BlockIndex into t
-                                          select t.Key).Count();
-
-                model.FinalizedTransactions = (from s in spendableTransactions
-                                               where s.Confirmations >= this.network.Consensus.MaxReorgLength
-                                               select s).Count();
-
-                if (request.Verbose)
-                {
-                    model.UtxoAmounts = (from s in spendableTransactions
-                                         group s by s.Transaction.Amount into a
-                                         orderby a.Count() descending
-                                         select new UtxoAmountModel { Amount = a.Key.ToDecimal(MoneyUnit.BTC), Count = a.Count() }).ToList();
-
-                    //This is number of UTXO originating from the same transaction
-                    //WalletInputsPerTransaction = 2000 and Count = 1; would be the result of one split coin operation into 2000 UTXOs
-                    model.UtxoPerTransaction = (from s in spendableTransactions
-                                                group s by s.Transaction.Id into i
-                                                group i by i.Count() into g
-                                                orderby g.Count() descending
-                                                select new UtxoPerTransactionModel { WalletInputsPerTransaction = g.Key, Count = g.Count() }).ToList();
-
-                    model.UtxoPerBlock = (from s in spendableTransactions
-                                          group s by s.Transaction.BlockHeight into h
-                                          group h by h.Count() into g
-                                          orderby g.Count() descending
-                                          select new UtxoPerBlockModel { WalletInputsPerBlock = g.Key, Count = g.Count() }).ToList();
-=======
                 model.UniqueTransactionCount = spendableTransactions.GroupBy(s => s.Transaction.Id).Select(s => s.Key).Count();
                 model.UniqueBlockCount = spendableTransactions.GroupBy(s => s.Transaction.BlockHeight).Select(s => s.Key).Count();
                 model.FinalizedTransactions = spendableTransactions.Count(s => s.Confirmations >= this.network.Consensus.MaxReorgLength);
@@ -1470,7 +1425,6 @@
                                                .OrderByDescending(sgg => sgg.Count())
                                                .Select(utxo => new UtxoPerBlockModel { WalletInputsPerBlock = utxo.Key, Count = utxo.Count() })
                                                .ToList();
->>>>>>> 0b35d2dc
                 }
 
                 return this.Json(model);

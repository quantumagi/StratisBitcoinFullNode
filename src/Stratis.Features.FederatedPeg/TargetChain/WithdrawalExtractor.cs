--- conflicted
+++ resolved
@@ -87,19 +87,10 @@
             if (!this.opReturnDataReader.TryGetTransactionId(transaction, out string depositId))
                 return null;
 
-<<<<<<< HEAD
-            this.logger.LogDebug(
-                "Processing received transaction with source deposit id: {0}. Transaction hash: {1}.",
-                depositId,
-                transaction.GetHash());
-
             TxOut targetAddressOutput = transaction.Outputs.SingleOrDefault(this.IsTargetAddressCandidate);
             if (targetAddressOutput == null)
                 return null;
 
-=======
-            TxOut targetAddressOutput = transaction.Outputs.Single(this.IsTargetAddressCandidate);
->>>>>>> 8e8833bf
             var withdrawal = new Withdrawal(
                 uint256.Parse(depositId),
                 transaction.GetHash(),

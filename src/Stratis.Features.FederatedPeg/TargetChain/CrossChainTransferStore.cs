﻿using System;
using System.Collections.Generic;
using System.IO;
using System.Linq;
using System.Threading;
using System.Threading.Tasks;
using DBreeze;
using DBreeze.DataTypes;
using DBreeze.Utils;
using Microsoft.Extensions.Logging;
using NBitcoin;
using Stratis.Bitcoin;
using Stratis.Bitcoin.Configuration;
using Stratis.Bitcoin.Features.BlockStore;
using Stratis.Bitcoin.Utilities;
using Stratis.Features.FederatedPeg.Interfaces;
using Stratis.Features.FederatedPeg.Models;
using Stratis.Features.FederatedPeg.Wallet;

namespace Stratis.Features.FederatedPeg.TargetChain
{
    public class CrossChainTransferStore : ICrossChainTransferStore
    {
        /// <summary>This table contains the cross-chain transfer information.</summary>
        private const string transferTableName = "Transfers";

        /// <summary>This table keeps track of the chain tips so that we know exactly what data our transfer table contains.</summary>
        private const string commonTableName = "Common";

        // <summary>Block batch size for synchronization</summary>
        private const int synchronizationBatchSize = 1000;

        /// <summary>This contains deposits ids indexed by block hash of the corresponding transaction.</summary>
        private readonly Dictionary<uint256, HashSet<uint256>> depositIdsByBlockHash = new Dictionary<uint256, HashSet<uint256>>();

        /// <summary>This contains the block heights by block hashes for only the blocks of interest in our chain.</summary>
        private readonly Dictionary<uint256, int> blockHeightsByBlockHash = new Dictionary<uint256, int>();

        /// <summary>This table contains deposits ids by status.</summary>
        private readonly Dictionary<CrossChainTransferStatus, HashSet<uint256>> depositsIdsByStatus = new Dictionary<CrossChainTransferStatus, HashSet<uint256>>();

        /// <inheritdoc />
        public int NextMatureDepositHeight { get; private set; }

        /// <inheritdoc />
        public ChainedHeader TipHashAndHeight { get; private set; }

        /// <summary>The key of the repository tip in the common table.</summary>
        private static readonly byte[] RepositoryTipKey = new byte[] { 0 };

        /// <summary>The key of the counter-chain last mature block tip in the common table.</summary>
        private static readonly byte[] NextMatureTipKey = new byte[] { 1 };

        /// <summary>Instance logger.</summary>
        private readonly ILogger logger;

        /// <summary>Access to DBreeze database.</summary>
        private readonly DBreezeEngine DBreeze;

        private readonly DBreezeSerializer dBreezeSerializer;
        private readonly Network network;
        private readonly ChainIndexer chainIndexer;
        private readonly IWithdrawalExtractor withdrawalExtractor;
        private readonly IBlockRepository blockRepository;
        private readonly CancellationTokenSource cancellation;
        private readonly IFederationWalletManager federationWalletManager;
        private readonly IWithdrawalTransactionBuilder withdrawalTransactionBuilder;
        private readonly IFederationGatewaySettings settings;

        /// <summary>Provider of time functions.</summary>
        private readonly object lockObj;

        public CrossChainTransferStore(Network network, DataFolder dataFolder, ChainIndexer chainIndexer, IFederationGatewaySettings settings, IDateTimeProvider dateTimeProvider,
            ILoggerFactory loggerFactory, IWithdrawalExtractor withdrawalExtractor, IFullNode fullNode, IBlockRepository blockRepository,
            IFederationWalletManager federationWalletManager, IWithdrawalTransactionBuilder withdrawalTransactionBuilder, DBreezeSerializer dBreezeSerializer)
        {
            Guard.NotNull(network, nameof(network));
            Guard.NotNull(dataFolder, nameof(dataFolder));
            Guard.NotNull(chainIndexer, nameof(chainIndexer));
            Guard.NotNull(settings, nameof(settings));
            Guard.NotNull(dateTimeProvider, nameof(dateTimeProvider));
            Guard.NotNull(loggerFactory, nameof(loggerFactory));
            Guard.NotNull(withdrawalExtractor, nameof(withdrawalExtractor));
            Guard.NotNull(fullNode, nameof(fullNode));
            Guard.NotNull(blockRepository, nameof(blockRepository));
            Guard.NotNull(federationWalletManager, nameof(federationWalletManager));
            Guard.NotNull(withdrawalTransactionBuilder, nameof(withdrawalTransactionBuilder));

            this.network = network;
            this.chainIndexer = chainIndexer;
            this.blockRepository = blockRepository;
            this.federationWalletManager = federationWalletManager;
            this.withdrawalTransactionBuilder = withdrawalTransactionBuilder;
            this.withdrawalExtractor = withdrawalExtractor;
            this.dBreezeSerializer = dBreezeSerializer;
            this.lockObj = new object();
            this.logger = loggerFactory.CreateLogger(this.GetType().FullName);
            this.TipHashAndHeight = this.chainIndexer.GetHeader(0);
            this.NextMatureDepositHeight = 1;
            this.cancellation = new CancellationTokenSource();
            this.settings = settings;

            // Future-proof store name.
            string depositStoreName = "federatedTransfers" + settings.MultiSigAddress.ToString();
            string folder = Path.Combine(dataFolder.RootPath, depositStoreName);
            Directory.CreateDirectory(folder);
            this.DBreeze = new DBreezeEngine(folder);

            // Initialize tracking deposits by status.
            foreach (object status in typeof(CrossChainTransferStatus).GetEnumValues())
                this.depositsIdsByStatus[(CrossChainTransferStatus)status] = new HashSet<uint256>();
        }

        /// <summary>Performs any needed initialisation for the database.</summary>
        public void Initialize()
        {
            lock (this.lockObj)
            {
                using (DBreeze.Transactions.Transaction dbreezeTransaction = this.DBreeze.GetTransaction())
                {
                    dbreezeTransaction.ValuesLazyLoadingIsOn = false;

                    this.LoadTipHashAndHeight(dbreezeTransaction);
                    this.LoadNextMatureHeight(dbreezeTransaction);

                    // Initialize the lookups.
                    foreach (Row<byte[], byte[]> transferRow in dbreezeTransaction.SelectForward<byte[], byte[]>(transferTableName))
                    {
                        var transfer = new CrossChainTransfer();
                        transfer.FromBytes(transferRow.Value, this.network.Consensus.ConsensusFactory);
                        this.depositsIdsByStatus[transfer.Status].Add(transfer.DepositTransactionId);

                        if (transfer.BlockHash != null && transfer.BlockHeight != null)
                        {
                            if (!this.depositIdsByBlockHash.TryGetValue(transfer.BlockHash, out HashSet<uint256> deposits))
                            {
                                deposits = new HashSet<uint256>();
                                this.depositIdsByBlockHash[transfer.BlockHash] = deposits;
                            }

                            deposits.Add(transfer.DepositTransactionId);

                            this.blockHeightsByBlockHash[transfer.BlockHash] = (int)transfer.BlockHeight;
                        }
                    }
                }
            }
        }

        /// <summary>Starts the cross-chain-transfer store.</summary>
        public void Start()
        {
            lock (this.lockObj)
            {
                lock (((FederationWalletManager)this.federationWalletManager).lockObject)
                {
<<<<<<< HEAD
                    // Remove all transient transactions from the wallet to be re-added according to the
                    // information carried in the store. This ensures that we will re-sync in the case
                    // where the store may have been deleted.
                    // Any partial transfers affected by these removals are expected to first become
                    // suspended due to the missing wallet transactions which will rewind the counter-
                    // chain tip to then reprocess them.
                    if (this.federationWalletManager.RemoveTransientTransactions())
                        this.federationWalletManager.SaveWallet();

                    Guard.Assert(this.Synchronize());

                    // Any transactions seen in blocks must also be present in the wallet.
                    FederationWallet wallet = this.federationWalletManager.GetWallet();
                    ICrossChainTransfer[] transfers = this.GetTransfersByStatusInternalLocked(new[] { CrossChainTransferStatus.SeenInBlock }, true, false).ToArray();
                    foreach (ICrossChainTransfer transfer in transfers)
                    {
                        (Transaction tran, TransactionData tranData, _) = this.federationWalletManager.FindWithdrawalTransactions(transfer.DepositTransactionId).FirstOrDefault();
                        if (tran == null && wallet.LastBlockSyncedHeight >= transfer.BlockHeight)
                        {
                            this.federationWalletManager.ProcessTransaction(transfer.PartialTransaction);
                            (tran, tranData, _) = this.federationWalletManager.FindWithdrawalTransactions(transfer.DepositTransactionId).FirstOrDefault();
                            tranData.BlockHeight = transfer.BlockHeight;
                            tranData.BlockHash = transfer.BlockHash;
                        }
=======
                    (Transaction tran, _) = this.federationWalletManager.FindWithdrawalTransactions(transfer.DepositTransactionId).FirstOrDefault();
                    if (tran == null && wallet.LastBlockSyncedHeight >= transfer.BlockHeight)
                    {
                        this.federationWalletManager.ProcessTransaction(transfer.PartialTransaction, transfer.BlockHeight, transfer.BlockHash);
>>>>>>> f79a0f6f
                    }
                }
            }
        }

        /// <inheritdoc />
        public bool HasSuspended()
        {
            lock (this.lockObj)
            {
                return this.depositsIdsByStatus[CrossChainTransferStatus.Suspended].Count != 0;
            }
        }

        /// <summary>
        /// The store will chase the wallet tip. This will ensure that we can rely on
        /// information recorded in the wallet such as the list of unspent UTXO's.
        /// </summary>
        /// <returns>The height to which the wallet has been synced.</returns>
        private HashHeightPair TipToChase()
        {
            FederationWallet wallet = this.federationWalletManager.GetWallet();

            if (wallet?.LastBlockSyncedHeight == null)
            {
                this.logger.LogTrace("(-)[GENESIS]");
                return new HashHeightPair(this.network.GenesisHash, 0);
            }

            return new HashHeightPair(wallet.LastBlockSyncedHash, (int)wallet.LastBlockSyncedHeight);
        }

        /// <summary>
        /// Partial or fully signed transfers should have their source UTXO's recorded by an up-to-date wallet.
        /// Sets transfers to <see cref="CrossChainTransferStatus.Suspended"/> if their UTXO's are not reserved
        /// within the wallet.
        /// </summary>
        /// <param name="crossChainTransfers">The transfers to check. If not supplied then all partial and fully signed transfers are checked.</param>
        /// <returns>Returns the list of transfers, possible with updated statuses.</returns>
        private ICrossChainTransfer[] ValidateCrossChainTransfers(ICrossChainTransfer[] crossChainTransfers = null)
        {
            if (crossChainTransfers == null)
            {
                crossChainTransfers = this.Get(
                    this.depositsIdsByStatus[CrossChainTransferStatus.Partial].Union(
                        this.depositsIdsByStatus[CrossChainTransferStatus.FullySigned]).ToArray());
            }

            var tracker = new StatusChangeTracker();
            int newChainATip = this.NextMatureDepositHeight;

            foreach (ICrossChainTransfer partialTransfer in crossChainTransfers)
            {
                if (partialTransfer == null)
                    continue;

                if (partialTransfer.Status != CrossChainTransferStatus.Partial && partialTransfer.Status != CrossChainTransferStatus.FullySigned)
                    continue;

                List<(Transaction transaction, IWithdrawal withdrawal)> walletData = this.federationWalletManager.FindWithdrawalTransactions(partialTransfer.DepositTransactionId);

                if (walletData.Count == 1 && this.ValidateTransaction(walletData[0].transaction))
                {
                    Transaction walletTran = walletData[0].transaction;
                    if (walletTran.GetHash() == partialTransfer.PartialTransaction.GetHash())
                        continue;

                    if (CrossChainTransfer.TemplatesMatch(this.network, walletTran, partialTransfer.PartialTransaction))
                    {
                        partialTransfer.SetPartialTransaction(walletTran);

                        if (walletData[0].withdrawal.BlockNumber != 0)
                            tracker.SetTransferStatus(partialTransfer, CrossChainTransferStatus.SeenInBlock, walletData[0].withdrawal.BlockHash, (int)walletData[0].withdrawal.BlockNumber);
                        else if (this.ValidateTransaction(walletTran, true))
                            tracker.SetTransferStatus(partialTransfer, CrossChainTransferStatus.FullySigned);
                        else
                            tracker.SetTransferStatus(partialTransfer, CrossChainTransferStatus.Partial);

                        continue;
                    }

                    this.logger.LogDebug("Templates don't match for {0} and {1}.", walletTran.GetHash(), partialTransfer.PartialTransaction.GetHash());
                }

                // Remove any invalid withdrawal transactions.
                foreach (IWithdrawal withdrawal in walletData.Select(d => d.withdrawal))
                    this.federationWalletManager.RemoveTransientTransactions(withdrawal.DepositId);

                // The chain may have been rewound so that this transaction or its UTXO's have been lost.
                // Rewind our recorded chain A tip to ensure the transaction is re-built once UTXO's become available.
                if (partialTransfer.DepositHeight < newChainATip)
                    newChainATip = partialTransfer.DepositHeight ?? newChainATip;

                this.logger.LogDebug("Setting DepositId {0} to Suspended", partialTransfer.DepositTransactionId);

                tracker.SetTransferStatus(partialTransfer, CrossChainTransferStatus.Suspended);
            }

            if (tracker.Count == 0)
            {
                this.logger.LogTrace("(-)[NO_CHANGES_IN_TRACKER]");
                return crossChainTransfers;
            }

            using (DBreeze.Transactions.Transaction dbreezeTransaction = this.DBreeze.GetTransaction())
            {
                dbreezeTransaction.SynchronizeTables(transferTableName, commonTableName);

                int oldChainATip = this.NextMatureDepositHeight;

                try
                {
                    foreach (KeyValuePair<ICrossChainTransfer, CrossChainTransferStatus?> kv in tracker)
                    {
                        this.PutTransfer(dbreezeTransaction, kv.Key);
                    }

                    this.SaveNextMatureHeight(dbreezeTransaction, newChainATip);
                    dbreezeTransaction.Commit();
                    this.UpdateLookups(tracker);

                    // Remove any remnants of suspended transactions from the wallet.
                    foreach (KeyValuePair<ICrossChainTransfer, CrossChainTransferStatus?> kv in tracker)
                    {
                        if (kv.Value == CrossChainTransferStatus.Suspended)
                        {
                            this.federationWalletManager.RemoveTransientTransactions(kv.Key.DepositTransactionId);
                        }
                    }

                    this.federationWalletManager.SaveWallet();

                    return crossChainTransfers;
                }
                catch (Exception err)
                {
                    // Restore expected store state in case the calling code retries / continues using the store.
                    this.NextMatureDepositHeight = oldChainATip;

                    this.RollbackAndThrowTransactionError(dbreezeTransaction, err, "SANITY_ERROR");

                    // Dummy return as the above method throws. Avoids compiler error.
                    return null;
                }
            }
        }

        /// <summary>Rolls back the database if an operation running in the context of a database transaction fails.</summary>
        /// <param name="dbreezeTransaction">Database transaction to roll back.</param>
        /// <param name="exception">Exception to report and re-raise.</param>
        /// <param name="reason">Short reason/context code of failure.</param>
        private void RollbackAndThrowTransactionError(DBreeze.Transactions.Transaction dbreezeTransaction, Exception exception, string reason = "FAILED_TRANSACTION")
        {
            this.logger.LogError("Error during database update: {0}, reason: {1}", exception.Message, reason);

            dbreezeTransaction.Rollback();
            throw exception;
        }

        /// <inheritdoc />
        public Task SaveCurrentTipAsync()
        {
            return Task.Run(() =>
            {
                lock (this.lockObj)
                {
                    using (DBreeze.Transactions.Transaction dbreezeTransaction = this.DBreeze.GetTransaction())
                    {
                        dbreezeTransaction.SynchronizeTables(transferTableName, commonTableName);
                        this.SaveNextMatureHeight(dbreezeTransaction, this.NextMatureDepositHeight);
                        dbreezeTransaction.Commit();
                    }
                }
            });
        }

        /// <inheritdoc />
        public Task<bool> RecordLatestMatureDepositsAsync(IList<MaturedBlockDepositsModel> maturedBlockDeposits)
        {
            Guard.NotNull(maturedBlockDeposits, nameof(maturedBlockDeposits));
            Guard.Assert(!maturedBlockDeposits.Any(m => m.Deposits.Any(d => d.BlockNumber != m.BlockInfo.BlockHeight || d.BlockHash != m.BlockInfo.BlockHash)));

            return Task.Run(() =>
            {
                lock (this.lockObj)
                {
                    // Sanitize and sort the list.
                    int originalDepositHeight = this.NextMatureDepositHeight;

                    maturedBlockDeposits = maturedBlockDeposits
                        .OrderBy(a => a.BlockInfo.BlockHeight)
                        .SkipWhile(m => m.BlockInfo.BlockHeight < this.NextMatureDepositHeight).ToArray();

                    if (maturedBlockDeposits.Count == 0 || maturedBlockDeposits.First().BlockInfo.BlockHeight != this.NextMatureDepositHeight)
                    {
                        this.logger.LogTrace("(-)[NO_VIABLE_BLOCKS]:true");
                        return true;
                    }

                    if (maturedBlockDeposits.Last().BlockInfo.BlockHeight != this.NextMatureDepositHeight + maturedBlockDeposits.Count - 1)
                    {
                        this.logger.LogTrace("(-)[DUPLICATE_BLOCKS]:true");
                        return true;
                    }

                    lock (((FederationWalletManager)this.federationWalletManager).lockObject)
                    {
                        Guard.Assert(this.Synchronize());

                        foreach (MaturedBlockDepositsModel maturedDeposit in maturedBlockDeposits)
                        {
                            if (maturedDeposit.BlockInfo.BlockHeight != this.NextMatureDepositHeight)
                                continue;

                            IReadOnlyList<IDeposit> deposits = maturedDeposit.Deposits.Where(d => d.TargetAddress != this.settings.MultiSigAddress.ToString()).ToList();
                            if (deposits.Count == 0)
                            {
                                this.NextMatureDepositHeight++;
                                continue;
                            }

                            if (!this.federationWalletManager.IsFederationWalletActive())
                            {
                                this.logger.LogError("The store can't persist mature deposits while the federation is inactive.");
                                continue;
                            }

                            ICrossChainTransfer[] transfers = this.ValidateCrossChainTransfers(this.Get(deposits.Select(d => d.Id).ToArray()));
                            var tracker = new StatusChangeTracker();
                            bool walletUpdated = false;

                            // Deposits are assumed to be in order of occurrence on the source chain.
                            // If we fail to build a transaction the transfer and subsequent transfers
                            // in the ordered list will be set to suspended.
                            bool haveSuspendedTransfers = false;

                            for (int i = 0; i < deposits.Count; i++)
                            {
                                // Only do work for non-existing or suspended transfers.
                                if (transfers[i] != null && transfers[i].Status != CrossChainTransferStatus.Suspended)
                                {
                                    continue;
                                }

                                IDeposit deposit = deposits[i];
                                Transaction transaction = null;
                                CrossChainTransferStatus status = CrossChainTransferStatus.Suspended;
                                Script scriptPubKey = BitcoinAddress.Create(deposit.TargetAddress, this.network).ScriptPubKey;

                                if (!haveSuspendedTransfers)
                                {
                                    var recipient = new Recipient
                                    {
                                        Amount = deposit.Amount,
                                        ScriptPubKey = scriptPubKey
                                    };

                                    uint blockTime = maturedDeposit.BlockInfo.BlockTime;

                                    transaction = this.withdrawalTransactionBuilder.BuildWithdrawalTransaction(deposit.Id, blockTime, recipient);

                                    if (transaction != null)
                                    {
                                        // Reserve the UTXOs before building the next transaction.
                                        walletUpdated |= this.federationWalletManager.ProcessTransaction(transaction);

                                        if (!this.ValidateTransaction(transaction))
                                        {
                                            this.logger.LogTrace("Suspending transfer for deposit '{0}' to retry invalid transaction later.", deposit.Id);

                                            this.federationWalletManager.RemoveTransientTransactions(deposit.Id);
                                            haveSuspendedTransfers = true;
                                            transaction = null;
                                        }
                                        else
                                        {
                                            status = CrossChainTransferStatus.Partial;
                                        }
                                    }
                                    else
                                    {
                                        haveSuspendedTransfers = true;
                                    }
                                }

                                if (transfers[i] == null || transaction == null)
                                {
                                    transfers[i] = new CrossChainTransfer(status, deposit.Id, scriptPubKey, deposit.Amount, deposit.BlockNumber, transaction, null, null);
                                    tracker.SetTransferStatus(transfers[i]);
                                }
                                else
                                {
                                    transfers[i].SetPartialTransaction(transaction);
                                    tracker.SetTransferStatus(transfers[i], CrossChainTransferStatus.Partial);
                                }
                            }

                            using (DBreeze.Transactions.Transaction dbreezeTransaction = this.DBreeze.GetTransaction())
                            {
                                dbreezeTransaction.SynchronizeTables(transferTableName, commonTableName);

                                int currentDepositHeight = this.NextMatureDepositHeight;

                                try
                                {
                                    if (walletUpdated)
                                    {
                                        this.federationWalletManager.SaveWallet();
                                    }

                                    // Update new or modified transfers.
                                    foreach (KeyValuePair<ICrossChainTransfer, CrossChainTransferStatus?> kv in tracker)
                                    {
                                        this.PutTransfer(dbreezeTransaction, kv.Key);
                                    }

                                    // Ensure we get called for a retry by NOT advancing the chain A tip if the block
                                    // contained any suspended transfers.
                                    if (!haveSuspendedTransfers)
                                    {
                                        this.SaveNextMatureHeight(dbreezeTransaction, this.NextMatureDepositHeight + 1);
                                    }

                                    dbreezeTransaction.Commit();
                                    this.UpdateLookups(tracker);
                                }
                                catch (Exception err)
                                {
                                    this.logger.LogError("An error occurred when processing deposits {0}", err);

                                    // Undo reserved UTXO's.
                                    if (walletUpdated)
                                    {
                                        foreach (KeyValuePair<ICrossChainTransfer, CrossChainTransferStatus?> kv in tracker)
                                        {
                                            if (kv.Value == CrossChainTransferStatus.Partial)
                                            {
                                                this.federationWalletManager.RemoveTransientTransactions(kv.Key.DepositTransactionId);
                                            }
                                        }

                                        this.federationWalletManager.SaveWallet();
                                    }

                                    // Restore expected store state in case the calling code retries / continues using the store.
                                    this.NextMatureDepositHeight = currentDepositHeight;
                                    this.RollbackAndThrowTransactionError(dbreezeTransaction, err, "DEPOSIT_ERROR");
                                }
                            }
                        }
                    }

                    // If progress was made we will check for more blocks.
                    return this.NextMatureDepositHeight != originalDepositHeight;
                }
            });
        }

        /// <inheritdoc />
        public Task<Transaction> MergeTransactionSignaturesAsync(uint256 depositId, Transaction[] partialTransactions)
        {
            Guard.NotNull(depositId, nameof(depositId));
            Guard.NotNull(partialTransactions, nameof(partialTransactions));

            return Task.Run(() =>
            {
                lock (this.lockObj)
                {
                    lock (((FederationWalletManager)this.federationWalletManager).lockObject)
                    {
                        Guard.Assert(this.Synchronize());

                        this.logger.LogInformation("ValidateCrossChainTransfers : {0}", depositId);
                        ICrossChainTransfer transfer = this.ValidateCrossChainTransfers(this.Get(new[] { depositId })).FirstOrDefault();

                        if (transfer == null)
                        {
                            this.logger.LogInformation("FAILED ValidateCrossChainTransfers : {0}", depositId);

                            this.logger.LogTrace("(-)[MERGE_NOT_FOUND]:null");
                            return null;
                        }

                        if (transfer.Status != CrossChainTransferStatus.Partial)
                        {
                            this.logger.LogTrace("(-)[MERGE_BAD_STATUS]");
                            return transfer.PartialTransaction;
                        }

                        var builder = new TransactionBuilder(this.network);
                        Transaction oldTransaction = transfer.PartialTransaction;

                        transfer.CombineSignatures(builder, partialTransactions);

                        if (transfer.PartialTransaction.GetHash() == oldTransaction.GetHash())
                        {
                            // We will finish dealing with the request here if an invalid signature is sent.
                            // The incoming partial transaction will not have the same inputs / outputs as what our node has generated
                            // so would have failed CrossChainTransfer.TemplatesMatch() and leave through here.
                            this.logger.LogInformation("FAILED to combineSignatures : {0}", transfer.DepositTransactionId);

                            this.logger.LogTrace("(-)[MERGE_UNCHANGED]");
                            return transfer.PartialTransaction;
                        }

                        using (DBreeze.Transactions.Transaction dbreezeTransaction = this.DBreeze.GetTransaction())
                        {
                            try
                            {
                                dbreezeTransaction.SynchronizeTables(transferTableName, commonTableName);

                                this.federationWalletManager.ProcessTransaction(transfer.PartialTransaction);
                                this.federationWalletManager.SaveWallet();

                                if (this.ValidateTransaction(transfer.PartialTransaction, true))
                                {
                                    this.logger.LogInformation("Deposit: {0} collected enough signatures and is FullySigned", transfer.DepositTransactionId);
                                    transfer.SetStatus(CrossChainTransferStatus.FullySigned);
                                }

                                this.PutTransfer(dbreezeTransaction, transfer);
                                dbreezeTransaction.Commit();

                                // Do this last to maintain DB integrity. We are assuming that this won't throw.
                                this.logger.LogInformation("Deposit: {0} did not collected enough signatures and is Partial", transfer.DepositTransactionId);
                                this.TransferStatusUpdated(transfer, CrossChainTransferStatus.Partial);
                            }
                            catch (Exception err)
                            {
                                this.logger.LogError("Error: {0} ", err);

                                // Restore expected store state in case the calling code retries / continues using the store.
                                transfer.SetPartialTransaction(oldTransaction);
                                this.federationWalletManager.ProcessTransaction(oldTransaction);
                                this.federationWalletManager.SaveWallet();
                                this.RollbackAndThrowTransactionError(dbreezeTransaction, err, "MERGE_ERROR");
                            }

                            return transfer.PartialTransaction;
                        }
                    }
                }
            });
        }

        /// <summary>
        /// Uses the information contained in our chain's blocks to update the store.
        /// Sets the <see cref="CrossChainTransferStatus.SeenInBlock"/> status for transfers
        /// identified in the blocks.
        /// </summary>
        /// <param name="blocks">The blocks used to update the store. Must be sorted by ascending height leading up to the new tip.</param>
        private void Put(List<Block> blocks)
        {
            if (blocks.Count == 0)
                this.logger.LogTrace("(-)[NO_BLOCKS]:0");

            Dictionary<uint256, ICrossChainTransfer> transferLookup;
            Dictionary<uint256, IWithdrawal[]> allWithdrawals;

            int blockHeight = this.TipHashAndHeight.Height + 1;
            var allDepositIds = new HashSet<uint256>();

            allWithdrawals = new Dictionary<uint256, IWithdrawal[]>();
            foreach (Block block in blocks)
            {
                IReadOnlyList<IWithdrawal> blockWithdrawals = this.withdrawalExtractor.ExtractWithdrawalsFromBlock(block, blockHeight++);
                allDepositIds.UnionWith(blockWithdrawals.Select(d => d.DepositId).ToArray());
                allWithdrawals[block.GetHash()] = blockWithdrawals.ToArray();
            }

            // Nothing to do?
            if (allDepositIds.Count == 0)
            {
                // Exiting here and saving the tip after the sync.
                this.TipHashAndHeight = this.chainIndexer.GetHeader(blocks.Last().GetHash());

                this.logger.LogTrace("(-)[NO_DEPOSIT_IDS]");
                return;
            }

            // Create transfer lookup by deposit Id.
            uint256[] uniqueDepositIds = allDepositIds.ToArray();
            ICrossChainTransfer[] uniqueTransfers = this.Get(uniqueDepositIds);
            transferLookup = new Dictionary<uint256, ICrossChainTransfer>();
            for (int i = 0; i < uniqueDepositIds.Length; i++)
                transferLookup[uniqueDepositIds[i]] = uniqueTransfers[i];


            // Only create a transaction if there is important work to do.
            using (DBreeze.Transactions.Transaction dbreezeTransaction = this.DBreeze.GetTransaction())
            {
                dbreezeTransaction.SynchronizeTables(transferTableName, commonTableName);

                ChainedHeader prevTip = this.TipHashAndHeight;

                try
                {
                    var tracker = new StatusChangeTracker();

                    // Find transfer transactions in blocks
                    foreach (Block block in blocks)
                    {
                        // First check the database to see if we already know about these deposits.
                        IWithdrawal[] withdrawals = allWithdrawals[block.GetHash()].ToArray();
                        ICrossChainTransfer[] crossChainTransfers = withdrawals.Select(d => transferLookup[d.DepositId]).ToArray();

                        // Update the information about these deposits or record their status.
                        for (int i = 0; i < crossChainTransfers.Length; i++)
                        {
                            IWithdrawal withdrawal = withdrawals[i];
                            Transaction transaction = block.Transactions.Single(t => t.GetHash() == withdrawal.Id);

                            // Ensure that the wallet is in step.
                            this.federationWalletManager.ProcessTransaction(transaction, withdrawal.BlockNumber, withdrawal.BlockHash, block);

                            if (crossChainTransfers[i] == null)
                            {
                                Script scriptPubKey = BitcoinAddress.Create(withdrawal.TargetAddress, this.network).ScriptPubKey;

                                crossChainTransfers[i] = new CrossChainTransfer(CrossChainTransferStatus.SeenInBlock, withdrawal.DepositId,
                                    scriptPubKey, withdrawal.Amount, null, transaction, withdrawal.BlockHash, withdrawal.BlockNumber);

                                tracker.SetTransferStatus(crossChainTransfers[i]);
                            }
                            else
                            {
                                crossChainTransfers[i].SetPartialTransaction(transaction);

                                tracker.SetTransferStatus(crossChainTransfers[i],
                                    CrossChainTransferStatus.SeenInBlock, withdrawal.BlockHash, withdrawal.BlockNumber);
                            }
                        }
                    }

                    // Write transfers.
                    this.PutTransfers(dbreezeTransaction, tracker.Keys.ToArray());

                    // Commit additions
                    ChainedHeader newTip = this.chainIndexer.GetHeader(blocks.Last().GetHash());
                    this.SaveTipHashAndHeight(dbreezeTransaction, newTip);
                    dbreezeTransaction.Commit();

                    // Update the lookups last to ensure store integrity.
                    this.UpdateLookups(tracker);
                }
                catch (Exception err)
                {
                    // Restore expected store state in case the calling code retries / continues using the store.
                    this.TipHashAndHeight = prevTip;
                    this.RollbackAndThrowTransactionError(dbreezeTransaction, err, "PUT_ERROR");
                }
            }
        }

        /// <summary>
        /// Used to handle reorg (if required) and revert status from <see cref="CrossChainTransferStatus.SeenInBlock"/> to
        /// <see cref="CrossChainTransferStatus.FullySigned"/>. Also returns a flag to indicate whether we are behind the current tip.
        /// </summary>
        /// <returns>Returns <c>true</c> if a rewind was performed and <c>false</c> otherwise.</returns>
        private bool RewindIfRequired()
        {
            HashHeightPair tipToChase = this.TipToChase();

            if (tipToChase.Hash == this.TipHashAndHeight.HashBlock)
            {
                // Indicate that we are synchronized.
                this.logger.LogTrace("(-)[SYNCHRONIZED]:false");
                return false;
            }

            // We are dependent on the wallet manager having dealt with any fork by now.
            if (this.chainIndexer.GetHeader(tipToChase.Hash) == null)
            {
                ICollection<uint256> locators = this.federationWalletManager.GetWallet().BlockLocator;
                var blockLocator = new BlockLocator { Blocks = locators.ToList() };
                ChainedHeader fork = this.chainIndexer.FindFork(blockLocator);
                this.federationWalletManager.RemoveBlocks(fork);
                tipToChase = this.TipToChase();
            }

            // If the chain does not contain our tip.
            if (this.TipHashAndHeight != null && (this.TipHashAndHeight.Height > tipToChase.Height ||
                this.chainIndexer.GetHeader(this.TipHashAndHeight.HashBlock)?.Height != this.TipHashAndHeight.Height))
            {
                // We are ahead of the current chain or on the wrong chain.
                ChainedHeader fork = this.chainIndexer.FindFork(this.TipHashAndHeight.GetLocator()) ?? this.chainIndexer.GetHeader(0);

                // Must not exceed wallet height otherise transaction validations may fail.
                while (fork.Height > tipToChase.Height)
                    fork = fork.Previous;

                using (DBreeze.Transactions.Transaction dbreezeTransaction = this.DBreeze.GetTransaction())
                {
                    dbreezeTransaction.SynchronizeTables(transferTableName, commonTableName);
                    dbreezeTransaction.ValuesLazyLoadingIsOn = false;

                    ChainedHeader prevTip = this.TipHashAndHeight;

                    try
                    {
                        StatusChangeTracker tracker = this.OnDeleteBlocks(dbreezeTransaction, fork.Height);
                        this.SaveTipHashAndHeight(dbreezeTransaction, fork);
                        dbreezeTransaction.Commit();
                        this.UndoLookups(tracker);
                    }
                    catch (Exception err)
                    {
                        // Restore expected store state in case the calling code retries / continues using the store.
                        this.TipHashAndHeight = prevTip;
                        this.RollbackAndThrowTransactionError(dbreezeTransaction, err, "REWIND_ERROR");
                    }
                }

                this.ValidateCrossChainTransfers();
                return true;
            }

            // Indicate that we are behind the current chain.
            return false;
        }

        /// <summary>Attempts to synchronizes the store with the chain.</summary>
        /// <returns>Returns <c>true</c> if the store is in sync or <c>false</c> otherwise.</returns>
        private bool Synchronize()
        {
            lock (this.lockObj)
            {
                HashHeightPair tipToChase = this.TipToChase();
                if (tipToChase.Hash == this.TipHashAndHeight.HashBlock)
                {
                    // Indicate that we are synchronized.
                    this.logger.LogTrace("(-)[SYNCHRONIZED]:true");
                    return true;
                }

                while (!this.cancellation.IsCancellationRequested)
                {
                    if (this.HasSuspended())
                    {
                        ICrossChainTransfer[] transfers = this.Get(this.depositsIdsByStatus[CrossChainTransferStatus.Suspended].ToArray());
                        this.NextMatureDepositHeight = transfers.Min(t => t.DepositHeight) ?? this.NextMatureDepositHeight;
                    }

                    this.RewindIfRequired();

                    if (this.SynchronizeBatch())
                    {
                        using (DBreeze.Transactions.Transaction dbreezeTransaction = this.DBreeze.GetTransaction())
                        {
                            dbreezeTransaction.SynchronizeTables(transferTableName, commonTableName);

                            this.SaveTipHashAndHeight(dbreezeTransaction, this.TipHashAndHeight);

                            dbreezeTransaction.Commit();
                        }

                        return true;
                    }
                }

                return false;
            }
        }

        /// <summary>Synchronize with a batch of blocks.</summary>
        /// <returns>Returns <c>true</c> if we match the chain tip and <c>false</c> if we are behind the tip.</returns>
        private bool SynchronizeBatch()
        {
            // Get a batch of blocks.
            var blockHashes = new List<uint256>();
            int batchSize = 0;
            HashHeightPair tipToChase = this.TipToChase();

            foreach (ChainedHeader header in this.chainIndexer.EnumerateToTip(this.TipHashAndHeight.HashBlock).Skip(1))
            {
                if (this.chainIndexer.GetHeader(header.HashBlock) == null)
                    break;

                if (header.Height > tipToChase.Height)
                    break;

                blockHashes.Add(header.HashBlock);

                if (++batchSize >= synchronizationBatchSize)
                    break;
            }

            List<Block> blocks = this.blockRepository.GetBlocks(blockHashes);
            int availableBlocks = blocks.FindIndex(b => (b == null));
            if (availableBlocks < 0)
                availableBlocks = blocks.Count;

            if (availableBlocks > 0)
            {
                Block lastBlock = blocks[availableBlocks - 1];
                this.Put(blocks.GetRange(0, availableBlocks));
                this.logger.LogInformation("Synchronized {0} blocks with cross-chain store to advance tip to block {1}", availableBlocks, this.TipHashAndHeight?.Height);
            }

            bool done = availableBlocks < synchronizationBatchSize;

            return done;
        }

        /// <summary>Loads the tip and hash height.</summary>
        /// <param name="dbreezeTransaction">The DBreeze transaction context to use.</param>
        /// <returns>The hash and height pair.</returns>
        private ChainedHeader LoadTipHashAndHeight(DBreeze.Transactions.Transaction dbreezeTransaction)
        {
            var blockLocator = new BlockLocator();
            try
            {
                Row<byte[], byte[]> row = dbreezeTransaction.Select<byte[], byte[]>(commonTableName, RepositoryTipKey);
                Guard.Assert(row.Exists);
                blockLocator.FromBytes(row.Value);
            }
            catch (Exception)
            {
                blockLocator.Blocks = new List<uint256> { this.network.GenesisHash };
            }

            this.TipHashAndHeight = this.chainIndexer.GetHeader(blockLocator.Blocks[0]) ?? this.chainIndexer.FindFork(blockLocator);
            return this.TipHashAndHeight;
        }

        /// <summary>Saves the tip and hash height.</summary>
        /// <param name="dbreezeTransaction">The DBreeze transaction context to use.</param>
        /// <param name="newTip">The new tip to persist.</param>
        private void SaveTipHashAndHeight(DBreeze.Transactions.Transaction dbreezeTransaction, ChainedHeader newTip)
        {
            BlockLocator locator = this.chainIndexer.Tip.GetLocator();
            this.TipHashAndHeight = newTip;
            dbreezeTransaction.Insert<byte[], byte[]>(commonTableName, RepositoryTipKey, locator.ToBytes());
        }

        /// <summary>Loads the counter-chain next mature block height.</summary>
        /// <param name="dbreezeTransaction">The DBreeze transaction context to use.</param>
        /// <returns>The hash and height pair.</returns>
        private int LoadNextMatureHeight(DBreeze.Transactions.Transaction dbreezeTransaction)
        {
            Row<byte[], int> row = dbreezeTransaction.Select<byte[], int>(commonTableName, NextMatureTipKey);

            if (row.Exists)
                this.NextMatureDepositHeight = row.Value;

            // We only want to sync deposits from a certain block number if the main chain is very long.
            this.NextMatureDepositHeight = Math.Max(this.settings.CounterChainDepositStartBlock, this.NextMatureDepositHeight);

            return this.NextMatureDepositHeight;
        }

        /// <summary>Saves the counter-chain next mature block height.</summary>
        /// <param name="dbreezeTransaction">The DBreeze transaction context to use.</param>
        /// <param name="newTip">The next mature block height on the counter-chain.</param>
        private void SaveNextMatureHeight(DBreeze.Transactions.Transaction dbreezeTransaction, int newTip)
        {
            this.NextMatureDepositHeight = newTip;
            dbreezeTransaction.Insert<byte[], int>(commonTableName, NextMatureTipKey, this.NextMatureDepositHeight);
        }

        /// <inheritdoc />
        public Task<ICrossChainTransfer[]> GetAsync(uint256[] depositIds)
        {
            return Task.Run(() =>
            {
                lock (this.lockObj)
                {
                    lock (((FederationWalletManager)this.federationWalletManager).lockObject)
                    {
                        Guard.Assert(this.Synchronize());

                        ICrossChainTransfer[] res = this.ValidateCrossChainTransfers(this.Get(depositIds));
                        return res;
                    }
                }
            });
        }

        private ICrossChainTransfer[] Get(uint256[] depositId)
        {
            using (DBreeze.Transactions.Transaction dbreezeTransaction = this.DBreeze.GetTransaction())
            {
                dbreezeTransaction.ValuesLazyLoadingIsOn = false;

                return this.Get(dbreezeTransaction, depositId);
            }
        }

        private CrossChainTransfer[] Get(DBreeze.Transactions.Transaction transaction, uint256[] depositId)
        {
            Guard.NotNull(depositId, nameof(depositId));

            // To boost performance we will access the deposits sorted by deposit id.
            var depositDict = new Dictionary<uint256, int>();
            for (int i = 0; i < depositId.Length; i++)
                depositDict[depositId[i]] = i;

            var byteListComparer = new ByteListComparer();
            List<KeyValuePair<uint256, int>> depositList = depositDict.ToList();
            depositList.Sort((pair1, pair2) => byteListComparer.Compare(pair1.Key.ToBytes(), pair2.Key.ToBytes()));

            var res = new CrossChainTransfer[depositId.Length];

            foreach (KeyValuePair<uint256, int> kv in depositList)
            {
                Row<byte[], byte[]> transferRow = transaction.Select<byte[], byte[]>(transferTableName, kv.Key.ToBytes());

                if (transferRow.Exists)
                {
                    var crossChainTransfer = new CrossChainTransfer();
                    crossChainTransfer.FromBytes(transferRow.Value, this.network.Consensus.ConsensusFactory);
                    res[kv.Value] = crossChainTransfer;
                }
            }

            return res;
        }

        private OutPoint EarliestOutput(Transaction transaction)
        {
            Comparer<OutPoint> comparer = Comparer<OutPoint>.Create((x, y) => this.federationWalletManager.CompareOutpoints(x, y));
            return transaction.Inputs.Select(i => i.PrevOut).OrderByDescending(t => t, comparer).FirstOrDefault();
        }

        private ICrossChainTransfer[] GetTransfersByStatusInternalLocked(CrossChainTransferStatus[] statuses, bool sort = false, bool validate = true)
        {
            var depositIds = new HashSet<uint256>();
            foreach (CrossChainTransferStatus status in statuses)
                depositIds.UnionWith(this.depositsIdsByStatus[status]);

            uint256[] partialTransferHashes = depositIds.ToArray();
            ICrossChainTransfer[] partialTransfers = this.Get(partialTransferHashes).Where(t => t != null).ToArray();

            if (validate)
            {
                this.ValidateCrossChainTransfers(partialTransfers);
                partialTransfers = partialTransfers.Where(t => statuses.Contains(t.Status)).ToArray();
            }

            if (!sort)
            {
                return partialTransfers;
            }

            return partialTransfers.OrderBy(t => this.EarliestOutput(t.PartialTransaction), Comparer<OutPoint>.Create((x, y) =>
                this.federationWalletManager.CompareOutpoints(x, y))).ToArray();
        }

        /// <inheritdoc />
        public ICrossChainTransfer[] GetTransfersByStatus(CrossChainTransferStatus[] statuses, bool sort = false)
        {
            lock (this.lockObj)
            {
                lock (((FederationWalletManager)this.federationWalletManager).lockObject)
                {
                    Guard.Assert(this.Synchronize());

                    return this.GetTransfersByStatusInternalLocked(statuses, sort);
                }
            }
        }

        /// <inheritdoc />
        public ICrossChainTransfer[] QueryTransfersByStatus(CrossChainTransferStatus[] statuses)
        {
            lock (this.lockObj)
            {
                var depositIds = new HashSet<uint256>();

                foreach (CrossChainTransferStatus status in statuses)
                    depositIds.UnionWith(this.depositsIdsByStatus[status]);

                uint256[] partialTransferHashes = depositIds.ToArray();
                ICrossChainTransfer[] partialTransfers = this.Get(partialTransferHashes).Where(t => t != null).ToArray();

                return partialTransfers;
            }
        }

        /// <inheritdoc />
        public ICrossChainTransfer[] QueryTransfersById(uint256[] depositIds)
        {
            lock (this.lockObj)
            {
                return this.Get(depositIds);
            }
        }

        /// <summary>Persist the cross-chain transfer information into the database.</summary>
        /// <param name="dbreezeTransaction">The DBreeze transaction context to use.</param>
        /// <param name="crossChainTransfer">Cross-chain transfer information to be inserted.</param>
        private void PutTransfer(DBreeze.Transactions.Transaction dbreezeTransaction, ICrossChainTransfer crossChainTransfer)
        {
            Guard.NotNull(crossChainTransfer, nameof(crossChainTransfer));

            byte[] crossChainTransferBytes = this.dBreezeSerializer.Serialize(crossChainTransfer);

            dbreezeTransaction.Insert<byte[], byte[]>(transferTableName, crossChainTransfer.DepositTransactionId.ToBytes(), crossChainTransferBytes);
        }

        /// <summary>Persist multiple cross-chain transfer information into the database.</summary>
        /// <param name="dbreezeTransaction">The DBreeze transaction context to use.</param>
        /// <param name="crossChainTransfers">Cross-chain transfers to be inserted.</param>
        private void PutTransfers(DBreeze.Transactions.Transaction dbreezeTransaction, ICrossChainTransfer[] crossChainTransfers)
        {
            Guard.NotNull(crossChainTransfers, nameof(crossChainTransfers));

            // Optimal ordering for DB consumption.
            var byteListComparer = new ByteListComparer();
            List<ICrossChainTransfer> orderedTransfers = crossChainTransfers.ToList();
            orderedTransfers.Sort((pair1, pair2) => byteListComparer.Compare(pair1.DepositTransactionId.ToBytes(), pair2.DepositTransactionId.ToBytes()));

            // Write each transfer in order.
            foreach (ICrossChainTransfer transfer in orderedTransfers)
            {
                byte[] transferBytes = this.dBreezeSerializer.Serialize(transfer);
                dbreezeTransaction.Insert<byte[], byte[]>(transferTableName, transfer.DepositTransactionId.ToBytes(), transferBytes);
            }
        }

        /// <summary>Deletes the cross-chain transfer information from the database</summary>
        /// <param name="dbreezeTransaction">The DBreeze transaction context to use.</param>
        /// <param name="crossChainTransfer">Cross-chain transfer information to be deleted.</param>
        private void DeleteTransfer(DBreeze.Transactions.Transaction dbreezeTransaction, ICrossChainTransfer crossChainTransfer)
        {
            Guard.NotNull(crossChainTransfer, nameof(crossChainTransfer));

            dbreezeTransaction.RemoveKey<byte[]>(transferTableName, crossChainTransfer.DepositTransactionId.ToBytes());
        }

        /// <summary>
        /// Forgets transfer information for the blocks being removed and returns information for updating the transient lookups.
        /// </summary>
        /// <param name="dbreezeTransaction">The DBreeze transaction context to use.</param>
        /// <param name="lastBlockHeight">The last block to retain.</param>
        /// <returns>A tracker with all the cross chain transfers that were affected.</returns>
        private StatusChangeTracker OnDeleteBlocks(DBreeze.Transactions.Transaction dbreezeTransaction, int lastBlockHeight)
        {
            // Gather all the deposit ids that may have had transactions in the blocks being deleted.
            var depositIds = new HashSet<uint256>();
            uint256[] blocksToRemove = this.blockHeightsByBlockHash.Where(a => a.Value > lastBlockHeight).Select(a => a.Key).ToArray();

            foreach (HashSet<uint256> deposits in blocksToRemove.Select(a => this.depositIdsByBlockHash[a]))
            {
                depositIds.UnionWith(deposits);
            }

            // Find the transfers related to these deposit ids in the database.
            var tracker = new StatusChangeTracker();
            CrossChainTransfer[] crossChainTransfers = this.Get(dbreezeTransaction, depositIds.ToArray());

            foreach (CrossChainTransfer transfer in crossChainTransfers)
            {
                // Transfers that only exist in the DB due to having been seen in a block should be removed completely.
                if (transfer.DepositHeight == null)
                {
                    // Trigger deletion from the status lookup.
                    tracker.SetTransferStatus(transfer);

                    // Delete the transfer completely.
                    this.DeleteTransfer(dbreezeTransaction, transfer);
                }
                else
                {
                    // Transaction is no longer seen.
                    tracker.SetTransferStatus(transfer, CrossChainTransferStatus.FullySigned);

                    // Write the transfer status to the database.
                    this.PutTransfer(dbreezeTransaction, transfer);
                }
            }

            return tracker;
        }

        /// <summary>Updates the status lookup based on a transfer and its previous status.</summary>
        /// <param name="transfer">The cross-chain transfer that was update.</param>
        /// <param name="oldStatus">The old status.</param>
        private void TransferStatusUpdated(ICrossChainTransfer transfer, CrossChainTransferStatus? oldStatus)
        {
            if (oldStatus != null)
            {
                this.depositsIdsByStatus[(CrossChainTransferStatus)oldStatus].Remove(transfer.DepositTransactionId);
            }

            this.depositsIdsByStatus[transfer.Status].Add(transfer.DepositTransactionId);
        }

        /// <summary>Update the transient lookups after changes have been committed to the store.</summary>
        /// <param name="tracker">Information about how to update the lookups.</param>
        private void UpdateLookups(StatusChangeTracker tracker)
        {
            foreach (uint256 hash in tracker.UniqueBlockHashes())
            {
                this.depositIdsByBlockHash[hash] = new HashSet<uint256>();
            }

            foreach (KeyValuePair<ICrossChainTransfer, CrossChainTransferStatus?> kv in tracker)
            {
                this.TransferStatusUpdated(kv.Key, kv.Value);

                if (kv.Key.BlockHash != null && kv.Key.BlockHeight != null)
                {
                    if (!this.depositIdsByBlockHash[kv.Key.BlockHash].Contains(kv.Key.DepositTransactionId))
                        this.depositIdsByBlockHash[kv.Key.BlockHash].Add(kv.Key.DepositTransactionId);
                    this.blockHeightsByBlockHash[kv.Key.BlockHash] = (int)kv.Key.BlockHeight;
                }
            }
        }

        /// <summary>Undoes the transient lookups after block removals have been committed to the store.</summary>
        /// <param name="tracker">Information about how to undo the lookups.</param>
        private void UndoLookups(StatusChangeTracker tracker)
        {
            foreach (KeyValuePair<ICrossChainTransfer, CrossChainTransferStatus?> kv in tracker)
            {
                if (kv.Value == null)
                {
                    this.depositsIdsByStatus[kv.Key.Status].Remove(kv.Key.DepositTransactionId);
                }

                this.TransferStatusUpdated(kv.Key, kv.Value);
            }

            foreach (uint256 hash in tracker.UniqueBlockHashes())
            {
                this.depositIdsByBlockHash.Remove(hash);
                this.blockHeightsByBlockHash.Remove(hash);
            }
        }

        public bool ValidateTransaction(Transaction transaction, bool checkSignature = false)
        {
            return this.federationWalletManager.ValidateTransaction(transaction, checkSignature);
        }

        /// <inheritdoc />
        public Dictionary<CrossChainTransferStatus, int> GetCrossChainTransferStatusCounter()
        {
            lock (this.lockObj)
            {
                Dictionary<CrossChainTransferStatus, int> result = new Dictionary<CrossChainTransferStatus, int>();
                foreach (CrossChainTransferStatus status in Enum.GetValues(typeof(CrossChainTransferStatus)).Cast<CrossChainTransferStatus>())
                {
                    result[status] = this.depositsIdsByStatus.TryGet(status)?.Count ?? 0;
                }

                return result;
            }
        }

        /// <inheritdoc />
        public void Dispose()
        {
            this.SaveCurrentTipAsync().GetAwaiter().GetResult();
            this.cancellation.Cancel();
            this.DBreeze.Dispose();
        }
    }
}<|MERGE_RESOLUTION|>--- conflicted
+++ resolved
@@ -154,7 +154,6 @@
             {
                 lock (((FederationWalletManager)this.federationWalletManager).lockObject)
                 {
-<<<<<<< HEAD
                     // Remove all transient transactions from the wallet to be re-added according to the
                     // information carried in the store. This ensures that we will re-sync in the case
                     // where the store may have been deleted.
@@ -171,20 +170,11 @@
                     ICrossChainTransfer[] transfers = this.GetTransfersByStatusInternalLocked(new[] { CrossChainTransferStatus.SeenInBlock }, true, false).ToArray();
                     foreach (ICrossChainTransfer transfer in transfers)
                     {
-                        (Transaction tran, TransactionData tranData, _) = this.federationWalletManager.FindWithdrawalTransactions(transfer.DepositTransactionId).FirstOrDefault();
+                        (Transaction tran, _) = this.federationWalletManager.FindWithdrawalTransactions(transfer.DepositTransactionId).FirstOrDefault();
                         if (tran == null && wallet.LastBlockSyncedHeight >= transfer.BlockHeight)
                         {
-                            this.federationWalletManager.ProcessTransaction(transfer.PartialTransaction);
-                            (tran, tranData, _) = this.federationWalletManager.FindWithdrawalTransactions(transfer.DepositTransactionId).FirstOrDefault();
-                            tranData.BlockHeight = transfer.BlockHeight;
-                            tranData.BlockHash = transfer.BlockHash;
+                            this.federationWalletManager.ProcessTransaction(transfer.PartialTransaction, transfer.BlockHeight, transfer.BlockHash);
                         }
-=======
-                    (Transaction tran, _) = this.federationWalletManager.FindWithdrawalTransactions(transfer.DepositTransactionId).FirstOrDefault();
-                    if (tran == null && wallet.LastBlockSyncedHeight >= transfer.BlockHeight)
-                    {
-                        this.federationWalletManager.ProcessTransaction(transfer.PartialTransaction, transfer.BlockHeight, transfer.BlockHash);
->>>>>>> f79a0f6f
                     }
                 }
             }

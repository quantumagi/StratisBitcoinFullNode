﻿using System;
using System.Collections.Generic;
using System.Linq;
using System.Threading.Tasks;
using Microsoft.Extensions.Logging;
using NBitcoin;
using Stratis.Bitcoin.Base.AsyncWork;
using Stratis.Bitcoin.Connection;
using Stratis.Bitcoin.Interfaces;
using Stratis.Bitcoin.P2P.Peer;
using Stratis.Bitcoin.Utilities;
using Stratis.Features.FederatedPeg.Interfaces;
using Stratis.Features.FederatedPeg.NetworkHelpers;
using Stratis.Features.FederatedPeg.Payloads;

namespace Stratis.Features.FederatedPeg.TargetChain
{
    /// <summary>
    /// Requests partial transactions from the peers and calls <see cref="ICrossChainTransferStore.MergeTransactionSignaturesAsync".
    /// </summary>
    public interface IPartialTransactionRequester
    {
        /// <summary>
        /// Broadcast the partial transaction request to federation members.
        /// </summary>
        /// <param name="payload">The payload to broadcast.</param>
        Task BroadcastAsync(RequestPartialTransactionPayload payload);

        /// <summary>
        /// Starts the broadcasting of partial transaction requests.
        /// </summary>
        void Start();

        /// <summary>
        /// Stops the broadcasting of partial transaction requests.
        /// </summary>
        void Stop();
    }

    /// <inheritdoc />
    public class PartialTransactionRequester : IPartialTransactionRequester
    {
        /// <summary>
        /// How often to trigger the query for and broadcasting of partial transactions.
        /// </summary>
        private static readonly TimeSpan TimeBetweenQueries = TimeSpans.TenSeconds;

        private readonly ILogger logger;
        private readonly ICrossChainTransferStore crossChainTransferStore;
        private readonly IAsyncProvider asyncProvider;
        private readonly INodeLifetime nodeLifetime;
        private readonly IConnectionManager connectionManager;
        private readonly IFederationGatewaySettings federationGatewaySettings;

        private readonly IInitialBlockDownloadState ibdState;
        private readonly IFederationWalletManager federationWalletManager;

        private IAsyncLoop asyncLoop;

        public PartialTransactionRequester(
            ILoggerFactory loggerFactory,
            ICrossChainTransferStore crossChainTransferStore,
            IAsyncProvider asyncProvider,
            INodeLifetime nodeLifetime,
            IConnectionManager connectionManager,
            IFederationGatewaySettings federationGatewaySettings,
            IInitialBlockDownloadState ibdState,
            IFederationWalletManager federationWalletManager)
        {
            Guard.NotNull(loggerFactory, nameof(loggerFactory));
            Guard.NotNull(crossChainTransferStore, nameof(crossChainTransferStore));
            Guard.NotNull(asyncProvider, nameof(asyncProvider));
            Guard.NotNull(nodeLifetime, nameof(nodeLifetime));
            Guard.NotNull(federationGatewaySettings, nameof(federationGatewaySettings));

            this.logger = loggerFactory.CreateLogger(this.GetType().FullName);
            this.crossChainTransferStore = crossChainTransferStore;
            this.asyncProvider = asyncProvider;
            this.nodeLifetime = nodeLifetime;
            this.connectionManager = connectionManager;
            this.federationGatewaySettings = federationGatewaySettings;
            this.ibdState = ibdState;
            this.federationWalletManager = federationWalletManager;
        }

        /// <inheritdoc />
        public async Task BroadcastAsync(RequestPartialTransactionPayload payload)
        {
            List<INetworkPeer> peers = this.connectionManager.ConnectedPeers.ToList();

            var ipAddressComparer = new IPAddressComparer();

            foreach (INetworkPeer peer in peers)
            {
                // Broadcast to peers.
                if (!peer.IsConnected)
                    continue;

                if (this.federationGatewaySettings.FederationNodeIpEndPoints.Any(e => ipAddressComparer.Equals(e.Address, peer.PeerEndPoint.Address)))
                {
                    try
                    {
                        await peer.SendMessageAsync(payload).ConfigureAwait(false);
                    }
                    catch (OperationCanceledException)
                    {
                    }
                }
            }
        }

        public async Task BroadcastPartialTransactionsAsync()
        {
<<<<<<< HEAD
            this.asyncLoop = this.asyncProvider.CreateAndRunAsyncLoop(nameof(PartialTransactionRequester), token =>
=======
            if (this.ibdState.IsInitialBlockDownload() || !this.federationWalletManager.IsFederationWalletActive())
>>>>>>> f299dfd2
            {
                this.logger.LogTrace("Federation wallet isn't active or in IBD. Not attempting to request transaction signatures.");
                return;
            }

            // Broadcast the partial transaction with the earliest inputs.
            KeyValuePair<uint256, Transaction> kv = (await this.crossChainTransferStore.GetTransactionsByStatusAsync(CrossChainTransferStatus.Partial, true))
                .FirstOrDefault();

            if (kv.Key != null)
            {
                await this.BroadcastAsync(new RequestPartialTransactionPayload(kv.Key).AddPartial(kv.Value));
                this.logger.LogInformation("Partial template requested");
            }
        }

        /// <inheritdoc />
        public void Start()
        {
            this.asyncLoop = this.asyncLoopFactory.Run(nameof(PartialTransactionRequester), _ =>
            {
                this.BroadcastPartialTransactionsAsync().GetAwaiter().GetResult();
                return Task.CompletedTask;
            },
            this.nodeLifetime.ApplicationStopping,
            TimeBetweenQueries);
        }

        /// <inheritdoc />
        public void Stop()
        {
            if (this.asyncLoop != null)
            {
                this.asyncLoop.Dispose();
                this.asyncLoop = null;
            }
        }
    }
}<|MERGE_RESOLUTION|>--- conflicted
+++ resolved
@@ -111,11 +111,7 @@
 
         public async Task BroadcastPartialTransactionsAsync()
         {
-<<<<<<< HEAD
-            this.asyncLoop = this.asyncProvider.CreateAndRunAsyncLoop(nameof(PartialTransactionRequester), token =>
-=======
             if (this.ibdState.IsInitialBlockDownload() || !this.federationWalletManager.IsFederationWalletActive())
->>>>>>> f299dfd2
             {
                 this.logger.LogTrace("Federation wallet isn't active or in IBD. Not attempting to request transaction signatures.");
                 return;
@@ -135,7 +131,7 @@
         /// <inheritdoc />
         public void Start()
         {
-            this.asyncLoop = this.asyncLoopFactory.Run(nameof(PartialTransactionRequester), _ =>
+            this.asyncLoop = this.asyncProvider.CreateAndRunAsyncLoop(nameof(PartialTransactionRequester), _ =>
             {
                 this.BroadcastPartialTransactionsAsync().GetAwaiter().GetResult();
                 return Task.CompletedTask;

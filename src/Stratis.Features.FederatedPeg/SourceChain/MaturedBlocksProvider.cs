--- conflicted
+++ resolved
@@ -81,20 +81,9 @@
 
             int numDeposits = 0;
 
-<<<<<<< HEAD
             for (int ndx = 0; ndx < headers.Count; ndx += 100)
             {
                 List<ChainedHeader> currentHeaders = headers.GetRange(ndx, Math.Min(100, headers.Count - ndx));
-=======
-                if (block?.Block?.Transactions == null)
-                {
-                    // Report unexpected results from consenus manager.
-                    this.logger.LogWarning("Stop matured blocks collection due to consensus manager integrity failure. Send what we've collected.");
-                    break;
-                }
-
-                MaturedBlockDepositsModel maturedBlockDeposits = this.depositExtractor.ExtractBlockDeposits(block);
->>>>>>> a5f1353c
 
                 List<uint256> hashes = currentHeaders.Select(h => h.HashBlock).ToList();
 
@@ -102,8 +91,12 @@
 
                 foreach (ChainedHeaderBlock chainedHeaderBlock in blocks)
                 {
-                    if (chainedHeaderBlock.Block == null)
-                        throw new InvalidOperationException($"Could not access block data at height {chainedHeaderBlock.ChainedHeader.Height}");
+                    if (chainedHeaderBlock?.Block?.Transactions == null)
+                    {
+                        this.logger.LogDebug("Unexpected null data. Send what we've collected.");
+
+                        return Result<List<MaturedBlockDepositsModel>>.Ok(maturedBlocks);
+                    }
 
                     MaturedBlockDepositsModel maturedBlockDeposits = this.depositExtractor.ExtractBlockDeposits(chainedHeaderBlock);
 

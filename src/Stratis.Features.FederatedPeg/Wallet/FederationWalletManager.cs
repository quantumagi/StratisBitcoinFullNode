﻿using System;
using System.Collections.Generic;
using System.Linq;
using System.Security;
using System.Threading.Tasks;
using Microsoft.Extensions.Logging;
using NBitcoin;
using NBitcoin.Policy;
using Stratis.Bitcoin.AsyncWork;
using Stratis.Bitcoin.Configuration;
using Stratis.Bitcoin.Features.Wallet;
using Stratis.Bitcoin.Features.Wallet.Interfaces;
using Stratis.Bitcoin.Interfaces;
using Stratis.Bitcoin.Utilities;
using Stratis.Features.FederatedPeg.InputConsolidation;
using Stratis.Features.FederatedPeg.Interfaces;
using Stratis.Features.FederatedPeg.TargetChain;

namespace Stratis.Features.FederatedPeg.Wallet
{
    /// <summary>
    /// A class that represents a flat view of the wallets history.
    /// </summary>
    public class FlatHistory
    {
        /// <summary>
        /// The address associated with this UTXO
        /// </summary>
        public MultiSigAddress Address { get; set; }

        /// <summary>
        /// The transaction representing the UTXO.
        /// </summary>
        public TransactionData Transaction { get; set; }
    }

    /// <summary>
    /// Credentials to the federation wallet.
    /// </summary>
    public class WalletSecret
    {
        /// <summary>The federation wallet's password, needed for getting the private key which is used for signing federation transactions.</summary>
        public string WalletPassword { get; set; }
    }

    /// <summary>
    /// A manager providing operations on wallets.
    /// </summary>
    public class FederationWalletManager : LockProtected, IFederationWalletManager
    {
        /// <summary>Timer for saving wallet files to the file system.</summary>
        private const int WalletSavetimeIntervalInMinutes = 5;

        /// <summary>Keep at least this many transactions in the wallet despite the
        /// max reorg age limit for spent transactions. This is so that it never
        /// looks like the wallet has become empty to the user.</summary>
        private const int MinimumRetainedTransactions = 100;

        /// <summary>The async loop we need to wait upon before we can shut down this manager.</summary>
        private IAsyncLoop asyncLoop;

        /// <summary>Factory for creating background async loop tasks.</summary>
        private readonly IAsyncProvider asyncProvider;

        /// <summary>Gets the wallet.</summary>
        public FederationWallet Wallet { get; set; }

        /// <summary>The type of coin used in this manager.</summary>
        private readonly CoinType coinType;

        /// <summary>Specification of the network the node runs on - regtest/testnet/mainnet.</summary>
        private readonly Network network;

        /// <summary>The chain of headers.</summary>
        private readonly ChainIndexer chainIndexer;

        /// <summary>Global application life cycle control - triggers when application shuts down.</summary>
        private readonly INodeLifetime nodeLifetime;

        /// <summary>The withdrawal extractor used to extract withdrawals from transactions.</summary>
        private readonly IWithdrawalExtractor withdrawalExtractor;

        /// <summary>Instance logger.</summary>
        private readonly ILogger logger;

        /// <summary>An object capable of storing <see cref="FederationWallet"/>s to the file system.</summary>
        private readonly FileStorage<FederationWallet> fileStorage;

        /// <summary>Provider of time functions.</summary>
        private readonly IDateTimeProvider dateTimeProvider;

        private readonly IBlockStore blockStore;

        /// <summary>Indicates whether the federation is active.</summary>
        private bool isFederationActive;

        public uint256 WalletTipHash { get; set; }
        public int WalletTipHeight { get; set; }

        public bool ContainsWallets => throw new NotImplementedException();

        /// <summary>
        /// Credentials for the wallet. Initially unpopulated on node startup, has to be provided by the user.
        /// </summary>
        public WalletSecret Secret { get; set; }

        /// <summary>
        /// The name of the watch-only wallet as saved in the file system.
        /// </summary>
        private const string WalletFileName = "multisig_wallet.json";

        /// <summary>
        /// Creates a mapping from (TransactionData.Id, TransactionData.Index) to TransactionData.
        /// </summary>
        private Dictionary<OutPoint, TransactionData> outpointLookup => this.Wallet.MultiSigAddress.Transactions.GetOutpointLookup();

        // Gateway settings picked up from the node config.
        private readonly IFederatedPegSettings federatedPegSettings;

        public FederationWalletManager(
            ILoggerFactory loggerFactory,
            Network network,
            ChainIndexer chainIndexer,
            DataFolder dataFolder,
            IWalletFeePolicy walletFeePolicy,
            IAsyncProvider asyncProvider,
            INodeLifetime nodeLifetime,
            IDateTimeProvider dateTimeProvider,
            IFederatedPegSettings federatedPegSettings,
            IWithdrawalExtractor withdrawalExtractor,
            IBlockStore blockStore) : base()
        {
            Guard.NotNull(loggerFactory, nameof(loggerFactory));
            Guard.NotNull(network, nameof(network));
            Guard.NotNull(chainIndexer, nameof(chainIndexer));
            Guard.NotNull(dataFolder, nameof(dataFolder));
            Guard.NotNull(walletFeePolicy, nameof(walletFeePolicy));
            Guard.NotNull(asyncProvider, nameof(asyncProvider));
            Guard.NotNull(nodeLifetime, nameof(nodeLifetime));
            Guard.NotNull(federatedPegSettings, nameof(federatedPegSettings));
            Guard.NotNull(withdrawalExtractor, nameof(withdrawalExtractor));
            Guard.NotNull(blockStore, nameof(blockStore));

            this.logger = loggerFactory.CreateLogger(this.GetType().FullName);

            this.network = network;

            this.coinType = (CoinType)network.Consensus.CoinType;
            this.chainIndexer = chainIndexer;
            this.asyncProvider = asyncProvider;
            this.nodeLifetime = nodeLifetime;
            this.fileStorage = new FileStorage<FederationWallet>(dataFolder.WalletPath);
            this.dateTimeProvider = dateTimeProvider;
            this.federatedPegSettings = federatedPegSettings;
            this.withdrawalExtractor = withdrawalExtractor;
            this.isFederationActive = false;
            this.blockStore = blockStore;
        }

        /// <summary>
        /// The purpose of this method is to retrieve <see cref="Transaction"/> objects for each <see cref="SpendingDetails.TransactionId"/>.
        /// If any transaction can't be resolved the wallet is rewound to remove the corrupt <see cref="TransactionData"/> record containing
        /// the <see cref="SpendingDetails"/>.
        /// </summary>
        /// <param name="transactions">The <see cref="TransactionData"/> records for which to retrieve the transactions.</param>
        /// <returns>Retrieved <see cref="Transaction"/> objects for each <see cref="SpendingDetails.TransactionId"/></returns>
        private Dictionary<TransactionData, Transaction> GetSpendingTransactions(IEnumerable<TransactionData> transactions)
        {
            var res = new Dictionary<TransactionData, Transaction>();

            // Record all the transaction data spent by a given spending transaction located in a given block.
            var spendTxsByBlockId = new Dictionary<uint256, Dictionary<uint256, List<TransactionData>>>();
            foreach (TransactionData transactionData in transactions)
            {
                SpendingDetails spendingDetail = transactionData.SpendingDetails;

                if (spendingDetail?.TransactionId == null || spendingDetail.Transaction != null)
                {
                    res.Add(transactionData, spendingDetail?.Transaction);
                    continue;
                }

                // Some SpendingDetail.BlockHash values may bet set to (uint256)0, so fix that too.
                if (spendingDetail.BlockHash == 0)
                {
                    if (spendingDetail.BlockHeight == null || (spendingDetail.BlockHeight > this.chainIndexer.Tip.Height))
                        continue;

                    spendingDetail.BlockHash = this.chainIndexer[(int)spendingDetail.BlockHeight].HashBlock;
                }

                if (!spendTxsByBlockId.TryGetValue(spendingDetail.BlockHash, out Dictionary<uint256, List<TransactionData>> spentOutputsBySpendTxId))
                {
                    spentOutputsBySpendTxId = new Dictionary<uint256, List<TransactionData>>();
                    spendTxsByBlockId[spendingDetail.BlockHash] = spentOutputsBySpendTxId;
                }

                if (!spentOutputsBySpendTxId.TryGetValue(spendingDetail.TransactionId, out List<TransactionData> spentOutputs))
                {
                    spentOutputs = new List<TransactionData>();
                    spentOutputsBySpendTxId[spendingDetail.TransactionId] = spentOutputs;
                }

                spentOutputs.Add(transactionData);
            }

            // Will keep track of the height of spending details we're unable to fix.
            int firstMissingTransactionHeight = this.LastBlockHeight() + 1;

            // Find the spending transactions.
            foreach ((uint256 blockId, Dictionary<uint256, List<TransactionData>> spentOutputsBySpendTxId) in spendTxsByBlockId)
            {
                Block block = this.blockStore.GetBlock(blockId);
                Dictionary<uint256, Transaction> txIndex = block?.Transactions.ToDictionary(t => t.GetHash(), t => t);

                foreach ((uint256 spendTxId, List<TransactionData> spentOutputs) in spentOutputsBySpendTxId)
                {
                    if (txIndex != null && txIndex.TryGetValue(spendTxId, out Transaction spendTransaction))
                    {
                        foreach (TransactionData transactionData in spentOutputs)
                            res[transactionData] = spendTransaction;
                    }
                    else
                    {
                        // The spending transaction could not be found in the consensus chain.
                        // Set the firstMissingTransactionHeight to the block of the spending transaction.
                        SpendingDetails spendingDetails = spentOutputs.Select(td => td.SpendingDetails).Where(s => s.BlockHeight != null).FirstOrDefault();

                        Guard.Assert(spendingDetails != null);

                        if (spendingDetails.BlockHeight < firstMissingTransactionHeight)
                            firstMissingTransactionHeight = (int)spendingDetails.BlockHeight;
                    }
                }
            }

            // If there are unresolvable spending details then re-sync from that point onwards.
            if (firstMissingTransactionHeight <= this.LastBlockHeight())
            {
                ChainedHeader fork = this.chainIndexer.GetHeader(Math.Min(firstMissingTransactionHeight - 1, this.chainIndexer.Height));

                this.RemoveBlocks(fork);
            }

            return res;
        }

        public void Start()
        {
            lock (this.lockObject)
            {
                // Find the wallet and load it in memory.
                if (this.fileStorage.Exists(WalletFileName))
                {
                    this.Wallet = this.fileStorage.LoadByFileName(WalletFileName);
                    this.RemoveUnconfirmedTransactionData();
                }
                else
                {
                    // Create the multisig wallet file if it doesn't exist
                    this.Wallet = this.GenerateWallet();
                    this.SaveWallet();
                }

                // find the last chain block received by the wallet manager.
                HashHeightPair hashHeightPair = this.LastReceivedBlockHash();
                this.WalletTipHash = hashHeightPair.Hash;
                this.WalletTipHeight = hashHeightPair.Height;

                // save the wallets file every 5 minutes to help against crashes.
                this.asyncLoop = this.asyncProvider.CreateAndRunAsyncLoop("wallet persist job", token =>
                {
                    this.SaveWallet();
                    this.logger.LogInformation("Wallets saved to file at {0}.", this.dateTimeProvider.GetUtcNow());

                    return Task.CompletedTask;
                },
                this.nodeLifetime.ApplicationStopping,
                repeatEvery: TimeSpan.FromMinutes(WalletSavetimeIntervalInMinutes),
                startAfter: TimeSpan.FromMinutes(WalletSavetimeIntervalInMinutes));
            }
        }

        /// <inheritdoc />
        public void Stop()
        {
            lock (this.lockObject)
            {
                this.asyncLoop?.Dispose();
                this.SaveWallet();
            }
        }

        /// <inheritdoc />
        public int LastBlockHeight()
        {
<<<<<<< HEAD
            if (!this.IsWalletActive())
=======
            lock (this.lockObject)
>>>>>>> 45aad553
            {
                if (this.Wallet == null)
                {
                    int height = this.chainIndexer.Tip.Height;
                    this.logger.LogTrace("(-)[NO_WALLET]:{0}", height);
                    return height;
                }

                int res = this.Wallet.LastBlockSyncedHeight ?? 0;
                return res;
            }
        }

        /// <summary>
        /// Gets the hash of the last block received by the wallets.
        /// </summary>
        /// <returns>Hash of the last block received by the wallets.</returns>
        public HashHeightPair LastReceivedBlockHash()
        {
<<<<<<< HEAD
            if (!this.IsWalletActive())
=======
            lock (this.lockObject)
>>>>>>> 45aad553
            {
                if (this.Wallet == null)
                {
                    uint256 hash = this.chainIndexer.Tip.HashBlock;
                    this.logger.LogTrace("(-)[NO_WALLET]:'{0}'", hash);
                    return new HashHeightPair(this.chainIndexer.Tip);
                }

                uint256 lastBlockSyncedHash = this.Wallet.LastBlockSyncedHash;

                if (lastBlockSyncedHash == null)
                {
                    return new HashHeightPair(this.chainIndexer.Tip);
                }

                return new HashHeightPair(this.Wallet.LastBlockSyncedHash, this.Wallet.LastBlockSyncedHeight.Value);
            }
        }

        /// <inheritdoc />
        public IEnumerable<UnspentOutputReference> GetSpendableTransactionsInWallet(int confirmations = 0)
        {
            lock (this.lockObject)
            {

                if (this.Wallet == null)
                {
                    return Enumerable.Empty<Wallet.UnspentOutputReference>();
                }

                UnspentOutputReference[] res;
                res = this.GetSpendableTransactions(this.chainIndexer.Tip.Height, confirmations).ToArray();

                return res;
            }
        }

        /// <inheritdoc />
        public void RemoveBlocks(ChainedHeader fork)
        {
            Guard.NotNull(fork, nameof(fork));

            lock (this.lockObject)
            {
                this.logger.LogDebug("Removing blocks back to height {0} from {1}", fork.Height, this.LastBlockHeight());

                // Remove all the UTXO that have been reorged.
                IEnumerable<TransactionData> makeUnspendable = this.Wallet.MultiSigAddress.Transactions.Where(w => w.BlockHeight > fork.Height).ToList();
                foreach (TransactionData transactionData in makeUnspendable)
                    this.Wallet.MultiSigAddress.Transactions.Remove(transactionData);

                // Bring back all the UTXO that are now spendable after the reorg.
                IEnumerable<TransactionData> makeSpendable = this.Wallet.MultiSigAddress.Transactions.Where(w => (w.SpendingDetails != null) && (w.SpendingDetails.BlockHeight > fork.Height));
                foreach (TransactionData transactionData in makeSpendable)
                    transactionData.SpendingDetails = null;

                this.UpdateLastBlockSyncedHeight(fork);
            }
        }

<<<<<<< HEAD
        /// <summary>
        /// Determines if the wallet is active.
        /// The wallet will only become active after <see cref="FederationWallet.LastBlockSyncedHeight"/>.
        /// </summary>
        /// <param name="height">The height at which to test if the wallet should be active. Defaults to the chain indexer height.</param>
        /// <returns></returns>
        private bool IsWalletActive(int? height = null)
        {
            if (this.Wallet == null)
                return false;

            if (this.Wallet.LastBlockSyncedHash != null)
                return true;

            if (this.Wallet.LastBlockSyncedHeight >= (height ?? this.chainIndexer.Height))
                return false;

            return true;
        }

=======
>>>>>>> 45aad553
        /// <inheritdoc />
        public void ProcessBlock(Block block, ChainedHeader chainedHeader)
        {
            Guard.NotNull(block, nameof(block));
            Guard.NotNull(chainedHeader, nameof(chainedHeader));

<<<<<<< HEAD
            // If there is no wallet yet, update the wallet tip hash and do nothing else.
            if (!this.IsWalletActive(chainedHeader.Height))
            {
                this.WalletTipHash = chainedHeader.HashBlock;
                this.logger.LogTrace("(-)[NO_WALLET]");
                return;
            }

            // Is this the next block.
            if (chainedHeader.Header.HashPrevBlock != this.WalletTipHash)
=======
            lock (this.lockObject)
>>>>>>> 45aad553
            {
                // If there is no wallet yet, update the wallet tip hash and do nothing else.
                if (this.Wallet == null)
                {
                    this.WalletTipHash = chainedHeader.HashBlock;
                    this.WalletTipHeight = chainedHeader.Height;
                    this.logger.LogTrace("(-)[NO_WALLET]");
                    return;
                }

                // Is this the next block.
                if (chainedHeader.Header.HashPrevBlock != this.WalletTipHash)
                {
                    this.logger.LogDebug("New block's previous hash '{0}' does not match current wallet's tip hash '{1}'.", chainedHeader.Header.HashPrevBlock, this.WalletTipHash);

                    // The block coming in to the wallet should never be ahead of the wallet.
                    // If the block is behind, let it pass.
                    if (chainedHeader.Height > this.WalletTipHeight)
                    {
                        this.logger.LogTrace("(-)[BLOCK_TOO_FAR]");
                        throw new WalletException("block too far in the future has arrived to the wallet");
                    }
                }

                bool walletUpdated = false;
                foreach (Transaction transaction in block.Transactions.Where(t => !(t.IsCoinBase && t.TotalOut == Money.Zero)))
                {
                    bool trxFound = this.ProcessTransaction(transaction, chainedHeader.Height, chainedHeader.HashBlock, block);
                    if (trxFound)
                    {
                        walletUpdated = true;
                    }
                }

                walletUpdated |= this.CleanTransactionsPastMaxReorg(chainedHeader.Height);

                // Update the wallets with the last processed block height.
                // It's important that updating the height happens after the block processing is complete,
                // as if the node is stopped, on re-opening it will start updating from the previous height.
                this.UpdateLastBlockSyncedHeight(chainedHeader);

                if (walletUpdated)
                {
                    this.SaveWallet();
                }
            }
        }

        /// <inheritdoc />
        public bool ProcessTransaction(Transaction transaction, int? blockHeight = null, uint256 blockHash = null, Block block = null)
        {
            Guard.NotNull(transaction, nameof(transaction));
            Guard.Assert(blockHash == (blockHash ?? block?.GetHash()));

<<<<<<< HEAD
            if (!this.IsWalletActive())
=======
            lock (this.lockObject)
>>>>>>> 45aad553
            {
                if (this.Wallet == null)
                {
                    this.logger.LogTrace("(-)");
                    return false;
                }

                bool foundReceivingTrx = false, foundSendingTrx = false;

                // Check if we're trying to spend a utxo twice
                foreach (TxIn input in transaction.Inputs)
                {
                    if (!this.outpointLookup.TryGetValue(input.PrevOut, out TransactionData tTx))
                    {
                        continue;
                    }

                    // If we're trying to spend an input that is already spent, and it's not coming in a new block, don't reserve the transaction.
                    // This would be the case when blocks are synced in between CrossChainTransferStore calling
                    // FederationWalletTransactionHandler.BuildTransaction and FederationWalletManager.ProcessTransaction.
                    if (blockHeight == null && tTx.SpendingDetails?.BlockHeight != null)
                    {
                        return false;
                    }
                }

                // Extract the withdrawal from the transaction (if any).
                IWithdrawal withdrawal = this.withdrawalExtractor.ExtractWithdrawalFromTransaction(transaction, blockHash, blockHeight ?? 0);

                if (withdrawal != null)
                {
                    // Exit if already present and included in a block.
                    List<(Transaction transaction, IWithdrawal withdrawal)> walletData = this.FindWithdrawalTransactions(withdrawal.DepositId);
                    if ((walletData.Count == 1) && (walletData[0].withdrawal.BlockNumber != 0))
                    {
                        this.logger.LogDebug("Deposit {0} Already included in block.", withdrawal.DepositId);
                        return false;
                    }

                    // Remove this to prevent duplicates if the transaction hash has changed.
                    if (walletData.Count != 0)
                    {
                        this.logger.LogDebug("Removing duplicates for {0}", withdrawal.DepositId);
                        this.RemoveWithdrawalTransactions(withdrawal.DepositId);
                    }
                }

                // Check the outputs.
                foreach (TxOut utxo in transaction.Outputs)
                {
                    // Check if the outputs contain one of our addresses.
                    if (this.Wallet.MultiSigAddress.ScriptPubKey == utxo.ScriptPubKey)
                    {
                        this.AddTransactionToWallet(transaction, utxo, blockHeight, blockHash, block);
                        foundReceivingTrx = true;
                    }
                }

                // Check the inputs - include those that have a reference to a transaction containing one of our scripts and the same index.
                foreach (TxIn input in transaction.Inputs)
                {
                    if (!this.outpointLookup.TryGetValue(input.PrevOut, out TransactionData tTx))
                    {
                        continue;
                    }

                    // Get the details of the outputs paid out.
                    IEnumerable<TxOut> paidOutTo = transaction.Outputs.Where(o =>
                    {
                        // If script is empty ignore it.
                        if (o.IsEmpty)
                            return false;

                        // Check if the destination script is one of the wallet's.
                        // TODO fix this
                        bool found = this.Wallet.MultiSigAddress.ScriptPubKey == o.ScriptPubKey;

                        // Include the keys not included in our wallets (external payees).
                        if (!found)
                            return true;

                        // Include the keys that are in the wallet but that are for receiving
                        // addresses (which would mean the user paid itself).
                        // We also exclude the keys involved in a staking transaction.
                        //return !addr.IsChangeAddress() && !transaction.IsCoinStake;
                        return true;
                    });

                    this.AddSpendingTransactionToWallet(transaction, paidOutTo, tTx.Id, tTx.Index, blockHeight, blockHash, block, withdrawal);
                    foundSendingTrx = true;
                }

                // Figure out what to do when this transaction is found to affect the wallet.
                if (foundSendingTrx || foundReceivingTrx)
                {
                    // Save the wallet when the transaction was not included in a block.
                    if (blockHeight == null)
                    {
                        this.SaveWallet();
                    }
                }

                return foundSendingTrx || foundReceivingTrx;
            }
        }

        private bool CleanTransactionsPastMaxReorg(int height)
        {
            bool walletUpdated = false;

            if (this.network.Consensus.MaxReorgLength == 0 || this.Wallet.MultiSigAddress.Transactions.Count <= MinimumRetainedTransactions)
                return walletUpdated;

            int finalisedHeight = height - (int)this.network.Consensus.MaxReorgLength;
            var pastMaxReorg = new List<TransactionData>();

            foreach ((_, List<TransactionData> txList) in this.Wallet.MultiSigAddress.Transactions.SpentTransactionsBeforeHeight(finalisedHeight))
            {
                foreach (TransactionData transactionData in txList)
                {
                    // Only want to remove transactions that are spent, and the spend must have passed max reorg too
                    pastMaxReorg.Add(transactionData);
                }
            }

            foreach (TransactionData transactionData in pastMaxReorg)
            {
                this.Wallet.MultiSigAddress.Transactions.Remove(transactionData);
                walletUpdated = true;

                if (this.Wallet.MultiSigAddress.Transactions.Count <= MinimumRetainedTransactions)
                    break;
            }

            return walletUpdated;
        }

        private bool RemoveTransaction(Transaction transaction)
        {
            Guard.NotNull(transaction, nameof(transaction));
            uint256 hash = transaction.GetHash();

            bool updatedWallet = false;

            // Check the inputs - include those that have a reference to a transaction containing one of our scripts and the same index.
            foreach (TxIn input in transaction.Inputs)
            {
                if (!this.outpointLookup.TryGetValue(input.PrevOut, out TransactionData spentTransaction))
                {
                    continue;
                }

                // Get the transaction being spent and unspend it.
                this.logger.LogDebug("Unspending {0}-{1}", spentTransaction.Id, spentTransaction.Index);

                spentTransaction.SpendingDetails = null;
                updatedWallet = true;
            }

            foreach (TxOut utxo in transaction.Outputs)
            {
                // Check if the outputs contain one of our addresses.
                if (this.Wallet.MultiSigAddress.ScriptPubKey == utxo.ScriptPubKey)
                {
                    int index = transaction.Outputs.IndexOf(utxo);

                    // Remove any UTXO's that were provided by this transaction from wallet.
                    if (this.Wallet.MultiSigAddress.Transactions.TryGetTransaction(hash, index, out TransactionData foundTransaction))
                    {
                        this.logger.LogDebug("Removing UTXO {0}-{1}", foundTransaction.Id, foundTransaction.Index);

                        this.Wallet.MultiSigAddress.Transactions.Remove(foundTransaction);
                        updatedWallet = true;
                    }
                }
            }

            return updatedWallet;
        }

        /// <inheritdoc />
        public HashSet<(uint256, DateTimeOffset)> RemoveAllTransactions()
        {
            var removedTransactions = new HashSet<(uint256, DateTimeOffset)>();

            if (!this.IsWalletActive())
                return removedTransactions;

            lock (this.lockObject)
            {
                removedTransactions = this.Wallet.MultiSigAddress.Transactions.Select(t => (t.Id, t.CreationTime)).ToHashSet();
                this.Wallet.MultiSigAddress.Transactions.Clear();

                if (removedTransactions.Any())
                {
                    this.SaveWallet();
                }

                return removedTransactions;
            }
        }

        /// <summary>
        /// Adds a transaction that credits the wallet with new coins.
        /// This method is can be called many times for the same transaction (idempotent).
        /// </summary>
        /// <param name="transaction">The transaction from which details are added.</param>
        /// <param name="utxo">The unspent output to add to the wallet.</param>
        /// <param name="blockHeight">Height of the block.</param>
        /// <param name="blockHash">Hash of the block.</param>
        /// <param name="block">The block containing the transaction to add.</param>
        private void AddTransactionToWallet(Transaction transaction, TxOut utxo, int? blockHeight = null, uint256 blockHash = null, Block block = null)
        {
            Guard.NotNull(transaction, nameof(transaction));
            Guard.NotNull(utxo, nameof(utxo));
            Guard.Assert(blockHash == (blockHash ?? block?.GetHash()));

            uint256 transactionHash = transaction.GetHash();

            // Get the collection of transactions to add to.
            Script script = utxo.ScriptPubKey;

            // Check if a similar UTXO exists or not (same transaction ID and same index).
            // New UTXOs are added, existing ones are updated.
            int index = transaction.Outputs.IndexOf(utxo);
            Money amount = utxo.Value;
            TransactionData foundTransaction = this.Wallet.MultiSigAddress.Transactions.FirstOrDefault(t => (t.Id == transactionHash) && (t.Index == index));
            if (foundTransaction == null)
            {
                this.logger.LogDebug("UTXO '{0}-{1}' not found, creating. BlockHeight={2}, BlockHash={3}", transactionHash, index, blockHeight, blockHash);

                TransactionData newTransaction = new TransactionData
                {
                    Amount = amount,
                    BlockHeight = blockHeight,
                    BlockHash = blockHash,
                    Id = transactionHash,
                    CreationTime = DateTimeOffset.FromUnixTimeSeconds(block?.Header.Time ?? transaction.Time),
                    Index = index,
                    ScriptPubKey = script
                };

                this.Wallet.MultiSigAddress.Transactions.Add(newTransaction);
            }
            else
            {
                this.logger.LogDebug("Transaction ID '{0}-{1}' found, updating BlockHeight={2}, BlockHash={3}.", transactionHash, index, blockHeight, blockHash);

                // Update the block height and block hash.
                if ((foundTransaction.BlockHeight == null) && (blockHeight != null))
                {
                    foundTransaction.BlockHeight = blockHeight;
                    foundTransaction.BlockHash = blockHash;
                }

                // Update the block time.
                if (block != null)
                {
                    foundTransaction.CreationTime = DateTimeOffset.FromUnixTimeSeconds(block.Header.Time);
                }
            }

            this.TransactionFoundInternal(script);
        }

        /// <summary>
        /// Mark an output as spent, the credit of the output will not be used to calculate the balance.
        /// The output will remain in the wallet for history (and reorg).
        /// </summary>
        /// <param name="transaction">The transaction from which details are added.</param>
        /// <param name="paidToOutputs">A list of payments made out</param>
        /// <param name="spendingTransactionId">The id of the transaction containing the output being spent, if this is a spending transaction.</param>
        /// <param name="spendingTransactionIndex">The index of the output in the transaction being referenced, if this is a spending transaction.</param>
        /// <param name="blockHeight">Height of the block.</param>
        /// <param name="blockHash">Hash of the block.</param>
        /// <param name="block">The block containing the transaction to add.</param>
        private void AddSpendingTransactionToWallet(Transaction transaction,
            IEnumerable<TxOut> paidToOutputs,
            uint256 spendingTransactionId,
            int spendingTransactionIndex,
            int? blockHeight = null,
            uint256 blockHash = null,
            Block block = null,
            IWithdrawal withdrawal = null)
        {
            Guard.NotNull(transaction, nameof(transaction));
            Guard.NotNull(paidToOutputs, nameof(paidToOutputs));
            Guard.Assert(blockHash == (blockHash ?? block?.GetHash()));

            // Get the transaction being spent.
            if (!this.Wallet.MultiSigAddress.Transactions.TryGetTransaction(spendingTransactionId, spendingTransactionIndex, out TransactionData spentTransaction))
            {
                // Strange, why would it be null?
                this.logger.LogTrace("(-)[TX_NULL]");
                return;
            }

            if (spentTransaction.SpendingDetails == null)
            {
                // 1) If no existing spending details, always set new spending details.

                this.logger.LogDebug("Spending UTXO '{0}-{1}' is new. BlockHeight={2}", spendingTransactionId, spendingTransactionIndex, blockHeight);

                spentTransaction.SpendingDetails = this.BuildSpendingDetails(transaction, paidToOutputs, blockHeight, blockHash, block, withdrawal);
            }
            else if (spentTransaction.SpendingDetails.BlockHeight == null)
            {
                // 2) If there are unconfirmed existing spending details, always overwrite with new one. Could be a
                //   "more" signed tx, a FullySigned mempool tx or a confirmed block tx.

                this.logger.LogDebug("Spending UTXO '{0}-{1}' is being overwritten. BlockHeight={2}", spendingTransactionId, spendingTransactionIndex, blockHeight);

                spentTransaction.SpendingDetails = this.BuildSpendingDetails(transaction, paidToOutputs, blockHeight, blockHash, block, withdrawal);
            }
            else if (spentTransaction.SpendingDetails.BlockHeight != null && blockHeight == null)
            {
                // 3) If we have confirmed existing spending details, and this is coming in unconfirmed,
                //   probably just unlucky concurrency issues, e.g. tx from mempool coming in after confirmed in a block.
                this.logger.LogDebug("Unconfirmed spending UTXO '{0}-{1}' is being ignored. Already confirmed in block.", spendingTransactionId, spendingTransactionIndex);
            }
            else
            {
                // 4) If we have confirmed existing spending details, and this is also coming in confirmed, then update the spending details.

                this.logger.LogDebug("Spending UTXO '{0}-{1}' is being overwritten. BlockHeight={2}", spendingTransactionId, spendingTransactionIndex, blockHeight);

                spentTransaction.SpendingDetails = this.BuildSpendingDetails(transaction, paidToOutputs, blockHeight, blockHash, block, withdrawal);
            }
        }

        /// <summary>
        /// Creates a SpendingDetails object that we can spend an existing transaction with.
        /// </summary>
        private SpendingDetails BuildSpendingDetails(Transaction transaction,
            IEnumerable<TxOut> paidToOutputs,
            int? blockHeight = null,
            uint256 blockHash = null,
            Block block = null,
            IWithdrawal withdrawal = null)
        {
            List<PaymentDetails> payments = new List<PaymentDetails>();
            foreach (TxOut paidToOutput in paidToOutputs)
            {
                // TODO: Use the ScriptAddressReader here?
                // Figure out how to retrieve the destination address.
                string destinationAddress = string.Empty;
                ScriptTemplate scriptTemplate = paidToOutput.ScriptPubKey.FindTemplate(this.network);
                switch (scriptTemplate.Type)
                {
                    // Pay to PubKey can be found in outputs of staking transactions.
                    case TxOutType.TX_PUBKEY:
                        PubKey pubKey = PayToPubkeyTemplate.Instance.ExtractScriptPubKeyParameters(paidToOutput.ScriptPubKey);
                        destinationAddress = pubKey.GetAddress(this.network).ToString();
                        break;
                    // Pay to PubKey hash is the regular, most common type of output.
                    case TxOutType.TX_PUBKEYHASH:
                        destinationAddress = paidToOutput.ScriptPubKey.GetDestinationAddress(this.network).ToString();
                        break;
                    case TxOutType.TX_NONSTANDARD:
                    case TxOutType.TX_SCRIPTHASH:
                        destinationAddress = paidToOutput.ScriptPubKey.GetDestinationAddress(this.network).ToString();
                        break;
                    case TxOutType.TX_MULTISIG:
                    case TxOutType.TX_NULL_DATA:
                    case TxOutType.TX_SEGWIT:
                        break;
                }

                payments.Add(new PaymentDetails
                {
                    DestinationScriptPubKey = paidToOutput.ScriptPubKey,
                    DestinationAddress = destinationAddress,
                    Amount = paidToOutput.Value
                });
            }

            SpendingDetails spendingDetails = new SpendingDetails
            {
                TransactionId = transaction.GetHash(),
                Payments = payments,
                CreationTime = DateTimeOffset.FromUnixTimeSeconds(block?.Header.Time ?? transaction.Time),
                BlockHeight = blockHeight,
                BlockHash = blockHash,
                Transaction = (blockHeight > 0) ? null : transaction,
                IsCoinStake = transaction.IsCoinStake == false ? (bool?)null : true
            };

            if (withdrawal != null)
            {
                spendingDetails.WithdrawalDetails = new WithdrawalDetails
                {
                    Amount = withdrawal.Amount,
                    MatchingDepositId = withdrawal.DepositId,
                    TargetAddress = withdrawal.TargetAddress
                };
            }

            return spendingDetails;
        }

        public void TransactionFoundInternal(Script script)
        {
            // Persists the wallet file.
            this.SaveWallet();
        }

        /// <inheritdoc />
        public void SaveWallet()
        {
            lock (this.lockObject)
            {
                if (this.Wallet != null)
                {
                    lock (this.lockObject)
                    {
                        this.fileStorage.SaveToFile(this.Wallet, WalletFileName);
                    }
                }
            }
        }

        /// <inheritdoc />
        public bool RemoveUnconfirmedTransactionData()
        {
            lock (this.lockObject)
            {
                bool walletUpdated = false;

                foreach (TransactionData transactionData in this.Wallet.MultiSigAddress.Transactions.ToList())
                {
                    // Change for unconfirmed transaction?
                    if (transactionData.BlockHeight == null)
                    {
                        this.Wallet.MultiSigAddress.Transactions.Remove(transactionData);
                    }
                    // Spend by unconfirmed transaction?
                    else if (transactionData.SpendingDetails != null && transactionData.SpendingDetails.BlockHeight == null)
                    {
                        transactionData.SpendingDetails = null;
                    }
                    else
                    {
                        continue;
                    }

                    walletUpdated = true;
                }

                return walletUpdated;
            }
        }

        /// <inheritdoc />
        public bool RemoveWithdrawalTransactions(uint256 depositId)
        {
            this.logger.LogDebug("Removing transient transactions. DepositId={0}", depositId);

            lock (this.lockObject)
            {
                // Remove transient transactions not seen in a block yet.
                bool walletUpdated = false;

                foreach ((Transaction transaction, IWithdrawal withdrawal) in this.FindWithdrawalTransactions(depositId))
                {
                    walletUpdated |= this.RemoveTransaction(transaction);
                }

                return walletUpdated;
            }
        }

        private OutPoint EarliestOutput(Transaction transaction)
        {
            var comparer = Comparer<OutPoint>.Create((x, y) => this.CompareOutpoints(x, y));
            return transaction.Inputs.Select(i => i.PrevOut).OrderBy(t => t, comparer).FirstOrDefault();
        }

        /// <inheritdoc />
        public List<(Transaction, IWithdrawal)> FindWithdrawalTransactions(uint256 depositId = null, bool sort = false)
        {
            lock (this.lockObject)
            {
                var withdrawals = new List<(Transaction transaction, IWithdrawal withdrawal)>();

                var txList = new List<TransactionData>();
                foreach ((uint256 _, List<TransactionData> txListDeposit) in this.Wallet.MultiSigAddress.Transactions.GetSpendingTransactionsByDepositId(depositId))
                {
                    txList.AddRange(txListDeposit);
                }

                Dictionary<TransactionData, Transaction> spendingTransactions = this.GetSpendingTransactions(txList);

                foreach (TransactionData txData in txList)
                {
                    SpendingDetails spendingDetail = txData.SpendingDetails;

                    // Multiple UTXOs may be spent by the one withdrawal, so if it's already added then no need to add it again.
                    if (withdrawals.Any(w => w.withdrawal.Id == spendingDetail.TransactionId))
                        continue;

                    var withdrawal = new Withdrawal(
                        spendingDetail.WithdrawalDetails.MatchingDepositId,
                        spendingDetail.TransactionId,
                        spendingDetail.WithdrawalDetails.Amount,
                        spendingDetail.WithdrawalDetails.TargetAddress,
                        spendingDetail.BlockHeight ?? 0,
                        spendingDetail.BlockHash);

                    Transaction transaction = spendingTransactions[txData];

                    withdrawals.Add((transaction, withdrawal));
                }

                if (sort)
                {
                    return withdrawals
                        .OrderBy(w => this.EarliestOutput(w.Item1), Comparer<OutPoint>.Create((x, y) => this.CompareOutpoints(x, y)))
                        .ToList();
                }

                return withdrawals;
            }
        }

        /// <summary>
        /// Checks if a transaction has valid UTXOs that are spent by it.
        /// </summary>
        /// <param name="transaction">The transaction to check.</param>
        /// <param name="coins">Returns the coins found if this parameter supplies an empty coin list.</param>
        /// <returns><c>True</c> if UTXO's are valid and <c>false</c> otherwise.</returns>
        private bool TransactionHasValidUTXOs(Transaction transaction, List<Coin> coins = null)
        {
            // All the input UTXO's should be present in spending details of the multi-sig address.
            foreach (TxIn input in transaction.Inputs)
            {
                if (!this.outpointLookup.TryGetValue(input.PrevOut, out TransactionData transactionData))
                    return false;

                if (transactionData.SpendingDetails?.TransactionId != transaction.GetHash())
                    return false;

                coins?.Add(new Coin(transactionData.Id, (uint)transactionData.Index, transactionData.Amount, transactionData.ScriptPubKey));
            }

            return true;
        }

        /// <summary>
        /// Checks if a transaction is consuming unspent UTXOs that exist in the wallet.
        /// </summary>
        /// <param name="transaction">The transaction to check.</param>
        /// <param name="coins">Returns the coins found if this parameter supplies an empty coin list.</param>
        /// <returns><c>True</c> if UTXO's are valid and <c>false</c> otherwise.</returns>
        private bool TransactionIsSpendingUnspentUTXOs(Transaction transaction, List<Coin> coins = null)
        {
            // All the input UTXO's should be present but not be spent by anything yet.
            foreach (TxIn input in transaction.Inputs)
            {
                if (!this.outpointLookup.TryGetValue(input.PrevOut, out TransactionData transactionData))
                    return false;

                if (transactionData.SpendingDetails != null)
                    return false;

                coins?.Add(new Coin(transactionData.Id, (uint)transactionData.Index, transactionData.Amount, transactionData.ScriptPubKey));
            }

            return true;
        }

        /// <summary>
        /// Compares two outpoints to see which occurs earlier.
        /// </summary>
        /// <param name="outPoint1">The first outpoint to compare.</param>
        /// <param name="outPoint2">The second outpoint to compare.</param>
        /// <returns><c>-1</c> if the <paramref name="outPoint1"/> occurs first and <c>1</c> otherwise.</returns>
        internal int CompareOutpoints(OutPoint outPoint1, OutPoint outPoint2)
        {
            TransactionData transactionData1 = this.outpointLookup[outPoint1];
            TransactionData transactionData2 = this.outpointLookup[outPoint2];

            return DeterministicCoinOrdering.CompareTransactionData(transactionData1, transactionData2);
        }

        /// <inheritdoc />
        public bool ValidateTransaction(Transaction transaction, bool checkSignature = false)
        {
            lock (this.lockObject)
            {
                // All the input UTXO's should be present in spending details of the multi-sig address.
                List<Coin> coins = checkSignature ? new List<Coin>() : null;
                // Verify that the transaction has valid UTXOs.
                if (!this.TransactionHasValidUTXOs(transaction, coins))
                    return false;

                // Verify that there are no earlier unspent UTXOs.
                Comparer<TransactionData> comparer = Comparer<TransactionData>.Create(DeterministicCoinOrdering.CompareTransactionData);
                TransactionData earliestUnspent = this.Wallet.MultiSigAddress.Transactions.GetUnspentTransactions().FirstOrDefault();
                if (earliestUnspent != null)
                {
                    TransactionData oldestInput = transaction.Inputs
                                                             .Where(i => this.outpointLookup.ContainsKey(i.PrevOut))
                                                             .Select(i => this.outpointLookup[i.PrevOut])
                                                             .OrderByDescending(t => t, comparer)
                                                             .FirstOrDefault();
                    if (oldestInput != null && DeterministicCoinOrdering.CompareTransactionData(earliestUnspent, oldestInput) < 0)
                        return false;
                }

                // Verify that all inputs are signed.
                if (checkSignature)
                {
                    TransactionBuilder builder = new TransactionBuilder(this.Wallet.Network).AddCoins(coins);

                    if (!builder.Verify(transaction, this.federatedPegSettings.GetWithdrawalTransactionFee(coins.Count), out TransactionPolicyError[] errors))
                    {
                        // Trace the reason validation failed. Note that failure here doesn't mean an error necessarily. Just that the transaction is not fully signed.
                        foreach (TransactionPolicyError transactionPolicyError in errors)
                        {
                            this.logger.LogInformation("{0} FAILED - {1}", nameof(TransactionBuilder.Verify), transactionPolicyError.ToString());
                        }

                        return false;
                    }
                }

                return true;
            }
        }

        /// <inheritdoc />
        public bool ValidateConsolidatingTransaction(Transaction transaction, bool checkSignature = false)
        {
            lock (this.lockObject)
            {
                List<Coin> coins = checkSignature ? new List<Coin>() : null;

                // Verify that the transaction's UTXOs aren't used yet.
                if (!this.TransactionIsSpendingUnspentUTXOs(transaction, coins))
                    return false;

                // TODO: Check the inputs are in order?

                // Verify that all inputs are signed.
                if (checkSignature)
                {
                    TransactionBuilder builder = new TransactionBuilder(this.Wallet.Network).AddCoins(coins);

                    if (!builder.Verify(transaction, FederatedPegSettings.ConsolidationFee, out TransactionPolicyError[] errors))
                    {
                        // Trace the reason validation failed. Note that failure here doesn't mean an error necessarily. Just that the transaction is not fully signed.
                        foreach (TransactionPolicyError transactionPolicyError in errors)
                        {
                            this.logger.LogInformation("{0} FAILED - {1}", nameof(TransactionBuilder.Verify), transactionPolicyError.ToString());
                        }

                        return false;
                    }
                }

                return true;
            }
        }

        /// <inheritdoc />
        public void UpdateLastBlockSyncedHeight(ChainedHeader chainedHeader)
        {
            Guard.NotNull(chainedHeader, nameof(chainedHeader));

            if (this.IsWalletActive(chainedHeader.Height))
            {
                lock (this.lockObject)
                {
                    // The block locator will help when the wallet
                    // needs to rewind this will be used to find the fork.
                    this.Wallet.BlockLocator = chainedHeader.GetLocator().Blocks;

<<<<<<< HEAD
                    // Update the wallets with the last processed block height.
                    this.Wallet.LastBlockSyncedHeight = chainedHeader.Height;
                    this.Wallet.LastBlockSyncedHash = chainedHeader.HashBlock;
                }
=======
                // Update the wallets with the last processed block height.
                this.Wallet.LastBlockSyncedHeight = chainedHeader.Height;
                this.Wallet.LastBlockSyncedHash = chainedHeader.HashBlock;
                this.WalletTipHash = chainedHeader.HashBlock;
                this.WalletTipHeight = chainedHeader.Height;
>>>>>>> 45aad553
            }
        }

        /// <summary>
        /// Generates the wallet file.
        /// </summary>
        /// <returns>The wallet object that was saved into the file system.</returns>
        /// <exception cref="WalletException">Thrown if wallet cannot be created.</exception>
        private FederationWallet GenerateWallet()
        {
            this.logger.LogDebug("Generating the federation wallet file.");

<<<<<<< HEAD
            int lastBlockSyncedHeight = Math.Max(0, this.federationGatewaySettings.WalletSyncFromHeight - 1);
            uint256 lastBlockSyncedHash = (lastBlockSyncedHeight <= this.chainIndexer.Height) ? this.chainIndexer[lastBlockSyncedHeight].HashBlock : null;

=======
>>>>>>> 45aad553
            var wallet = new FederationWallet
            {
                CreationTime = this.dateTimeProvider.GetTimeOffset(),
                Network = this.network,
                CoinType = this.coinType,
                LastBlockSyncedHeight = lastBlockSyncedHeight,
                LastBlockSyncedHash = lastBlockSyncedHash,
                MultiSigAddress = new MultiSigAddress
                {
                    Address = this.federatedPegSettings.MultiSigAddress.ToString(),
                    M = this.federatedPegSettings.MultiSigM,
                    ScriptPubKey = this.federatedPegSettings.MultiSigAddress.ScriptPubKey,
                    RedeemScript = this.federatedPegSettings.MultiSigRedeemScript,
                    Transactions = new MultiSigTransactions()
                }
            };

            this.logger.LogTrace("(-)");
            return wallet;

        }

        /// <inheritdoc />
        public void EnableFederationWallet(string password, string mnemonic = null, string passphrase = null)
        {
            Guard.NotEmpty(password, nameof(password));

            lock (this.lockObject)
            {
                // Protect against de-activation if the federation is already active.
                if (this.isFederationActive)
                {
                    this.logger.LogWarning("(-):[FEDERATION_ALREADY_ACTIVE]");
                    return;
                }

                // Get the key and encrypted seed.
                Key key = null;
                string encryptedSeed = this.Wallet.EncryptedSeed;

                if (!string.IsNullOrEmpty(mnemonic))
                {
                    ExtKey extendedKey;
                    try
                    {
                        extendedKey = HdOperations.GetExtendedKey(mnemonic, passphrase);
                    }
                    catch (NotSupportedException ex)
                    {
                        this.logger.LogDebug("Exception occurred: {0}", ex.ToString());
                        this.logger.LogTrace("(-)[EXCEPTION]");

                        if (ex.Message == "Unknown")
                            throw new WalletException("Please make sure you enter valid mnemonic words.");

                        throw;
                    }

                    // Create a wallet file.
                    key = extendedKey.PrivateKey;
                    encryptedSeed = key.GetEncryptedBitcoinSecret(password, this.network).ToWif();
                }

                try
                {
                    if (key == null)
                        key = Key.Parse(encryptedSeed, password, this.Wallet.Network);

                    bool isValidKey = key.PubKey.ToHex() == this.federatedPegSettings.PublicKey;
                    if (!isValidKey)
                    {
                        this.logger.LogInformation("The wallet public key {0} does not match the federation member's public key {1}", key.PubKey.ToHex(), this.federatedPegSettings.PublicKey);
                        return;
                    }

                    this.Secret = new WalletSecret() { WalletPassword = password };
                    this.Wallet.EncryptedSeed = encryptedSeed;
                    this.SaveWallet();

                    this.isFederationActive = isValidKey;
                }
                catch (Exception ex)
                {
                    throw new SecurityException(ex.Message);
                }
            }
        }

        public bool IsFederationWalletActive()
        {
            return this.isFederationActive;
        }

        public FederationWallet GetWallet()
        {
            return this.Wallet;
        }

        /// <summary>
        /// Lists all spendable transactions in the current wallet.
        /// </summary>
        /// <param name="currentChainHeight">The current height of the chain. Used for calculating the number of confirmations a transaction has.</param>
        /// <param name="confirmations">The minimum number of confirmations required for transactions to be considered.</param>
        /// <returns>A collection of spendable outputs that belong to the given account.</returns>
        private IEnumerable<UnspentOutputReference> GetSpendableTransactions(int currentChainHeight, int confirmations = 0)
        {
            // A block that is at the tip has 1 confirmation.
            // When calculating the confirmations the tip must be advanced by one.

            int countFrom = currentChainHeight + 1;
            foreach (TransactionData transactionData in this.Wallet.MultiSigAddress.Transactions.GetUnspentTransactions())
            {
                int? confirmationCount = 0;
                if (transactionData.BlockHeight != null)
                    confirmationCount = countFrom >= transactionData.BlockHeight ? countFrom - transactionData.BlockHeight : 0;

                if (confirmationCount >= confirmations)
                {
                    yield return new UnspentOutputReference
                    {
                        Transaction = transactionData,
                    };
                }
            }
        }

        /// <inheritdoc />
        public (Money ConfirmedAmount, Money UnConfirmedAmount) GetSpendableAmount()
        {
            lock (this.lockObject)
            {
                IEnumerable<TransactionData> transactions = this.Wallet.MultiSigAddress.Transactions.GetUnspentTransactions();

                long confirmed = transactions.Sum(t => t.SpendableAmount(true));
                long total = transactions.Sum(t => t.SpendableAmount(false));

                return (confirmed, total - confirmed);
            }
        }
    }
}<|MERGE_RESOLUTION|>--- conflicted
+++ resolved
@@ -294,13 +294,10 @@
         /// <inheritdoc />
         public int LastBlockHeight()
         {
-<<<<<<< HEAD
-            if (!this.IsWalletActive())
-=======
-            lock (this.lockObject)
->>>>>>> 45aad553
-            {
-                if (this.Wallet == null)
+
+            lock (this.lockObject)
+            {
+                if (!this.IsWalletActive())
                 {
                     int height = this.chainIndexer.Tip.Height;
                     this.logger.LogTrace("(-)[NO_WALLET]:{0}", height);
@@ -318,18 +315,15 @@
         /// <returns>Hash of the last block received by the wallets.</returns>
         public HashHeightPair LastReceivedBlockHash()
         {
-<<<<<<< HEAD
-            if (!this.IsWalletActive())
-=======
-            lock (this.lockObject)
->>>>>>> 45aad553
-            {
-                if (this.Wallet == null)
+            lock (this.lockObject)
+            {
+                if (!this.IsWalletActive())
                 {
                     uint256 hash = this.chainIndexer.Tip.HashBlock;
                     this.logger.LogTrace("(-)[NO_WALLET]:'{0}'", hash);
                     return new HashHeightPair(this.chainIndexer.Tip);
                 }
+
 
                 uint256 lastBlockSyncedHash = this.Wallet.LastBlockSyncedHash;
 
@@ -383,7 +377,6 @@
             }
         }
 
-<<<<<<< HEAD
         /// <summary>
         /// Determines if the wallet is active.
         /// The wallet will only become active after <see cref="FederationWallet.LastBlockSyncedHeight"/>.
@@ -404,34 +397,19 @@
             return true;
         }
 
-=======
->>>>>>> 45aad553
         /// <inheritdoc />
         public void ProcessBlock(Block block, ChainedHeader chainedHeader)
         {
             Guard.NotNull(block, nameof(block));
             Guard.NotNull(chainedHeader, nameof(chainedHeader));
 
-<<<<<<< HEAD
-            // If there is no wallet yet, update the wallet tip hash and do nothing else.
-            if (!this.IsWalletActive(chainedHeader.Height))
-            {
-                this.WalletTipHash = chainedHeader.HashBlock;
-                this.logger.LogTrace("(-)[NO_WALLET]");
-                return;
-            }
-
-            // Is this the next block.
-            if (chainedHeader.Header.HashPrevBlock != this.WalletTipHash)
-=======
-            lock (this.lockObject)
->>>>>>> 45aad553
+
+            lock (this.lockObject)
             {
                 // If there is no wallet yet, update the wallet tip hash and do nothing else.
-                if (this.Wallet == null)
+                if (!this.IsWalletActive(chainedHeader.Height))
                 {
                     this.WalletTipHash = chainedHeader.HashBlock;
-                    this.WalletTipHeight = chainedHeader.Height;
                     this.logger.LogTrace("(-)[NO_WALLET]");
                     return;
                 }
@@ -480,13 +458,10 @@
             Guard.NotNull(transaction, nameof(transaction));
             Guard.Assert(blockHash == (blockHash ?? block?.GetHash()));
 
-<<<<<<< HEAD
-            if (!this.IsWalletActive())
-=======
-            lock (this.lockObject)
->>>>>>> 45aad553
-            {
-                if (this.Wallet == null)
+
+            lock (this.lockObject)
+            {
+                if (!this.IsWalletActive())
                 {
                     this.logger.LogTrace("(-)");
                     return false;
@@ -1162,18 +1137,11 @@
                     // needs to rewind this will be used to find the fork.
                     this.Wallet.BlockLocator = chainedHeader.GetLocator().Blocks;
 
-<<<<<<< HEAD
-                    // Update the wallets with the last processed block height.
-                    this.Wallet.LastBlockSyncedHeight = chainedHeader.Height;
-                    this.Wallet.LastBlockSyncedHash = chainedHeader.HashBlock;
-                }
-=======
                 // Update the wallets with the last processed block height.
                 this.Wallet.LastBlockSyncedHeight = chainedHeader.Height;
                 this.Wallet.LastBlockSyncedHash = chainedHeader.HashBlock;
                 this.WalletTipHash = chainedHeader.HashBlock;
                 this.WalletTipHeight = chainedHeader.Height;
->>>>>>> 45aad553
             }
         }
 
@@ -1186,12 +1154,9 @@
         {
             this.logger.LogDebug("Generating the federation wallet file.");
 
-<<<<<<< HEAD
             int lastBlockSyncedHeight = Math.Max(0, this.federationGatewaySettings.WalletSyncFromHeight - 1);
             uint256 lastBlockSyncedHash = (lastBlockSyncedHeight <= this.chainIndexer.Height) ? this.chainIndexer[lastBlockSyncedHeight].HashBlock : null;
 
-=======
->>>>>>> 45aad553
             var wallet = new FederationWallet
             {
                 CreationTime = this.dateTimeProvider.GetTimeOffset(),

﻿using System.Collections.Generic;
using System.Linq;
using System.Threading.Tasks;
using Microsoft.Extensions.Logging;
using Moq;
using NBitcoin;
using NBitcoin.Rules;
using Stratis.Bitcoin.Base;
using Stratis.Bitcoin.Base.Deployments;
using Stratis.Bitcoin.BlockPulling;
using Stratis.Bitcoin.Configuration;
using Stratis.Bitcoin.Configuration.Settings;
using Stratis.Bitcoin.Connection;
using Stratis.Bitcoin.Consensus;
using Stratis.Bitcoin.Consensus.Validators;
using Stratis.Bitcoin.Features.Consensus;
using Stratis.Bitcoin.Features.Consensus.CoinViews;
using Stratis.Bitcoin.Features.Consensus.Rules;
using Stratis.Bitcoin.Features.Consensus.Rules.CommonRules;
using Stratis.Bitcoin.Features.MemoryPool.Fee;
using Stratis.Bitcoin.Features.Miner;
using Stratis.Bitcoin.Interfaces;
using Stratis.Bitcoin.Mining;
using Stratis.Bitcoin.P2P;
using Stratis.Bitcoin.P2P.Peer;
using Stratis.Bitcoin.P2P.Protocol.Payloads;
using Stratis.Bitcoin.Tests.Common;
using Stratis.Bitcoin.Utilities;

namespace Stratis.Bitcoin.Features.MemoryPool.Tests
{
    /// <summary>
    /// Public interface for test chain context.
    /// </summary>
    public interface ITestChainContext
    {
        /// <summary>
        /// Memory pool validator interface;
        /// </summary>
        IMempoolValidator MempoolValidator { get; }

        /// <summary>
        /// List of the source transactions in the test chain.
        /// </summary>
        List<Transaction> SrcTxs { get; }
    }

    /// <summary>
    /// Concrete instance of the test chain.
    /// </summary>
    internal class TestChainContext : ITestChainContext
    {
        /// <inheritdoc />
        public IMempoolValidator MempoolValidator { get; set; }

        /// <inheritdoc />
        public List<Transaction> SrcTxs { get; set; }
    }

    /// <summary>
    /// Factory for creating the test chain.
    /// Much of this logic was taken directly from the embedded TestContext class in MinerTest.cs in the integration tests.
    /// </summary>
    internal class TestChainFactory
    {
        /// <summary>
        /// Creates the test chain with some default blocks and txs.
        /// </summary>
        /// <param name="network">Network to create the chain on.</param>
        /// <param name="scriptPubKey">Public key to create blocks/txs with.</param>
        /// <returns>Context object representing the test chain.</returns>
        public static async Task<ITestChainContext> CreateAsync(Network network, Script scriptPubKey, string dataDir)
        {
            var nodeSettings = new NodeSettings(network, args: new string[] { $"-datadir={dataDir}" });

            ILoggerFactory loggerFactory = nodeSettings.LoggerFactory;
            IDateTimeProvider dateTimeProvider = DateTimeProvider.Default;

            network.Consensus.Options = new ConsensusOptions();
            new FullNodeBuilderConsensusExtension.PowConsensusRulesRegistration().RegisterRules(network.Consensus);

            // Dont check PoW of a header in this test.
            network.Consensus.HeaderValidationRules.RemoveAll(x => x.GetType() == typeof(CheckDifficultyPowRule));

            var consensusSettings = new ConsensusSettings(nodeSettings);
            var chain = new ConcurrentChain(network);
<<<<<<< HEAD
            InMemoryCoinView inMemoryCoinView = new InMemoryCoinView(chain.Tip.HashBlock);

            var cachedCoinView = new CachedCoinView(inMemoryCoinView, DateTimeProvider.Default, loggerFactory);
            var networkPeerFactory = new NetworkPeerFactory(network,
                dateTimeProvider,
                loggerFactory, new PayloadProvider().DiscoverPayloads(),
                new SelfEndpointTracker(loggerFactory),
                new Mock<IInitialBlockDownloadState>().Object,
                new ConnectionManagerSettings());

            var peerAddressManager = new PeerAddressManager(DateTimeProvider.Default, nodeSettings.DataFolder, loggerFactory, new SelfEndpointTracker(loggerFactory));
            var peerDiscovery = new PeerDiscovery(new AsyncLoopFactory(loggerFactory), loggerFactory, network, networkPeerFactory, new NodeLifetime(), nodeSettings, peerAddressManager);
            var connectionSettings = new ConnectionManagerSettings(nodeSettings);
            var selfEndpointTracker = new SelfEndpointTracker(loggerFactory);
            var connectionManager = new ConnectionManager(dateTimeProvider, loggerFactory, network, networkPeerFactory, nodeSettings,
                new NodeLifetime(), new NetworkPeerConnectionParameters(), peerAddressManager, new IPeerConnector[] { },
                peerDiscovery, selfEndpointTracker, connectionSettings, new VersionProvider(), new Mock<INodeStats>().Object);
=======
            var inMemoryCoinView = new InMemoryCoinView(chain.Tip.HashBlock);
>>>>>>> 159da608

            var chainState = new ChainState();
            var deployments = new NodeDeployments(network, chain);
            ConsensusRuleEngine consensusRules = new PowConsensusRuleEngine(network, loggerFactory, dateTimeProvider, chain, deployments, consensusSettings, new Checkpoints(),
                inMemoryCoinView, chainState, new InvalidBlockHashStore(new DateTimeProvider())).Register();

<<<<<<< HEAD
            var consensus = new ConsensusManager(network, loggerFactory, chainState, new HeaderValidator(consensusRules, loggerFactory),
                new IntegrityValidator(consensusRules, loggerFactory), new PartialValidator(consensusRules, loggerFactory), new FullValidator(consensusRules, loggerFactory), new Checkpoints(), consensusSettings, consensusRules,
                new Mock<IFinalizedBlockInfo>().Object, new Signals.Signals(), peerBanning, new Mock<IInitialBlockDownloadState>().Object, chain, new Mock<IBlockPuller>().Object,
                new Mock<IBlockStore>().Object, new InvalidBlockHashStore(new DateTimeProvider()), new Mock<IConnectionManager>().Object);
=======
            ConsensusManager consensus = ConsensusManagerHelper.CreateConsensusManager(network, dataDir, chainState);
>>>>>>> 159da608

            var genesis = new ChainedHeader(network.GetGenesis().Header, network.GenesisHash, 0);
            chainState.BlockStoreTip = genesis;
            await consensus.InitializeAsync(genesis).ConfigureAwait(false);

            var blockPolicyEstimator = new BlockPolicyEstimator(new MempoolSettings(nodeSettings), loggerFactory, nodeSettings);
            var mempool = new TxMempool(dateTimeProvider, blockPolicyEstimator, loggerFactory, nodeSettings);
            var mempoolLock = new MempoolSchedulerLock();

            var minerSettings = new MinerSettings(nodeSettings);

            // Simple block creation, nothing special yet:
            var blockDefinition = new PowBlockDefinition(consensus, dateTimeProvider, loggerFactory, mempool, mempoolLock, minerSettings, network, consensusRules);
            BlockTemplate newBlock = blockDefinition.Build(chain.Tip, scriptPubKey);

            await consensus.BlockMinedAsync(newBlock.Block);

            List<BlockInfo> blockinfo = CreateBlockInfoList();

            // We can't make transactions until we have inputs therefore, load 100 blocks.
            var blocks = new List<Block>();
            var srcTxs = new List<Transaction>();
            for (int i = 0; i < blockinfo.Count; ++i)
            {
                Block currentBlock = Block.Load(newBlock.Block.ToBytes(network.Consensus.ConsensusFactory), network);
                currentBlock.Header.HashPrevBlock = chain.Tip.HashBlock;
                currentBlock.Header.Version = 1;
                currentBlock.Header.Time = Utils.DateTimeToUnixTime(chain.Tip.GetMedianTimePast()) + 1;

                Transaction txCoinbase = network.CreateTransaction(currentBlock.Transactions[0].ToBytes());
                txCoinbase.Inputs.Clear();
                txCoinbase.Version = 1;
                txCoinbase.AddInput(new TxIn(new Script(new[] { Op.GetPushOp(blockinfo[i].extraNonce), Op.GetPushOp(chain.Height) })));
                // Ignore the (optional) segwit commitment added by CreateNewBlock (as the hardcoded nonces don't account for this)
                txCoinbase.AddOutput(new TxOut(Money.Zero, new Script()));
                currentBlock.Transactions[0] = txCoinbase;

                if (srcTxs.Count < 4)
                    srcTxs.Add(currentBlock.Transactions[0]);

                currentBlock.UpdateMerkleRoot();

                currentBlock.Header.Nonce = blockinfo[i].nonce;

                chain.SetTip(currentBlock.Header);
            }

            // Just to make sure we can still make simple blocks
            blockDefinition = new PowBlockDefinition(consensus, dateTimeProvider, loggerFactory, mempool, mempoolLock, minerSettings, network, consensusRules);
            blockDefinition.Build(chain.Tip, scriptPubKey);

            var mempoolValidator = new MempoolValidator(mempool, mempoolLock, dateTimeProvider, new MempoolSettings(nodeSettings), chain, inMemoryCoinView, loggerFactory, nodeSettings, consensusRules);

            var outputs = new List<UnspentOutputs>();

            foreach (Transaction tx in srcTxs)
            {
                var output = new UnspentOutputs(0, tx);

                outputs.Add(output);
            }

            await inMemoryCoinView.SaveChangesAsync(outputs, new List<TxOut[]>(), chain.GetBlock(0).HashBlock, chain.GetBlock(1).HashBlock);

            return new TestChainContext { MempoolValidator = mempoolValidator, SrcTxs = srcTxs };
        }

        /// <summary>
        /// Info for a single block in the hard coded blocks that are loaded.
        /// </summary>
        private class BlockInfo
        {
            /// <summary>
            /// Extra nonce for the block.
            /// </summary>
            public int extraNonce;

            /// <summary>
            /// Nonce for the block.
            /// </summary>
            public uint nonce;
        }

        /// <summary>
        /// Source block information for hard coded blocks that are loaded.
        /// Pairs of extranonce, nonce fields.
        /// </summary>
        private static long[,] blockinfoarr =
        {
            {4, 0xa4a3e223}, {2, 0x15c32f9e}, {1, 0x0375b547}, {1, 0x7004a8a5},
            {2, 0xce440296}, {2, 0x52cfe198}, {1, 0x77a72cd0}, {2, 0xbb5d6f84},
            {2, 0x83f30c2c}, {1, 0x48a73d5b}, {1, 0xef7dcd01}, {2, 0x6809c6c4},
            {2, 0x0883ab3c}, {1, 0x087bbbe2}, {2, 0x2104a814}, {2, 0xdffb6daa},
            {1, 0xee8a0a08}, {2, 0xba4237c1}, {1, 0xa70349dc}, {1, 0x344722bb},
            {3, 0xd6294733}, {2, 0xec9f5c94}, {2, 0xca2fbc28}, {1, 0x6ba4f406},
            {2, 0x015d4532}, {1, 0x6e119b7c}, {2, 0x43e8f314}, {2, 0x27962f38},
            {2, 0xb571b51b}, {2, 0xb36bee23}, {2, 0xd17924a8}, {2, 0x6bc212d9},
            {1, 0x630d4948}, {2, 0x9a4c4ebb}, {2, 0x554be537}, {1, 0xd63ddfc7},
            {2, 0xa10acc11}, {1, 0x759a8363}, {2, 0xfb73090d}, {1, 0xe82c6a34},
            {1, 0xe33e92d7}, {3, 0x658ef5cb}, {2, 0xba32ff22}, {5, 0x0227a10c},
            {1, 0xa9a70155}, {5, 0xd096d809}, {1, 0x37176174}, {1, 0x830b8d0f},
            {1, 0xc6e3910e}, {2, 0x823f3ca8}, {1, 0x99850849}, {1, 0x7521fb81},
            {1, 0xaacaabab}, {1, 0xd645a2eb}, {5, 0x7aea1781}, {5, 0x9d6e4b78},
            {1, 0x4ce90fd8}, {1, 0xabdc832d}, {6, 0x4a34f32a}, {2, 0xf2524c1c},
            {2, 0x1bbeb08a}, {1, 0xad47f480}, {1, 0x9f026aeb}, {1, 0x15a95049},
            {2, 0xd1cb95b2}, {2, 0xf84bbda5}, {1, 0x0fa62cd1}, {1, 0xe05f9169},
            {1, 0x78d194a9}, {5, 0x3e38147b}, {5, 0x737ba0d4}, {1, 0x63378e10},
            {1, 0x6d5f91cf}, {2, 0x88612eb8}, {2, 0xe9639484}, {1, 0xb7fabc9d},
            {2, 0x19b01592}, {1, 0x5a90dd31}, {2, 0x5bd7e028}, {2, 0x94d00323},
            {1, 0xa9b9c01a}, {1, 0x3a40de61}, {1, 0x56e7eec7}, {5, 0x859f7ef6},
            {1, 0xfd8e5630}, {1, 0x2b0c9f7f}, {1, 0xba700e26}, {1, 0x7170a408},
            {1, 0x70de86a8}, {1, 0x74d64cd5}, {1, 0x49e738a1}, {2, 0x6910b602},
            {0, 0x643c565f}, {1, 0x54264b3f}, {2, 0x97ea6396}, {2, 0x55174459},
            {2, 0x03e8779a}, {1, 0x98f34d8f}, {1, 0xc07b2b07}, {1, 0xdfe29668},
            {1, 0x3141c7c1}, {1, 0xb3b595f4}, {1, 0x735abf08}, {5, 0x623bfbce},
            {2, 0xd351e722}, {1, 0xf4ca48c9}, {1, 0x5b19c670}, {1, 0xa164bf0e},
            {2, 0xbbbeb305}, {2, 0xfe1c810a}
        };

        /// <summary>
        /// Translates an array of extranonce, nonce pairs into list of block info.
        /// </summary>
        /// <returns>List of block info for hard coded blocks.</returns>
        private static List<BlockInfo> CreateBlockInfoList()
        {
            var blockInfoList = new List<BlockInfo>();
            List<long> lst = blockinfoarr.Cast<long>().ToList();
            for (int i = 0; i < lst.Count; i += 2)
                blockInfoList.Add(new BlockInfo { extraNonce = (int)lst[i], nonce = (uint)lst[i + 1] });
            return blockInfoList;
        }
    }
}<|MERGE_RESOLUTION|>--- conflicted
+++ resolved
@@ -84,41 +84,14 @@
 
             var consensusSettings = new ConsensusSettings(nodeSettings);
             var chain = new ConcurrentChain(network);
-<<<<<<< HEAD
-            InMemoryCoinView inMemoryCoinView = new InMemoryCoinView(chain.Tip.HashBlock);
-
-            var cachedCoinView = new CachedCoinView(inMemoryCoinView, DateTimeProvider.Default, loggerFactory);
-            var networkPeerFactory = new NetworkPeerFactory(network,
-                dateTimeProvider,
-                loggerFactory, new PayloadProvider().DiscoverPayloads(),
-                new SelfEndpointTracker(loggerFactory),
-                new Mock<IInitialBlockDownloadState>().Object,
-                new ConnectionManagerSettings());
-
-            var peerAddressManager = new PeerAddressManager(DateTimeProvider.Default, nodeSettings.DataFolder, loggerFactory, new SelfEndpointTracker(loggerFactory));
-            var peerDiscovery = new PeerDiscovery(new AsyncLoopFactory(loggerFactory), loggerFactory, network, networkPeerFactory, new NodeLifetime(), nodeSettings, peerAddressManager);
-            var connectionSettings = new ConnectionManagerSettings(nodeSettings);
-            var selfEndpointTracker = new SelfEndpointTracker(loggerFactory);
-            var connectionManager = new ConnectionManager(dateTimeProvider, loggerFactory, network, networkPeerFactory, nodeSettings,
-                new NodeLifetime(), new NetworkPeerConnectionParameters(), peerAddressManager, new IPeerConnector[] { },
-                peerDiscovery, selfEndpointTracker, connectionSettings, new VersionProvider(), new Mock<INodeStats>().Object);
-=======
             var inMemoryCoinView = new InMemoryCoinView(chain.Tip.HashBlock);
->>>>>>> 159da608
 
             var chainState = new ChainState();
             var deployments = new NodeDeployments(network, chain);
             ConsensusRuleEngine consensusRules = new PowConsensusRuleEngine(network, loggerFactory, dateTimeProvider, chain, deployments, consensusSettings, new Checkpoints(),
                 inMemoryCoinView, chainState, new InvalidBlockHashStore(new DateTimeProvider())).Register();
 
-<<<<<<< HEAD
-            var consensus = new ConsensusManager(network, loggerFactory, chainState, new HeaderValidator(consensusRules, loggerFactory),
-                new IntegrityValidator(consensusRules, loggerFactory), new PartialValidator(consensusRules, loggerFactory), new FullValidator(consensusRules, loggerFactory), new Checkpoints(), consensusSettings, consensusRules,
-                new Mock<IFinalizedBlockInfo>().Object, new Signals.Signals(), peerBanning, new Mock<IInitialBlockDownloadState>().Object, chain, new Mock<IBlockPuller>().Object,
-                new Mock<IBlockStore>().Object, new InvalidBlockHashStore(new DateTimeProvider()), new Mock<IConnectionManager>().Object);
-=======
             ConsensusManager consensus = ConsensusManagerHelper.CreateConsensusManager(network, dataDir, chainState);
->>>>>>> 159da608
 
             var genesis = new ChainedHeader(network.GetGenesis().Header, network.GenesisHash, 0);
             chainState.BlockStoreTip = genesis;

--- conflicted
+++ resolved
@@ -87,17 +87,11 @@
     {
         public static IFullNodeBuilder UseColdStaking(this IFullNodeBuilder fullNodeBuilder)
         {
-<<<<<<< HEAD
-            if (fullNodeBuilder.Network.IsBitcoin())
-                throw new InvalidOperationException("Cold staking can only be used on a Stratis network.");
-
-=======
             // Ensure that this feature is onlu used on a Stratis network.
             if (fullNodeBuilder.Network.IsBitcoin())
                 throw new InvalidOperationException("Cold staking can only be used on a Stratis network.");
 
             // Register the cold staking script template.
->>>>>>> d5851ca7
             StandardScripts.RegisterStandardScriptTemplate(ColdStakingScriptTemplate.Instance);
 
             fullNodeBuilder.ConfigureFeature(features =>

--- conflicted
+++ resolved
@@ -136,21 +136,6 @@
 
     /// <summary>
     /// The data structure used by a client requesting that a cold staking cancellation be performed.
-<<<<<<< HEAD
-    /// Refer to <see cref="Controllers.ColdStakingController.CancelColdStaking"/>.
-    /// </summary>
-    public class CancelColdStakingRequest
-    {
-        /// <summary>The Base58 cold wallet address.</summary>
-        [Required]
-        [JsonProperty(PropertyName = "coldWalletAddress")]
-        public string ColdWalletAddress { get; set; }
-
-        /// <summary>The Base58 hot wallet address.</summary>
-        [Required]
-        [JsonProperty(PropertyName = "hotWalletAddress")]
-        public string HotWalletAddress { get; set; }
-=======
     /// Refer to <see cref="Controllers.ColdStakingController.ColdStakingWithdrawal"/>.
     /// </summary>
     public class ColdStakingWithdrawalRequest
@@ -159,7 +144,6 @@
         [Required]
         [JsonProperty(PropertyName = "receivingAddress")]
         public string ReceivingAddress { get; set; }
->>>>>>> 1a7553f4
 
         /// <summary>The name of the wallet from which we select coins for cold staking cancellation.</summary>
         [Required]
@@ -187,25 +171,15 @@
         /// <returns>A string containing the properties of the object.</returns>
         public override string ToString()
         {
-<<<<<<< HEAD
-            return $"{nameof(this.ColdWalletAddress)}={this.ColdWalletAddress},{nameof(this.HotWalletAddress)}={this.HotWalletAddress},{nameof(this.WalletName)}={this.WalletName},{nameof(this.Amount)}={this.Amount},{nameof(this.Fees)}={this.Fees}";
-=======
             return $"{nameof(this.ReceivingAddress)}={this.ReceivingAddress},{nameof(this.WalletName)}={this.WalletName},{nameof(this.Amount)}={this.Amount},{nameof(this.Fees)}={this.Fees}";
->>>>>>> 1a7553f4
         }
     }
 
     /// <summary>
     /// The response data structure received by a client after requesting that a cold staking cancellation be performed.
-<<<<<<< HEAD
-    /// Refer to <see cref="CancelColdStakingRequest"/>.
-    /// </summary>
-    public class CancelColdStakingResponse
-=======
     /// Refer to <see cref="ColdStakingWithdrawalRequest"/>.
     /// </summary>
     public class ColdStakingWithdrawalResponse
->>>>>>> 1a7553f4
     {
         /// <summary>The transaction bytes as a hexadecimal string.</summary>
         [JsonProperty(PropertyName = "transactionHex")]

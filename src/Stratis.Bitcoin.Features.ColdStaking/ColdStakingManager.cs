﻿using System;
using System.Collections.Generic;
using System.Linq;
using System.Runtime.CompilerServices;
using Microsoft.Extensions.Logging;
using NBitcoin;
using Stratis.Bitcoin.Configuration;
using Stratis.Bitcoin.Features.Wallet;
using Stratis.Bitcoin.Features.Wallet.Interfaces;
using Stratis.Bitcoin.Interfaces;
using Stratis.Bitcoin.Utilities;

[assembly: InternalsVisibleTo("Stratis.Bitcoin.Features.ColdStaking.Tests")]

namespace Stratis.Bitcoin.Features.ColdStaking
{
    /// <summary>
    /// The manager class for implementing cold staking as covered in more detail in the remarks of
    /// the <see cref="ColdStakingFeature"/> class.
    /// This class provides the methods used by the <see cref="Controllers.ColdStakingController"/>
    /// which in turn provides the API methods for accessing this functionality.
    /// </summary>
    /// <remarks>
    /// The following functionality is implemented in this class:
    /// <list type="bullet">
    /// <item><description>Generating cold staking address via the <see cref="GetFirstUnusedColdStakingAddress"/> method. These
    /// addresses are used for generating the cold staking setup.</description></item>
    /// <item><description>Creating a build context for generating the cold staking setup via the <see
    /// cref="GetColdStakingSetupTransaction"/> method.</description></item>
    /// </list>
    /// </remarks>
    public class ColdStakingManager : WalletManager, IWalletManager
    {
        private static Func<HdAccount, bool> coldStakingAccounts = a => a.Index >= Wallet.Wallet.SpecialPurposeAccountIndexesStart;

        /// <summary>The account index of the cold wallet account.</summary>
        internal const int ColdWalletAccountIndex = Wallet.Wallet.SpecialPurposeAccountIndexesStart + 0;

        /// <summary>The account name of the cold wallet account.</summary>
        internal const string ColdWalletAccountName = "coldStakingColdAddresses";

        /// <summary>The account index of the hot wallet account.</summary>
        internal const int HotWalletAccountIndex = Wallet.Wallet.SpecialPurposeAccountIndexesStart + 1;

        /// <summary>The account name of the hot wallet account.</summary>
        internal const string HotWalletAccountName = "coldStakingHotAddresses";

        /// <summary>Instance logger.</summary>
        private readonly ILogger logger;

        /// <summary>Provider of time functions.</summary>
        private readonly IDateTimeProvider dateTimeProvider;

        /// <summary>
        /// Constructs the cold staking manager which is used by the cold staking controller.
        /// </summary>
        /// <param name="network">The network that the manager is running on.</param>
        /// <param name="chain">Thread safe class representing a chain of headers from genesis.</param>
        /// <param name="walletSettings">The wallet settings.</param>
        /// <param name="dataFolder">Contains path locations to folders and files on disk.</param>
        /// <param name="walletFeePolicy">The wallet fee policy.</param>
        /// <param name="asyncLoopFactory">Factory for creating and also possibly starting application defined tasks inside async loop.</param>
        /// <param name="nodeLifeTime">Allows consumers to perform cleanup during a graceful shutdown.</param>
        /// <param name="scriptAddressReader">A reader for extracting an address from a <see cref="Script"/>.</param>
        /// <param name="loggerFactory">The logger factory to use to create the custom logger.</param>
        /// <param name="dateTimeProvider">Provider of time functions.</param>
        /// <param name="broadcasterManager">The broadcaster manager.</param>
        public ColdStakingManager(
            Network network,
            ConcurrentChain chain,
            WalletSettings walletSettings,
            DataFolder dataFolder,
            IWalletFeePolicy walletFeePolicy,
            IAsyncLoopFactory asyncLoopFactory,
            INodeLifetime nodeLifeTime,
            IScriptAddressReader scriptAddressReader,
            ILoggerFactory loggerFactory,
            IDateTimeProvider dateTimeProvider,
            IBroadcasterManager broadcasterManager = null) : base(
                loggerFactory,
                network,
                chain,
                // Not used by wallet manager. Pass a non-null dummy value.
                NodeSettings.Default(network),
                walletSettings,
                dataFolder,
                walletFeePolicy,
                asyncLoopFactory,
                nodeLifeTime,
                dateTimeProvider,
                scriptAddressReader,
                broadcasterManager
                )
        {
            Guard.NotNull(loggerFactory, nameof(loggerFactory));
            Guard.NotNull(dateTimeProvider, nameof(dateTimeProvider));

            this.logger = loggerFactory.CreateLogger(this.GetType().FullName);
            this.dateTimeProvider = dateTimeProvider;
        }

        /// <summary>
        /// Overrides the default <see cref="WalletManager.CreateAddressFromScriptLookup"/>.
        /// </summary>
        /// <returns>A new <see cref="ColdStakingAddressLookup"/> object for use by this class.</returns>
        protected override ScriptToAddressLookup CreateAddressFromScriptLookup()
        {
            return new ColdStakingAddressLookup(this.network);
        }

        /// <summary>
        /// Returns information related to cold staking.
        /// </summary>
        /// <param name="walletName">The wallet to return the information for.</param>
        /// <returns>A <see cref="Models.GetColdStakingInfoResponse"/> object containing the information.</returns>
        internal Models.GetColdStakingInfoResponse GetColdStakingInfo(string walletName)
        {
            this.logger.LogTrace("({0}:'{1}')", nameof(walletName), walletName);

            Wallet.Wallet wallet = this.GetWalletByName(walletName);

            var response = new Models.GetColdStakingInfoResponse()
            {
                ColdWalletAccountExists = this.GetColdStakingAccount(wallet, true) != null,
                HotWalletAccountExists = this.GetColdStakingAccount(wallet, false) != null
            };

            this.logger.LogTrace("(-):'{0}'", response);
            return response;
        }

        /// <summary>
        /// Gets a cold staking account.
        /// </summary>
        /// <remarks>
        /// <para>In order to keep track of cold staking addresses and balances we are using <see cref="HdAccount"/>'s
        /// with indexes starting from the value defined in <see cref="Wallet.Wallet.SpecialPurposeAccountIndexesStart"/>.
        /// </para><para>
        /// We are using two such accounts, one when the wallet is in the role of cold wallet, and another one when
        /// the wallet is in the role of hot wallet. For this reason we specify the required account when calling this
        /// method.
        /// </para></remarks>
        /// <param name="wallet">The wallet where we wish to create the account.</param>
        /// <param name="isColdWalletAccount">Indicates whether we need the cold wallet account (versus the hot wallet account).</param>
        /// <returns>The cold staking account or <c>null</c> if the account does not exist.</returns>
        internal HdAccount GetColdStakingAccount(Wallet.Wallet wallet, bool isColdWalletAccount)
        {
            this.logger.LogTrace("({0}:'{1}',{2}:{3})", nameof(wallet), wallet.Name, nameof(isColdWalletAccount), isColdWalletAccount);

            var coinType = (CoinType)wallet.Network.Consensus.CoinType;
            HdAccount account = null;
            try
            {
                account = wallet.GetAccountByCoinType(isColdWalletAccount ? ColdWalletAccountName : HotWalletAccountName, coinType);
            }
            catch (Exception) { }

            if (account == null)
            {
                this.logger.LogTrace("(-)[ACCOUNT_DOES_NOT_EXIST]:null");
                return null;
            }

            this.logger.LogTrace("(-):'{0}'", account.Name);
            return account;
        }

        /// <summary>
        /// Creates a cold staking account and ensures that it has at least one address.
        /// If the account already exists then the existing account is returned.
        /// </summary>
        /// <remarks>
        /// <para>In order to keep track of cold staking addresses and balances we are using <see cref="HdAccount"/>'s
        /// with indexes starting from the value defined in <see cref="Wallet.Wallet.SpecialPurposeAccountIndexesStart"/>.
        /// </para><para>
        /// We are using two such accounts, one when the wallet is in the role of cold wallet, and another one when
        /// the wallet is in the role of hot wallet. For this reason we specify the required account when calling this
        /// method.
        /// </para></remarks>
        /// <param name="walletName">The name of the wallet where we wish to create the account.</param>
        /// <param name="isColdWalletAccount">Indicates whether we need the cold wallet account (versus the hot wallet account).</param>
        /// <param name="walletPassword">The wallet password which will be used to create the account.</param>
        /// <returns>The new or existing cold staking account.</returns>
        internal HdAccount GetOrCreateColdStakingAccount(string walletName, bool isColdWalletAccount, string walletPassword)
        {
            this.logger.LogTrace("({0}:'{1}',{2}:{3})", nameof(walletName), walletName, nameof(isColdWalletAccount), isColdWalletAccount);

            Wallet.Wallet wallet = this.GetWalletByName(walletName);

            HdAccount account = this.GetColdStakingAccount(wallet, isColdWalletAccount);
            if (account != null)
            {
                this.logger.LogTrace("(-)[ACCOUNT_ALREADY_EXIST]:'{0}'", account.Name);
                return account;
            }

            int accountIndex = isColdWalletAccount ? ColdWalletAccountIndex : HotWalletAccountIndex;
            var coinType = (CoinType)wallet.Network.Consensus.CoinType;

            this.logger.LogTrace("The {0} wallet account for '{1}' does not exist and will now be created.", isColdWalletAccount ? "cold" : "hot", wallet.Name);

            AccountRoot accountRoot = wallet.AccountsRoot.Single(a => a.CoinType == coinType);

            account = accountRoot.CreateAccount(walletPassword, wallet.EncryptedSeed,
                wallet.ChainCode, wallet.Network, this.dateTimeProvider.GetTimeOffset(), accountIndex,
                isColdWalletAccount ? ColdWalletAccountName : HotWalletAccountName);

            // Maintain at least one unused address at all times. This will ensure that wallet recovery will also work.
            account.CreateAddresses(wallet.Network, 1, false);

            ICollection<HdAccount> hdAccounts = accountRoot.Accounts.ToList();
            hdAccounts.Add(account);
            accountRoot.Accounts = hdAccounts;

            this.logger.LogTrace("(-):'{0}'", account.Name);
            return account;
        }

        /// <summary>
        /// Gets the first unused cold staking address. Creates a new address if required.
        /// </summary>
        /// <param name="walletName">The name of the wallet providing the cold staking address.</param>
        /// <param name="isColdWalletAddress">Indicates whether we need the cold wallet address (versus the hot wallet address).</param>
        /// <returns>The cold staking address or <c>null</c> if the required account does not exist.</returns>
        internal HdAddress GetFirstUnusedColdStakingAddress(string walletName, bool isColdWalletAddress)
        {
            Guard.NotNull(walletName, nameof(walletName));

            this.logger.LogTrace("({0}:'{1}',{2}:{3})", nameof(walletName), walletName, nameof(isColdWalletAddress), isColdWalletAddress);

            Wallet.Wallet wallet = this.GetWalletByName(walletName);
            HdAccount account = this.GetColdStakingAccount(wallet, isColdWalletAddress);
            if (account == null)
            {
                this.logger.LogTrace("(-)[ACCOUNT_DOES_NOT_EXIST]:null");
                return null;
            }

            HdAddress address = account.GetFirstUnusedReceivingAddress();
            if (address == null)
            {
                this.logger.LogTrace("No unused address exists on account '{0}'. Adding new address.", account.Name);
                address = account.CreateAddresses(wallet.Network, 1).First();
            }

            this.logger.LogTrace("(-):'{0}'", address.Address);
            return address;
        }

        /// <summary>
        /// Creates cold staking setup <see cref="Transaction"/>.
        /// </summary>
        /// <remarks>
        /// The <paramref name="coldWalletAddress"/> and <paramref name="hotWalletAddress"/> would be expected to be
        /// from different wallets and typically also different physical machines under normal circumstances. The following
        /// rules are enforced by this method and would lead to a <see cref="WalletException"/> otherwise:
        /// <list type="bullet">
        /// <item><description>The cold and hot wallet addresses are expected to belong to different wallets.</description></item>
        /// <item><description>Either the cold or hot wallet address must belong to a cold staking account in the wallet identified
        /// by <paramref name="walletName"/></description></item>
        /// <item><description>The account specified in <paramref name="walletAccount"/> can't be a cold staking account.</description></item>
        /// </list>
        /// </remarks>
        /// <param name="walletTransactionHandler">The wallet transaction handler. Contains the <see cref="WalletTransactionHandler.BuildTransaction"/> method.</param>
        /// <param name="coldWalletAddress">The cold wallet address generated by <see cref="GetColdStakingAddress"/>.</param>
        /// <param name="hotWalletAddress">The hot wallet address generated by <see cref="GetColdStakingAddress"/>.</param>
        /// <param name="walletName">The name of the wallet.</param>
        /// <param name="walletAccount">The wallet account.</param>
        /// <param name="walletPassword">The wallet password.</param>
        /// <param name="amount">The amount to cold stake.</param>
        /// <param name="feeAmount">The fee to pay for the cold staking setup transaction.</param>
        /// <returns>The <see cref="Transaction"/> for setting up cold staking.</returns>
        /// <exception cref="WalletException">Thrown if any of the rules listed in the remarks section of this method are broken.</exception>
        internal Transaction GetColdStakingSetupTransaction(IWalletTransactionHandler walletTransactionHandler,
            string coldWalletAddress, string hotWalletAddress, string walletName, string walletAccount,
            string walletPassword, Money amount, Money feeAmount)
        {
            Guard.NotNull(walletTransactionHandler, nameof(walletTransactionHandler));
            Guard.NotEmpty(coldWalletAddress, nameof(coldWalletAddress));
            Guard.NotEmpty(hotWalletAddress, nameof(hotWalletAddress));
            Guard.NotEmpty(walletName, nameof(walletName));
            Guard.NotEmpty(walletAccount, nameof(walletAccount));
            Guard.NotNull(amount, nameof(amount));
            Guard.NotNull(feeAmount, nameof(feeAmount));

            this.logger.LogTrace("({0}:'{1}',{2}:'{3}',{4}:'{5}',{6}:'{7}',{8}:{9},{10}:{11})",
                nameof(coldWalletAddress), coldWalletAddress,
                nameof(hotWalletAddress), hotWalletAddress,
                nameof(walletName), walletName,
                nameof(walletAccount), walletAccount,
                nameof(amount), amount,
                nameof(feeAmount), feeAmount
                );

            Wallet.Wallet wallet = this.GetWalletByName(walletName);

            // Get/create the cold staking accounts.
            HdAccount coldAccount = this.GetOrCreateColdStakingAccount(walletName, true, walletPassword);
            HdAccount hotAccount = this.GetOrCreateColdStakingAccount(walletName, false, walletPassword);

            bool thisIsColdWallet = coldAccount?.ExternalAddresses.Select(a => a.Address).Contains(coldWalletAddress) ?? false;
            bool thisIsHotWallet = hotAccount?.ExternalAddresses.Select(a => a.Address).Contains(hotWalletAddress) ?? false;

            this.logger.LogTrace("Local wallet '{0}' does{1} contain cold wallet address '{2}' and does{3} contain hot wallet address '{4}'.",
                walletName, thisIsColdWallet ? "" : " NOT", coldWalletAddress, thisIsHotWallet ? "" : " NOT", hotWalletAddress);

            if (thisIsColdWallet && thisIsHotWallet)
            {
                this.logger.LogTrace("(-)[COLDSTAKE_BOTH_HOT_AND_COLD]");
                throw new WalletException("You can't use this wallet as both hot wallet and cold wallet.");
            }

            if (!thisIsColdWallet && !thisIsHotWallet)
            {
                this.logger.LogTrace("(-)[COLDSTAKE_ADDRESSES_NOT_IN_ACCOUNTS]");
                throw new WalletException("The hot and cold wallet addresses could not be found in the corresponding accounts.");
            }

            KeyId hotPubKeyHash = new BitcoinPubKeyAddress(hotWalletAddress, wallet.Network).Hash;
            KeyId coldPubKeyHash = new BitcoinPubKeyAddress(coldWalletAddress, wallet.Network).Hash;
            Script destination = ColdStakingScriptTemplate.Instance.GenerateScriptPubKey(hotPubKeyHash, coldPubKeyHash);

            // Only normal accounts should be allowed.
            if (!this.GetAccounts(walletName).Any(a => a.Name == walletAccount))
            {
                this.logger.LogTrace("(-)[COLDSTAKE_ACCOUNT_NOT_FOUND]");
                throw new WalletException($"Can't find wallet account '{walletAccount}'.");
            }

            var context = new TransactionBuildContext(wallet.Network)
            {
                AccountReference = new WalletAccountReference(walletName, walletAccount),
                TransactionFee = feeAmount,
                MinConfirmations = 0,
                Shuffle = false,
                WalletPassword = walletPassword,
                Recipients = new List<Recipient>() { new Recipient { Amount = amount, ScriptPubKey = destination } }
            };

            // Register the cold staking builder extension with the transaction builder.
            context.TransactionBuilder.Extensions.Add(new ColdStakingBuilderExtension(false));

            // Build the transaction.
            Transaction transaction = walletTransactionHandler.BuildTransaction(context);

            this.logger.LogTrace("(-)");
            return transaction;
        }

        /// <summary>
        /// Creates a cold staking withdrawal <see cref="Transaction"/>.
        /// </summary>
        /// <remarks>
        /// Cold staking withdrawal is performed on the wallet that is in the role of the cold staking cold wallet.
        /// </remarks>
        /// <param name="walletTransactionHandler">The wallet transaction handler used to build the transaction.</param>
        /// <param name="receivingAddress">The address that will receive the withdrawal.</param>
        /// <param name="walletName">The name of the wallet in the role of cold wallet.</param>
        /// <param name="walletPassword">The wallet password.</param>
        /// <param name="amount">The amount to remove from cold staking.</param>
        /// <param name="feeAmount">The fee to pay for cold staking transaction withdrawal.</param>
        /// <returns>The <see cref="Transaction"/> for cold staking withdrawal.</returns>
        /// <exception cref="WalletException">Thrown if the receiving address is in a cold staking account in this wallet.</exception>
        internal Transaction GetColdStakingWithdrawalTransaction(IWalletTransactionHandler walletTransactionHandler, string receivingAddress,
            string walletName, string walletPassword, Money amount, Money feeAmount)
        {
            Guard.NotEmpty(receivingAddress, nameof(receivingAddress));
            Guard.NotEmpty(walletName, nameof(walletName));
            Guard.NotNull(amount, nameof(amount));
            Guard.NotNull(feeAmount, nameof(feeAmount));

            this.logger.LogTrace("({0}:'{1}',{2}:'{3}',{4}:'{5}',{6}:'{7}'",
                nameof(receivingAddress), receivingAddress,
                nameof(walletName), walletName,
                nameof(amount), amount,
                nameof(feeAmount), feeAmount
                );

            Wallet.Wallet wallet = this.GetWalletByName(walletName);

            // Get the cold staking account.
            HdAccount coldAccount = this.GetColdStakingAccount(wallet, true);
            if (coldAccount == null)
            {
                this.logger.LogTrace("(-)[COLDSTAKE_ACCOUNT_DOES_NOT_EXIST]");
                throw new WalletException("The cold wallet account does not exist.");
            }

            // The receiving address can't be in a cold staking account in this wallet.
            bool isColdStakingAddress = coldAccount.ExternalAddresses.Concat(coldAccount.InternalAddresses).Select(a => a.Address.ToString()).Contains(receivingAddress);
            if (!isColdStakingAddress)
            {
                HdAccount hotAccount = this.GetColdStakingAccount(wallet, false);
                if (hotAccount != null)
                    isColdStakingAddress = hotAccount.ExternalAddresses.Concat(hotAccount.InternalAddresses).Select(a => a.Address.ToString()).Contains(receivingAddress);
            }

            if (isColdStakingAddress)
            {
                this.logger.LogTrace("(-)[COLDSTAKE_INVALID_RECEIVING_ADDRESS]");
                throw new WalletException("You can't send the money to a cold staking account.");
            }

            // Send the money to the receiving address.
            Script destination = BitcoinAddress.Create(receivingAddress, wallet.Network).ScriptPubKey;

            // Create the transaction build context (used in BuildTransaction).
            var accountReference = new WalletAccountReference(walletName, coldAccount.Name);
            var context = new TransactionBuildContext(wallet.Network)
            {
                AccountReference = accountReference,
                // Specify a dummy change address to prevent a change (internal) address from being created.
                // Will be changed after the transacton is built and before it is signed.
                ChangeAddress = coldAccount.ExternalAddresses.First(),
                TransactionFee = feeAmount,
                MinConfirmations = 0,
                Shuffle = false,
                Recipients = new[] { new Recipient { Amount = amount, ScriptPubKey = destination } }.ToList()
            };

            // Register the cold staking builder extension with the transaction builder.
            context.TransactionBuilder.Extensions.Add(new ColdStakingBuilderExtension(false));

            // Avoid script errors due to missing scriptSig.
            context.TransactionBuilder.StandardTransactionPolicy.ScriptVerify = null;

            // Build the transaction according to the settings recorded in the context.
            Transaction transaction = walletTransactionHandler.BuildTransaction(context);

            // Map OutPoint to UnspentOutputReference.
            Dictionary<OutPoint, UnspentOutputReference> mapOutPointToUnspent = this.GetSpendableTransactionsInAccount(accountReference)
                .ToDictionary(unspent => unspent.ToOutPoint(), unspent => unspent);

            // Set the cold staking scriptPubKey on the change output.
            TxOut changeOutput = transaction.Outputs.SingleOrDefault(output => (output.ScriptPubKey != destination) && (output.Value != 0));
            if (changeOutput != null)
            {
                // Find the largest input.
                TxIn largestInput = transaction.Inputs.OrderByDescending(input => mapOutPointToUnspent[input.PrevOut].Transaction.Amount).Take(1).Single();

                // Set the scriptPubKey of the change output to the scriptPubKey of the largest input.
                changeOutput.ScriptPubKey = mapOutPointToUnspent[largestInput.PrevOut].Transaction.ScriptPubKey;
            }

            // Add keys for signing inputs.
            foreach (TxIn input in transaction.Inputs)
            {
                UnspentOutputReference unspent = mapOutPointToUnspent[input.PrevOut];
                context.TransactionBuilder.AddKeys(wallet.GetExtendedPrivateKeyForAddress(walletPassword, unspent.Address));
            }

            // Sign the transaction.
            context.TransactionBuilder.SignTransactionInPlace(transaction);

            this.logger.LogTrace("(-):'{0}'", transaction.GetHash());
            return transaction;
        }

        /// <summary>
<<<<<<< HEAD
        /// Gets the spendable transactions associated with cold wallet addresses.
        /// </summary>
        /// <param name="walletName">The name of the wallet.</param>
        /// <param name="isColdWalletAccount">The cold staking account to get the transactions for.</param>
        /// <param name="confirmations">The number of confirmations.</param>
        /// <returns>An enumeration of <see cref="UnspentOutputReference"/> items.</returns>
        public IEnumerable<UnspentOutputReference> GetSpendableTransactionsInColdWallet(string walletName, bool isColdWalletAccount, int confirmations = 0)
        {
            Guard.NotEmpty(walletName, nameof(walletName));
            this.logger.LogTrace("({0}:'{1}',{2}:{3})", nameof(walletName), walletName, nameof(confirmations), confirmations);

            Wallet.Wallet wallet = this.GetWalletByName(walletName);
            UnspentOutputReference[] res = null;
            lock (this.lockObject)
            {
                res = wallet.GetAllSpendableTransactions(this.coinType, this.chain.Tip.Height, confirmations,
                    a => a.Index == (isColdWalletAccount?ColdWalletAccountIndex:HotWalletAccountIndex)).ToArray();
            }

            this.logger.LogTrace("(-):*.Count={0}", res.Count());
            return res;
=======
        /// Creates a cold staking withdrawal <see cref="Transaction"/>.
        /// </summary>
        /// <remarks>
        /// Cold staking withdrawal is performed on the wallet that is in the role of the cold staking cold wallet.
        /// </remarks>
        /// <param name="receivingAddress">The address that will receive the withdrawal.</param>
        /// <param name="walletName">The name of the wallet in the role of cold wallet.</param>
        /// <param name="walletPassword">The wallet password.</param>
        /// <param name="amount">The amount to remove from cold staking.</param>
        /// <param name="feeAmount">The fee to pay for cold staking transaction withdrawal.</param>
        /// <returns>The <see cref="Transaction"/> for cold staking withdrawal.</returns>
        /// <exception cref="WalletException">Thrown if the receiving address is in a cold staking account in this wallet.</exception>
        /// <exception cref="ArgumentNullException">Thrown if the receiving address is invalid.</exception>
        internal Transaction GetColdStakingWithdrawalTransaction(string receivingAddress,
            string walletName, string walletPassword, Money amount, Money feeAmount)
        {
            Guard.NotEmpty(receivingAddress, nameof(receivingAddress));
            Guard.NotEmpty(walletName, nameof(walletName));
            Guard.NotNull(amount, nameof(amount));
            Guard.NotNull(feeAmount, nameof(feeAmount));

            this.logger.LogTrace("({0}:'{1}',{2}:'{3}',{4}:'{5}',{6}:'{7}'",
                nameof(receivingAddress), receivingAddress,
                nameof(walletName), walletName,
                nameof(amount), amount,
                nameof(feeAmount), feeAmount
                );

            Wallet.Wallet wallet = this.walletManager.GetWalletByName(walletName);

            // Get the cold staking account.
            HdAccount coldAccount = this.GetColdStakingAccount(wallet, true);
            if (coldAccount == null)
            {
                this.logger.LogTrace("(-)[COLDSTAKE_ACCOUNT_DOES_NOT_EXIST]");
                throw new WalletException("The cold wallet account does not exist.");
            }

            // Prevent reusing cold stake addresses as regular withdrawal addresses.
            if (coldAccount.ExternalAddresses.Concat(coldAccount.InternalAddresses).Select(a => a.Address.ToString()).Contains(receivingAddress))
            {
                this.logger.LogTrace("(-)[COLDSTAKE_INVALID_COLD_WALLET_ADDRESS_USAGE]");
                throw new WalletException("You can't send the money to a cold staking cold wallet account.");
            }

            HdAccount hotAccount = this.GetColdStakingAccount(wallet, false);
            if (hotAccount != null && hotAccount.ExternalAddresses.Concat(hotAccount.InternalAddresses).Select(a => a.Address.ToString()).Contains(receivingAddress))
            {
                this.logger.LogTrace("(-)[COLDSTAKE_INVALID_HOT_WALLET_ADDRESS_USAGE]");
                throw new WalletException("You can't send the money to a cold staking hot wallet account.");
            }

            // Send the money to the receiving address.
            Script destination = BitcoinAddress.Create(receivingAddress, wallet.Network).ScriptPubKey;

            // Create the transaction build context (used in BuildTransaction).
            var accountReference = new WalletAccountReference(walletName, coldAccount.Name);
            var context = new TransactionBuildContext(wallet.Network)
            {
                AccountReference = accountReference,
                // Specify a dummy change address to prevent a change (internal) address from being created.
                // Will be changed after the transacton is built and before it is signed.
                ChangeAddress = coldAccount.ExternalAddresses.First(),
                TransactionFee = feeAmount,
                MinConfirmations = 0,
                Shuffle = false,
                Recipients = new[] { new Recipient { Amount = amount, ScriptPubKey = destination } }.ToList()
            };

            // Register the cold staking builder extension with the transaction builder.
            context.TransactionBuilder.Extensions.Add(new ColdStakingBuilderExtension(false));

            // Avoid script errors due to missing scriptSig.
            context.TransactionBuilder.StandardTransactionPolicy.ScriptVerify = null;

            // Build the transaction according to the settings recorded in the context.
            Transaction transaction = this.walletTransactionHandler.BuildTransaction(context);

            // Map OutPoint to UnspentOutputReference.
            Dictionary<OutPoint, UnspentOutputReference> mapOutPointToUnspentOutput = this.walletManager.GetSpendableTransactionsInAccount(accountReference)
                .ToDictionary(unspent => unspent.ToOutPoint(), unspent => unspent);

            // Set the cold staking scriptPubKey on the change output.
            TxOut changeOutput = transaction.Outputs.SingleOrDefault(output => (output.ScriptPubKey != destination) && (output.Value != 0));
            if (changeOutput != null)
            {
                // Find the largest input.
                TxIn largestInput = transaction.Inputs.OrderByDescending(input => mapOutPointToUnspentOutput[input.PrevOut].Transaction.Amount).Take(1).Single();

                // Set the scriptPubKey of the change output to the scriptPubKey of the largest input.
                changeOutput.ScriptPubKey = mapOutPointToUnspentOutput[largestInput.PrevOut].Transaction.ScriptPubKey;
            }

            // Add keys for signing inputs.
            foreach (TxIn input in transaction.Inputs)
            {
                UnspentOutputReference unspent = mapOutPointToUnspentOutput[input.PrevOut];
                context.TransactionBuilder.AddKeys(wallet.GetExtendedPrivateKeyForAddress(walletPassword, unspent.Address));
            }

            // Sign the transaction.
            context.TransactionBuilder.SignTransactionInPlace(transaction);

            this.logger.LogTrace("(-)");
            return transaction;
>>>>>>> 3605445e
        }
    }
}<|MERGE_RESOLUTION|>--- conflicted
+++ resolved
@@ -361,7 +361,8 @@
         /// <param name="feeAmount">The fee to pay for cold staking transaction withdrawal.</param>
         /// <returns>The <see cref="Transaction"/> for cold staking withdrawal.</returns>
         /// <exception cref="WalletException">Thrown if the receiving address is in a cold staking account in this wallet.</exception>
-        internal Transaction GetColdStakingWithdrawalTransaction(IWalletTransactionHandler walletTransactionHandler, string receivingAddress,
+        /// <exception cref="ArgumentNullException">Thrown if the receiving address is invalid.</exception>
+        internal Transaction GetColdStakingWithdrawalTransaction(string receivingAddress,
             string walletName, string walletPassword, Money amount, Money feeAmount)
         {
             Guard.NotEmpty(receivingAddress, nameof(receivingAddress));
@@ -386,19 +387,18 @@
                 throw new WalletException("The cold wallet account does not exist.");
             }
 
-            // The receiving address can't be in a cold staking account in this wallet.
-            bool isColdStakingAddress = coldAccount.ExternalAddresses.Concat(coldAccount.InternalAddresses).Select(a => a.Address.ToString()).Contains(receivingAddress);
-            if (!isColdStakingAddress)
-            {
-                HdAccount hotAccount = this.GetColdStakingAccount(wallet, false);
-                if (hotAccount != null)
-                    isColdStakingAddress = hotAccount.ExternalAddresses.Concat(hotAccount.InternalAddresses).Select(a => a.Address.ToString()).Contains(receivingAddress);
-            }
-
-            if (isColdStakingAddress)
-            {
-                this.logger.LogTrace("(-)[COLDSTAKE_INVALID_RECEIVING_ADDRESS]");
-                throw new WalletException("You can't send the money to a cold staking account.");
+            // Prevent reusing cold stake addresses as regular withdrawal addresses.
+            if (coldAccount.ExternalAddresses.Concat(coldAccount.InternalAddresses).Select(a => a.Address.ToString()).Contains(receivingAddress))
+            {
+                this.logger.LogTrace("(-)[COLDSTAKE_INVALID_COLD_WALLET_ADDRESS_USAGE]");
+                throw new WalletException("You can't send the money to a cold staking cold wallet account.");
+            }
+
+            HdAccount hotAccount = this.GetColdStakingAccount(wallet, false);
+            if (hotAccount != null && hotAccount.ExternalAddresses.Concat(hotAccount.InternalAddresses).Select(a => a.Address.ToString()).Contains(receivingAddress))
+            {
+                this.logger.LogTrace("(-)[COLDSTAKE_INVALID_HOT_WALLET_ADDRESS_USAGE]");
+                throw new WalletException("You can't send the money to a cold staking hot wallet account.");
             }
 
             // Send the money to the receiving address.
@@ -428,7 +428,7 @@
             Transaction transaction = walletTransactionHandler.BuildTransaction(context);
 
             // Map OutPoint to UnspentOutputReference.
-            Dictionary<OutPoint, UnspentOutputReference> mapOutPointToUnspent = this.GetSpendableTransactionsInAccount(accountReference)
+            Dictionary<OutPoint, UnspentOutputReference> mapOutPointToUnspentOutput = this.walletManager.GetSpendableTransactionsInAccount(accountReference)
                 .ToDictionary(unspent => unspent.ToOutPoint(), unspent => unspent);
 
             // Set the cold staking scriptPubKey on the change output.
@@ -436,16 +436,16 @@
             if (changeOutput != null)
             {
                 // Find the largest input.
-                TxIn largestInput = transaction.Inputs.OrderByDescending(input => mapOutPointToUnspent[input.PrevOut].Transaction.Amount).Take(1).Single();
+                TxIn largestInput = transaction.Inputs.OrderByDescending(input => mapOutPointToUnspentOutput[input.PrevOut].Transaction.Amount).Take(1).Single();
 
                 // Set the scriptPubKey of the change output to the scriptPubKey of the largest input.
-                changeOutput.ScriptPubKey = mapOutPointToUnspent[largestInput.PrevOut].Transaction.ScriptPubKey;
+                changeOutput.ScriptPubKey = mapOutPointToUnspentOutput[largestInput.PrevOut].Transaction.ScriptPubKey;
             }
 
             // Add keys for signing inputs.
             foreach (TxIn input in transaction.Inputs)
             {
-                UnspentOutputReference unspent = mapOutPointToUnspent[input.PrevOut];
+                UnspentOutputReference unspent = mapOutPointToUnspentOutput[input.PrevOut];
                 context.TransactionBuilder.AddKeys(wallet.GetExtendedPrivateKeyForAddress(walletPassword, unspent.Address));
             }
 
@@ -457,7 +457,6 @@
         }
 
         /// <summary>
-<<<<<<< HEAD
         /// Gets the spendable transactions associated with cold wallet addresses.
         /// </summary>
         /// <param name="walletName">The name of the wallet.</param>
@@ -479,113 +478,6 @@
 
             this.logger.LogTrace("(-):*.Count={0}", res.Count());
             return res;
-=======
-        /// Creates a cold staking withdrawal <see cref="Transaction"/>.
-        /// </summary>
-        /// <remarks>
-        /// Cold staking withdrawal is performed on the wallet that is in the role of the cold staking cold wallet.
-        /// </remarks>
-        /// <param name="receivingAddress">The address that will receive the withdrawal.</param>
-        /// <param name="walletName">The name of the wallet in the role of cold wallet.</param>
-        /// <param name="walletPassword">The wallet password.</param>
-        /// <param name="amount">The amount to remove from cold staking.</param>
-        /// <param name="feeAmount">The fee to pay for cold staking transaction withdrawal.</param>
-        /// <returns>The <see cref="Transaction"/> for cold staking withdrawal.</returns>
-        /// <exception cref="WalletException">Thrown if the receiving address is in a cold staking account in this wallet.</exception>
-        /// <exception cref="ArgumentNullException">Thrown if the receiving address is invalid.</exception>
-        internal Transaction GetColdStakingWithdrawalTransaction(string receivingAddress,
-            string walletName, string walletPassword, Money amount, Money feeAmount)
-        {
-            Guard.NotEmpty(receivingAddress, nameof(receivingAddress));
-            Guard.NotEmpty(walletName, nameof(walletName));
-            Guard.NotNull(amount, nameof(amount));
-            Guard.NotNull(feeAmount, nameof(feeAmount));
-
-            this.logger.LogTrace("({0}:'{1}',{2}:'{3}',{4}:'{5}',{6}:'{7}'",
-                nameof(receivingAddress), receivingAddress,
-                nameof(walletName), walletName,
-                nameof(amount), amount,
-                nameof(feeAmount), feeAmount
-                );
-
-            Wallet.Wallet wallet = this.walletManager.GetWalletByName(walletName);
-
-            // Get the cold staking account.
-            HdAccount coldAccount = this.GetColdStakingAccount(wallet, true);
-            if (coldAccount == null)
-            {
-                this.logger.LogTrace("(-)[COLDSTAKE_ACCOUNT_DOES_NOT_EXIST]");
-                throw new WalletException("The cold wallet account does not exist.");
-            }
-
-            // Prevent reusing cold stake addresses as regular withdrawal addresses.
-            if (coldAccount.ExternalAddresses.Concat(coldAccount.InternalAddresses).Select(a => a.Address.ToString()).Contains(receivingAddress))
-            {
-                this.logger.LogTrace("(-)[COLDSTAKE_INVALID_COLD_WALLET_ADDRESS_USAGE]");
-                throw new WalletException("You can't send the money to a cold staking cold wallet account.");
-            }
-
-            HdAccount hotAccount = this.GetColdStakingAccount(wallet, false);
-            if (hotAccount != null && hotAccount.ExternalAddresses.Concat(hotAccount.InternalAddresses).Select(a => a.Address.ToString()).Contains(receivingAddress))
-            {
-                this.logger.LogTrace("(-)[COLDSTAKE_INVALID_HOT_WALLET_ADDRESS_USAGE]");
-                throw new WalletException("You can't send the money to a cold staking hot wallet account.");
-            }
-
-            // Send the money to the receiving address.
-            Script destination = BitcoinAddress.Create(receivingAddress, wallet.Network).ScriptPubKey;
-
-            // Create the transaction build context (used in BuildTransaction).
-            var accountReference = new WalletAccountReference(walletName, coldAccount.Name);
-            var context = new TransactionBuildContext(wallet.Network)
-            {
-                AccountReference = accountReference,
-                // Specify a dummy change address to prevent a change (internal) address from being created.
-                // Will be changed after the transacton is built and before it is signed.
-                ChangeAddress = coldAccount.ExternalAddresses.First(),
-                TransactionFee = feeAmount,
-                MinConfirmations = 0,
-                Shuffle = false,
-                Recipients = new[] { new Recipient { Amount = amount, ScriptPubKey = destination } }.ToList()
-            };
-
-            // Register the cold staking builder extension with the transaction builder.
-            context.TransactionBuilder.Extensions.Add(new ColdStakingBuilderExtension(false));
-
-            // Avoid script errors due to missing scriptSig.
-            context.TransactionBuilder.StandardTransactionPolicy.ScriptVerify = null;
-
-            // Build the transaction according to the settings recorded in the context.
-            Transaction transaction = this.walletTransactionHandler.BuildTransaction(context);
-
-            // Map OutPoint to UnspentOutputReference.
-            Dictionary<OutPoint, UnspentOutputReference> mapOutPointToUnspentOutput = this.walletManager.GetSpendableTransactionsInAccount(accountReference)
-                .ToDictionary(unspent => unspent.ToOutPoint(), unspent => unspent);
-
-            // Set the cold staking scriptPubKey on the change output.
-            TxOut changeOutput = transaction.Outputs.SingleOrDefault(output => (output.ScriptPubKey != destination) && (output.Value != 0));
-            if (changeOutput != null)
-            {
-                // Find the largest input.
-                TxIn largestInput = transaction.Inputs.OrderByDescending(input => mapOutPointToUnspentOutput[input.PrevOut].Transaction.Amount).Take(1).Single();
-
-                // Set the scriptPubKey of the change output to the scriptPubKey of the largest input.
-                changeOutput.ScriptPubKey = mapOutPointToUnspentOutput[largestInput.PrevOut].Transaction.ScriptPubKey;
-            }
-
-            // Add keys for signing inputs.
-            foreach (TxIn input in transaction.Inputs)
-            {
-                UnspentOutputReference unspent = mapOutPointToUnspentOutput[input.PrevOut];
-                context.TransactionBuilder.AddKeys(wallet.GetExtendedPrivateKeyForAddress(walletPassword, unspent.Address));
-            }
-
-            // Sign the transaction.
-            context.TransactionBuilder.SignTransactionInPlace(transaction);
-
-            this.logger.LogTrace("(-)");
-            return transaction;
->>>>>>> 3605445e
         }
     }
 }
--- conflicted
+++ resolved
@@ -812,25 +812,6 @@
             }
         }
 
-<<<<<<< HEAD
-        [Fact]
-        public async Task WalletSyncFromHeightOverridesWalletLastBlockSyncedHeight()
-        {
-            // Only sync the wallet from the second funding block.
-            this.federationGatewaySettings.WalletSyncFromHeight.Returns(2);
-
-            var dataFolder = new DataFolder(TestBase.CreateTestDir(this));
-
-            this.Init(dataFolder);
-
-            FederationWallet wallet = this.federationWalletManager.GetWallet();
-
-            // LastBlockSyncedHeight = WalletSyncFromHeight - 1.
-            Assert.Equal(1, wallet.LastBlockSyncedHeight);
-
-            // Add 2 blocks with 2 and 1 transactions respectively.
-            this.AddFunding();
-=======
         /// <summary>
         /// Test demonstrates what happens when there is a reorg. Specifically, that no FullySigned transactions are maintained,
         /// even though we previously tried to do so.
@@ -979,20 +960,10 @@
             this.Init(dataFolder);
             this.AddFunding();
             this.AppendBlocks(WithdrawalTransactionBuilder.MinConfirmations);
->>>>>>> 45aad553
-
-            using (ICrossChainTransferStore crossChainTransferStore = this.CreateStore())
-            {
-                crossChainTransferStore.Initialize();
-<<<<<<< HEAD
-
-                // Only the second block containing 1 transaction should be processed.
-                Assert.Equal(1, wallet.MultiSigAddress.Transactions.Count);
-            }
-        }
-
-        private Q Post<T,Q>(string url, T body)
-=======
+
+            using (ICrossChainTransferStore crossChainTransferStore = this.CreateStore())
+            {
+                crossChainTransferStore.Initialize();
                 crossChainTransferStore.Start();
 
                 TestBase.WaitLoopMessage(() => (
@@ -1034,7 +1005,7 @@
                 };
 
                 RecordLatestMatureDepositsResult recordMatureDepositResult = await crossChainTransferStore.RecordLatestMatureDepositsAsync(blockDeposits[crossChainTransferStore.NextMatureDepositHeight]);
-                
+
                 // The CCTS won't create any transactions until the InputConsolidator consolidates some inputs
                 Assert.Empty(recordMatureDepositResult.WithDrawalTransactions);
 
@@ -1042,8 +1013,34 @@
             }
         }
 
-        private Q Post<T, Q>(string url, T body)
->>>>>>> 45aad553
+        [Fact]
+        public async Task WalletSyncFromHeightOverridesWalletLastBlockSyncedHeight()
+        {
+            // Only sync the wallet from the second funding block.
+            this.federationGatewaySettings.WalletSyncFromHeight.Returns(2);
+
+            var dataFolder = new DataFolder(TestBase.CreateTestDir(this));
+
+            this.Init(dataFolder);
+
+            FederationWallet wallet = this.federationWalletManager.GetWallet();
+
+            // LastBlockSyncedHeight = WalletSyncFromHeight - 1.
+            Assert.Equal(1, wallet.LastBlockSyncedHeight);
+
+            // Add 2 blocks with 2 and 1 transactions respectively.
+            this.AddFunding();
+
+            using (ICrossChainTransferStore crossChainTransferStore = this.CreateStore())
+            {
+                crossChainTransferStore.Initialize();
+
+                // Only the second block containing 1 transaction should be processed.
+                Assert.Equal(1, wallet.MultiSigAddress.Transactions.Count);
+            }
+        }
+
+        private Q Post<T,Q>(string url, T body)
         {
             // Request is sent to mainchain user.
             var request = (HttpWebRequest)WebRequest.Create(url);

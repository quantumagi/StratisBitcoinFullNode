--- conflicted
+++ resolved
@@ -616,7 +616,6 @@
             }
         }
 
-<<<<<<< HEAD
         [Fact]
         public async Task WalletSyncFromHeightOverridesWalletLastBlockSyncedHeight()
         {
@@ -645,9 +644,6 @@
         }
 
         private Q Post<T,Q>(string url, T body)
-=======
-        private Q Post<T, Q>(string url, T body)
->>>>>>> c83a1548
         {
             // Request is sent to mainchain user.
             var request = (HttpWebRequest)WebRequest.Create(url);

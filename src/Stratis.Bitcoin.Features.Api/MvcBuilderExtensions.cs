--- conflicted
+++ resolved
@@ -27,11 +27,6 @@
                 builder.AddApplicationPart(assembly);
             }
 
-<<<<<<< HEAD
-            builder.AddApplicationPart(typeof(Controllers.NodeController).Assembly);
-
-=======
->>>>>>> 7525af4e
             return builder;
         }
     }

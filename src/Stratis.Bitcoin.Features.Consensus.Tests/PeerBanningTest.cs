--- conflicted
+++ resolved
@@ -8,7 +8,6 @@
 using NBitcoin;
 using Stratis.Bitcoin.Connection;
 using Stratis.Bitcoin.Consensus;
-using Stratis.Bitcoin.Networks;
 using Stratis.Bitcoin.P2P;
 using Stratis.Bitcoin.P2P.Peer;
 using Stratis.Bitcoin.Tests.Common;
@@ -33,11 +32,7 @@
         {
             string dataDir = GetTestDirectoryPath(this);
 
-<<<<<<< HEAD
-            TestChainContext context = await TestChainFactory.CreateAsync(KnownNetworks.RegTest, dataDir);
-=======
             TestChainContext context = await TestChainFactory.CreateAsync(KnownNetworks.RegTest, dataDir, mockPeerAddressManager);
->>>>>>> cb179734
             var peerEndPoint = new IPEndPoint(IPAddress.Parse("1.2.3.4"), context.Network.DefaultPort);
             context.PeerAddressManager.AddPeer(peerEndPoint, peerEndPoint.Address.MapToIPv6());
 

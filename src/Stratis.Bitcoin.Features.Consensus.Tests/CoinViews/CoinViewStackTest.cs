--- conflicted
+++ resolved
@@ -127,11 +127,7 @@
                 throw new NotImplementedException();
             }
 
-<<<<<<< HEAD
-            public Task<uint256> RewindAsync(int? targetHeight = null)
-=======
-            public uint256 Rewind()
->>>>>>> b6436665
+            public uint256 Rewind(int? targetHeight = null)
             {
                 throw new NotImplementedException();
             }
@@ -171,11 +167,7 @@
                 throw new NotImplementedException();
             }
 
-<<<<<<< HEAD
-            public Task<uint256> RewindAsync(int? targetHeight = null)
-=======
-            public uint256 Rewind()
->>>>>>> b6436665
+            public uint256 Rewind(int? targetHeight = null)
             {
                 throw new NotImplementedException();
             }
@@ -215,11 +207,7 @@
                 throw new NotImplementedException();
             }
 
-<<<<<<< HEAD
-            public Task<uint256> RewindAsync(int? targetHeight = null)
-=======
-            public uint256 Rewind()
->>>>>>> b6436665
+            public uint256 Rewind(int? targetHeight = null)
             {
                 throw new NotImplementedException();
             }

--- conflicted
+++ resolved
@@ -82,17 +82,7 @@
             string dataDir = Path.Combine("TestData", pathName);
             Directory.CreateDirectory(dataDir);
 
-<<<<<<< HEAD
             testRulesContext.NodeSettings = new NodeSettings(network, args:new[] { $"-datadir={dataDir}" });
-=======
-            testRulesContext.NodeSettings = new NodeSettings(network, args: new[] { $"-datadir={dataDir}" });
-
-            if (dataDir != null)
-            {
-                testRulesContext.NodeSettings.DataDir = dataDir;
-            }
-
->>>>>>> 6e68dbf0
             testRulesContext.LoggerFactory = testRulesContext.NodeSettings.LoggerFactory;
             testRulesContext.LoggerFactory.AddConsoleWithFilters();
             testRulesContext.DateTimeProvider = DateTimeProvider.Default;

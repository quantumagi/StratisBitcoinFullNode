﻿using System.Collections.Generic;
using FluentAssertions;
using NBitcoin;
using NBitcoin.Rules;
using Stratis.Bitcoin.Features.Consensus.Rules.CommonRules;
using Stratis.Bitcoin.Networks;
using Xunit;

namespace Stratis.Bitcoin.Features.Consensus.Tests.Rules.CommonRules
{
    public class ConsensusRulesRegistrationTest
    {
        [Fact]
        public void BitcoinConsensusRulesRegistrationTest()
        {
            Network network = new BitcoinTest();
            new FullNodeBuilderConsensusExtension.PowConsensusRulesRegistration().RegisterRules(network.Consensus);

            List<IHeaderValidationConsensusRule> headerValidationRules = network.Consensus.HeaderValidationRules;

            headerValidationRules.Count.Should().Be(4);

            headerValidationRules[0].Should().BeOfType<HeaderTimeChecksRule>();
            headerValidationRules[1].Should().BeOfType<CheckDifficultyPowRule>();
            headerValidationRules[2].Should().BeOfType<BitcoinActivationRule>();
            headerValidationRules[3].Should().BeOfType<BitcoinHeaderVersionRule>();

            List<IIntegrityValidationConsensusRule> integrityValidationRules = network.Consensus.IntegrityValidationRules;

            integrityValidationRules.Count.Should().Be(1);
            integrityValidationRules[0].Should().BeOfType<BlockMerkleRootRule>();

            List<IPartialValidationConsensusRule> partialValidationRules = network.Consensus.PartialValidationRules;

            partialValidationRules.Count.Should().Be(8);

            partialValidationRules[0].Should().BeOfType<SetActivationDeploymentsPartialValidationRule>();
            partialValidationRules[1].Should().BeOfType<TransactionLocktimeActivationRule>();
            partialValidationRules[2].Should().BeOfType<CoinbaseHeightActivationRule>();
            partialValidationRules[3].Should().BeOfType<WitnessCommitmentsRule>();
            partialValidationRules[4].Should().BeOfType<BlockSizeRule>();
            partialValidationRules[5].Should().BeOfType<EnsureCoinbaseRule>();
            partialValidationRules[6].Should().BeOfType<CheckPowTransactionRule>();
            partialValidationRules[7].Should().BeOfType<CheckSigOpsRule>();

            List<IFullValidationConsensusRule> fullValidationRules = network.Consensus.FullValidationRules;

            fullValidationRules.Count.Should().Be(5);

            fullValidationRules[0].Should().BeOfType<SetActivationDeploymentsFullValidationRule>();
            fullValidationRules[1].Should().BeOfType<LoadCoinviewRule>();
            fullValidationRules[2].Should().BeOfType<TransactionDuplicationActivationRule>();
            fullValidationRules[3].Should().BeOfType<PowCoinviewRule>();
            fullValidationRules[4].Should().BeOfType<SaveCoinviewRule>();
        }

        [Fact]
        public void StratisConsensusRulesRegistrationTest()
        {
            Network network = new StratisTest();
            new FullNodeBuilderConsensusExtension.PosConsensusRulesRegistration().RegisterRules(network.Consensus);

            List<IHeaderValidationConsensusRule> headerValidationRules = network.Consensus.HeaderValidationRules;

            headerValidationRules.Count.Should().Be(5);
            headerValidationRules[0].Should().BeOfType<HeaderTimeChecksRule>();
            headerValidationRules[1].Should().BeOfType<HeaderTimeChecksPosRule>();
            headerValidationRules[2].Should().BeOfType<StratisBigFixPosFutureDriftRule>();
            headerValidationRules[3].Should().BeOfType<CheckDifficultyPosRule>();
            headerValidationRules[4].Should().BeOfType<StratisHeaderVersionRule>();

            List<IIntegrityValidationConsensusRule> integrityValidationRules = network.Consensus.IntegrityValidationRules;

            integrityValidationRules.Count.Should().Be(2);
            integrityValidationRules[0].Should().BeOfType<BlockMerkleRootRule>();
            integrityValidationRules[1].Should().BeOfType<PosBlockSignatureRule>();

            List<IPartialValidationConsensusRule> partialValidationRules = network.Consensus.PartialValidationRules;

            partialValidationRules.Count.Should().Be(12);

            partialValidationRules[0].Should().BeOfType<SetActivationDeploymentsPartialValidationRule>();
            partialValidationRules[1].Should().BeOfType<PosTimeMaskRule>();
            partialValidationRules[2].Should().BeOfType<TransactionLocktimeActivationRule>();
            partialValidationRules[3].Should().BeOfType<CoinbaseHeightActivationRule>();
            partialValidationRules[4].Should().BeOfType<WitnessCommitmentsRule>();
            partialValidationRules[5].Should().BeOfType<BlockSizeRule>();
            partialValidationRules[6].Should().BeOfType<PosBlockContextRule>();
            partialValidationRules[7].Should().BeOfType<EnsureCoinbaseRule>();
            partialValidationRules[8].Should().BeOfType<CheckPowTransactionRule>();
            partialValidationRules[9].Should().BeOfType<CheckPosTransactionRule>();
            partialValidationRules[10].Should().BeOfType<CheckSigOpsRule>();
            partialValidationRules[11].Should().BeOfType<PosCoinstakeRule>();

            List<IFullValidationConsensusRule> fullValidationRules = network.Consensus.FullValidationRules;

            fullValidationRules.Count.Should().Be(6);

            fullValidationRules[0].Should().BeOfType<SetActivationDeploymentsFullValidationRule>();
<<<<<<< HEAD
            fullValidationRules[1].Should().BeOfType<LoadCoinviewRule>();
            fullValidationRules[2].Should().BeOfType<TransactionDuplicationActivationRule>();
            fullValidationRules[3].Should().BeOfType<PosCoinviewRule>();
            fullValidationRules[4].Should().BeOfType<PosColdStakingRule>();
=======
            fullValidationRules[1].Should().BeOfType<CheckDifficultyHybridRule>();
            fullValidationRules[2].Should().BeOfType<LoadCoinviewRule>();
            fullValidationRules[3].Should().BeOfType<TransactionDuplicationActivationRule>();
            fullValidationRules[4].Should().BeOfType<PosCoinviewRule>();
>>>>>>> df16fb06
            fullValidationRules[5].Should().BeOfType<SaveCoinviewRule>();
        }
    }
}<|MERGE_RESOLUTION|>--- conflicted
+++ resolved
@@ -94,21 +94,15 @@
 
             List<IFullValidationConsensusRule> fullValidationRules = network.Consensus.FullValidationRules;
 
-            fullValidationRules.Count.Should().Be(6);
+            fullValidationRules.Count.Should().Be(7);
 
             fullValidationRules[0].Should().BeOfType<SetActivationDeploymentsFullValidationRule>();
-<<<<<<< HEAD
-            fullValidationRules[1].Should().BeOfType<LoadCoinviewRule>();
-            fullValidationRules[2].Should().BeOfType<TransactionDuplicationActivationRule>();
-            fullValidationRules[3].Should().BeOfType<PosCoinviewRule>();
-            fullValidationRules[4].Should().BeOfType<PosColdStakingRule>();
-=======
             fullValidationRules[1].Should().BeOfType<CheckDifficultyHybridRule>();
             fullValidationRules[2].Should().BeOfType<LoadCoinviewRule>();
             fullValidationRules[3].Should().BeOfType<TransactionDuplicationActivationRule>();
             fullValidationRules[4].Should().BeOfType<PosCoinviewRule>();
->>>>>>> df16fb06
-            fullValidationRules[5].Should().BeOfType<SaveCoinviewRule>();
+            fullValidationRules[5].Should().BeOfType<PosColdStakingRule>();
+            fullValidationRules[6].Should().BeOfType<SaveCoinviewRule>();
         }
     }
 }
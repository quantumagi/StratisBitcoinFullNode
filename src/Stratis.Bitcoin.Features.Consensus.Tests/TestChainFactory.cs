﻿using System.Collections.Generic;
using System.Linq;
using System.Threading.Tasks;
using FluentAssertions;
using Microsoft.Extensions.Logging;
using Moq;
using NBitcoin;
using Stratis.Bitcoin.Base;
using Stratis.Bitcoin.Base.Deployments;
using Stratis.Bitcoin.Configuration;
using Stratis.Bitcoin.Configuration.Settings;
using Stratis.Bitcoin.Connection;
using Stratis.Bitcoin.Consensus;
using Stratis.Bitcoin.Consensus.Rules;
using Stratis.Bitcoin.Consensus.Validators;
using Stratis.Bitcoin.Features.Consensus.CoinViews;
using Stratis.Bitcoin.Features.Consensus.Rules;
using Stratis.Bitcoin.Features.Consensus.Rules.CommonRules;
using Stratis.Bitcoin.Features.MemoryPool;
using Stratis.Bitcoin.Features.MemoryPool.Fee;
using Stratis.Bitcoin.Features.Miner;
using Stratis.Bitcoin.Interfaces;
using Stratis.Bitcoin.Mining;
using Stratis.Bitcoin.P2P;
using Stratis.Bitcoin.P2P.Peer;
using Stratis.Bitcoin.Tests.Common;
using Stratis.Bitcoin.Utilities;
using Xunit;
using Xunit.Sdk;

namespace Stratis.Bitcoin.Features.Consensus.Tests
{
    /// <summary>
    /// Concrete instance of the test chain.
    /// </summary>
    internal class TestChainContext
    {
        public List<Block> Blocks { get; set; }

        public ConsensusManager Consensus { get; set; }

        public ConsensusRuleEngine ConsensusRules { get; set; }

        public PeerBanning PeerBanning { get; set; }

        public IDateTimeProvider DateTimeProvider { get; set; }

        public ILoggerFactory LoggerFactory { get; set; }

        public NodeSettings NodeSettings { get; set; }

        public ConnectionManagerSettings ConnectionSettings { get; set; }

        public ConcurrentChain Chain { get; set; }

        public Network Network { get; set; }

        public IConnectionManager ConnectionManager { get; set; }

        public Mock<IConnectionManager> MockConnectionManager { get; set; }

        public Mock<IReadOnlyNetworkPeerCollection> MockReadOnlyNodesCollection { get; set; }

        public Checkpoints Checkpoints { get; set; }

        public IPeerAddressManager PeerAddressManager { get; set; }

        public IChainState ChainState { get; set; }

        public IFinalizedBlockHeight FinalizedBlockHeight { get; set; }

        public IInitialBlockDownloadState InitialBlockDownloadState { get; set; }

        public HeaderValidator HeaderValidator { get; set; }

        public IntegrityValidator IntegrityValidator { get; set; }

        public PartialValidator PartialValidator { get; set; }
    }

    /// <summary>
    /// Factory for creating the test chain.
    /// Much of this logic was taken directly from the embedded TestContext class in MinerTest.cs in the integration tests.
    /// </summary>
    internal class TestChainFactory
    {
        /// <summary>
        /// Creates test chain with a consensus loop.
        /// </summary>
        public static async Task<TestChainContext> CreateAsync(Network network, string dataDir)
        {
            var testChainContext = new TestChainContext() { Network = network };

            testChainContext.NodeSettings = new NodeSettings(network, args: new string[] { $"-datadir={dataDir}" });
            testChainContext.ConnectionSettings = new ConnectionManagerSettings(testChainContext.NodeSettings);
            testChainContext.LoggerFactory = testChainContext.NodeSettings.LoggerFactory;
            testChainContext.DateTimeProvider = DateTimeProvider.Default;

            network.Consensus.Options = new ConsensusOptions();

            var consensusSettings = new ConsensusSettings(testChainContext.NodeSettings);
            testChainContext.Checkpoints = new Checkpoints();

            testChainContext.ChainState = new Moq.Mock<IChainState>().Object;

            testChainContext.Chain = new ConcurrentChain(network);
            var inMemoryCoinView = new InMemoryCoinView(testChainContext.Chain.Tip.HashBlock);
            var cachedCoinView = new CachedCoinView(inMemoryCoinView, DateTimeProvider.Default, testChainContext.LoggerFactory);

            var dataFolder = new DataFolder(TestBase.AssureEmptyDir(dataDir));
            testChainContext.PeerAddressManager = new PeerAddressManager(DateTimeProvider.Default, dataFolder, testChainContext.LoggerFactory, new SelfEndpointTracker());

            testChainContext.MockConnectionManager = new Moq.Mock<IConnectionManager>();
            testChainContext.MockReadOnlyNodesCollection = new Moq.Mock<IReadOnlyNetworkPeerCollection>();
            testChainContext.MockConnectionManager.Setup(s => s.ConnectedPeers).Returns(testChainContext.MockReadOnlyNodesCollection.Object);
            testChainContext.MockConnectionManager.Setup(s => s.NodeSettings).Returns(testChainContext.NodeSettings);
            testChainContext.MockConnectionManager.Setup(s => s.ConnectionSettings).Returns(testChainContext.ConnectionSettings);

            testChainContext.ConnectionManager = testChainContext.MockConnectionManager.Object;

            testChainContext.PeerBanning = new PeerBanning(testChainContext.ConnectionManager, testChainContext.LoggerFactory, testChainContext.DateTimeProvider, testChainContext.PeerAddressManager);
            var deployments = new NodeDeployments(testChainContext.Network, testChainContext.Chain);
            testChainContext.ConsensusRules = new PowConsensusRuleEngine(testChainContext.Network, testChainContext.LoggerFactory, testChainContext.DateTimeProvider,
                testChainContext.Chain, deployments, consensusSettings, testChainContext.Checkpoints, cachedCoinView, testChainContext.ChainState)
                .Register(new FullNodeBuilderConsensusExtension.PowConsensusRulesRegistration());

            testChainContext.HeaderValidator = new HeaderValidator(testChainContext.ConsensusRules, testChainContext.LoggerFactory);
            testChainContext.IntegrityValidator = new IntegrityValidator(testChainContext.ConsensusRules, testChainContext.LoggerFactory);
            testChainContext.PartialValidator = new PartialValidator(testChainContext.ConsensusRules, testChainContext.LoggerFactory);

            testChainContext.Consensus = new ConsensusManager(network, testChainContext.LoggerFactory, testChainContext.ChainState, testChainContext.HeaderValidator, testChainContext.IntegrityValidator, 
                testChainContext.PartialValidator, testChainContext.Checkpoints, consensusSettings, testChainContext.ConsensusRules, testChainContext.FinalizedBlockHeight, new Signals.Signals(), 
                testChainContext.PeerBanning, testChainContext.NodeSettings, testChainContext.DateTimeProvider, testChainContext.InitialBlockDownloadState, testChainContext.Chain, null);


            await testChainContext.Consensus.InitializeAsync(testChainContext.Chain.Tip);

            return testChainContext;
        }

        public static async Task<List<Block>> MineBlocksWithLastBlockMutatedAsync(TestChainContext testChainContext,
            int count, Script receiver)
        {
            return await MineBlocksAsync(testChainContext, count, receiver, true);
        }

        public static async Task<List<Block>> MineBlocksAsync(TestChainContext testChainContext,
            int count, Script receiver)
        {
            return await MineBlocksAsync(testChainContext, count, receiver, false);
        }

        /// <summary>
        /// Mine new blocks in to the consensus database and the chain.
        /// </summary>
        private static async Task<List<Block>> MineBlocksAsync(TestChainContext testChainContext, int count, Script receiver, bool mutateLastBlock)
        {
            var blockPolicyEstimator = new BlockPolicyEstimator(new MempoolSettings(testChainContext.NodeSettings), testChainContext.LoggerFactory, testChainContext.NodeSettings);
            var mempool = new TxMempool(testChainContext.DateTimeProvider, blockPolicyEstimator, testChainContext.LoggerFactory, testChainContext.NodeSettings);
            var mempoolLock = new MempoolSchedulerLock();

            // Simple block creation, nothing special yet:
            var blocks = new List<Block>();
            for (int i = 0; i < count; i++)
            {
                BlockTemplate newBlock = await MineBlockAsync(testChainContext, receiver, mempool, mempoolLock, mutateLastBlock && i == count - 1);

                blocks.Add(newBlock.Block);
            }

            return blocks;
        }

        private static async Task<BlockTemplate> MineBlockAsync(TestChainContext testChainContext, Script scriptPubKey, TxMempool mempool,
            MempoolSchedulerLock mempoolLock, bool getMutatedBlock = false)
        {
            BlockTemplate newBlock = CreateBlockTemplate(testChainContext, scriptPubKey, mempool, mempoolLock);

            if (getMutatedBlock) BuildMutatedBlock(newBlock);

            newBlock.Block.UpdateMerkleRoot();

            TryFindNonceForProofOfWork(testChainContext, newBlock);

            if (!getMutatedBlock) await ValidateBlock(testChainContext, newBlock);
            else CheckBlockIsMutated(newBlock);

            return newBlock;
        }

        private static BlockTemplate CreateBlockTemplate(TestChainContext testChainContext, Script scriptPubKey,
            TxMempool mempool, MempoolSchedulerLock mempoolLock)
        {
            PowBlockDefinition blockAssembler = new PowBlockDefinition(testChainContext.Consensus,
                testChainContext.DateTimeProvider, testChainContext.LoggerFactory as LoggerFactory, mempool, mempoolLock,
                new MinerSettings(testChainContext.NodeSettings), testChainContext.Network, testChainContext.ConsensusRules);

            BlockTemplate newBlock = blockAssembler.Build(testChainContext.Chain.Tip, scriptPubKey);

            int nHeight = testChainContext.Chain.Tip.Height + 1; // Height first in coinbase required for block.version=2
            Transaction txCoinbase = newBlock.Block.Transactions[0];
            txCoinbase.Inputs[0] = TxIn.CreateCoinbase(nHeight);
            return newBlock;
        }

        private static void BuildMutatedBlock(BlockTemplate newBlock)
        {
            Transaction coinbaseTransaction = newBlock.Block.Transactions[0];
            Transaction outTransaction = Transactions.BuildNewTransactionFromExistingTransaction(coinbaseTransaction, 0);
            newBlock.Block.Transactions.Add(outTransaction);
            Transaction duplicateTransaction = Transactions.BuildNewTransactionFromExistingTransaction(coinbaseTransaction, 1);
            newBlock.Block.Transactions.Add(duplicateTransaction);
            newBlock.Block.Transactions.Add(duplicateTransaction);
        }

        private static void TryFindNonceForProofOfWork(TestChainContext testChainContext, BlockTemplate newBlock)
        {
            int maxTries = int.MaxValue;
            while (maxTries > 0 && !newBlock.Block.CheckProofOfWork())
            {
                ++newBlock.Block.Header.Nonce;
                --maxTries;
            }

            if (maxTries == 0)
                throw new XunitException("Test failed no blocks found");
        }

        private static void CheckBlockIsMutated(BlockTemplate newBlock)
        {
            List<uint256> transactionHashes = newBlock.Block.Transactions.Select(t => t.GetHash()).ToList();
            BlockMerkleRootRule.ComputeMerkleRoot(transactionHashes, out bool isMutated);
            isMutated.Should().Be(true);
        }

        private static async Task ValidateBlock(TestChainContext testChainContext, BlockTemplate newBlock)
        {
            var res = await testChainContext.Consensus.BlockMined(newBlock.Block);
            Assert.NotNull(res);
        }

<<<<<<< HEAD
        /// <summary>
        /// Creates a proof of work block assembler.
        /// </summary>
        private static PowBlockDefinition CreatePowBlockAssembler(IConsensusManager consensusManager, IConsensusRuleEngine consensusRules, IDateTimeProvider dateTimeProvider, LoggerFactory loggerFactory, TxMempool mempool, MempoolSchedulerLock mempoolLock, Network network)
        {
            var options = new BlockDefinitionOptions
            {
                BlockMaxWeight = network.Consensus.Options.MaxBlockWeight,
                BlockMaxSize = network.Consensus.Options.MaxBlockSerializedSize
            };

            var blockMinFeeRate = new FeeRate(PowMining.DefaultBlockMinTxFee);
            options.BlockMinFeeRate = blockMinFeeRate;

            return new PowBlockDefinition(consensusManager, dateTimeProvider, loggerFactory, mempool, mempoolLock, network, consensusRules, options);
        }
=======
>>>>>>> 6bd6e945
    }
}<|MERGE_RESOLUTION|>--- conflicted
+++ resolved
@@ -239,24 +239,5 @@
             Assert.NotNull(res);
         }
 
-<<<<<<< HEAD
-        /// <summary>
-        /// Creates a proof of work block assembler.
-        /// </summary>
-        private static PowBlockDefinition CreatePowBlockAssembler(IConsensusManager consensusManager, IConsensusRuleEngine consensusRules, IDateTimeProvider dateTimeProvider, LoggerFactory loggerFactory, TxMempool mempool, MempoolSchedulerLock mempoolLock, Network network)
-        {
-            var options = new BlockDefinitionOptions
-            {
-                BlockMaxWeight = network.Consensus.Options.MaxBlockWeight,
-                BlockMaxSize = network.Consensus.Options.MaxBlockSerializedSize
-            };
-
-            var blockMinFeeRate = new FeeRate(PowMining.DefaultBlockMinTxFee);
-            options.BlockMinFeeRate = blockMinFeeRate;
-
-            return new PowBlockDefinition(consensusManager, dateTimeProvider, loggerFactory, mempool, mempoolLock, network, consensusRules, options);
-        }
-=======
->>>>>>> 6bd6e945
     }
 }
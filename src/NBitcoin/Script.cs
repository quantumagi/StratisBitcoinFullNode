--- conflicted
+++ resolved
@@ -787,7 +787,6 @@
             return hashPrevouts;
         }
 
-<<<<<<< HEAD
 		private static BitcoinStream CreateHashWriter(HashVersion version, NetworkOptions options = null)
 		{
 			HashStream hs = new HashStream();
@@ -797,16 +796,6 @@
             stream.NetworkOptions |= (options & NetworkOptions.POS);
 			return stream;
 		}
-=======
-        private static BitcoinStream CreateHashWriter(HashVersion version)
-        {
-            HashStream hs = new HashStream();
-            BitcoinStream stream = new BitcoinStream(hs, true);
-            stream.Type = SerializationType.Hash;
-            stream.TransactionOptions = version == HashVersion.Original ? NetworkOptions.None : NetworkOptions.Witness;
-            return stream;
-        }
->>>>>>> 54885a91
 
         public static Script operator +(Script a, IEnumerable<byte> bytes)
         {

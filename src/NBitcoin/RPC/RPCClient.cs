﻿#if !NOJSONNET
using NBitcoin.DataEncoders;
using NBitcoin.Protocol;
using Newtonsoft.Json;
using Newtonsoft.Json.Linq;
using System;
using System.Collections.Concurrent;
using System.Collections.Generic;
using System.Globalization;
using System.IO;
using System.Linq;
using System.Net;
using System.Runtime.ExceptionServices;
using System.Text;
using System.Threading;
using System.Threading.Tasks;

namespace NBitcoin.RPC
{
    /*
        Category            Name                        Implemented 
        ------------------ --------------------------- -----------------------
        ------------------ Overall control/query calls 
        control            getinfo
        control            help
        control            stop

        ------------------ P2P networking
        network            getnetworkinfo
        network            addnode                      Yes
        network            disconnectnode
        network            getaddednodeinfo             Yes
        network            getconnectioncount
        network            getnettotals
        network            getpeerinfo                  Yes
        network            ping
        network            setban
        network            listbanned
        network            clearbanned

        ------------------ Block chain and UTXO
        blockchain         getblockchaininfo
        blockchain         getbestblockhash             Yes
        blockchain         getblockcount                Yes
        blockchain         getblock                     Yes
        blockchain         getblockhash                 Yes
        blockchain         getchaintips
        blockchain         getdifficulty
        blockchain         getmempoolinfo
        blockchain         getrawmempool                Yes
        blockchain         gettxout                    Yes
        blockchain         gettxoutproof
        blockchain         verifytxoutproof
        blockchain         gettxoutsetinfo
        blockchain         verifychain

        ------------------ Mining
        mining             getblocktemplate
        mining             getmininginfo
        mining             getnetworkhashps
        mining             prioritisetransaction
        mining             submitblock

        ------------------ Coin generation
        generating         getgenerate
        generating         setgenerate
        generating         generate

        ------------------ Raw transactions
        rawtransactions    createrawtransaction
        rawtransactions    decoderawtransaction
        rawtransactions    decodescript
        rawtransactions    getrawtransaction
        rawtransactions    sendrawtransaction
        rawtransactions    signrawtransaction
        rawtransactions    fundrawtransaction

        ------------------ Utility functions
        util               createmultisig
        util               validateaddress
        util               verifymessage
        util               estimatefee                  Yes
        util               estimatepriority             Yes

        ------------------ Not shown in help
        hidden             invalidateblock
        hidden             reconsiderblock
        hidden             setmocktime
        hidden             resendwallettransactions

        ------------------ Wallet
        wallet             addmultisigaddress
        wallet             backupwallet                 Yes
        wallet             dumpprivkey                  Yes
        wallet             dumpwallet
        wallet             encryptwallet
        wallet             getaccountaddress            Yes
        wallet             getaccount
        wallet             getaddressesbyaccount
        wallet             getbalance
        wallet             getnewaddress
        wallet             getrawchangeaddress
        wallet             getreceivedbyaccount
        wallet             getreceivedbyaddress
        wallet             gettransaction
        wallet             getunconfirmedbalance
        wallet             getwalletinfo
        wallet             importprivkey                Yes
        wallet             importwallet
        wallet             importaddress                Yes
        wallet             keypoolrefill
        wallet             listaccounts                 Yes
        wallet             listaddressgroupings         Yes
        wallet             listlockunspent
        wallet             listreceivedbyaccount
        wallet             listreceivedbyaddress
        wallet             listsinceblock
        wallet             listtransactions
        wallet             listunspent                  Yes
        wallet             lockunspent                  Yes
        wallet             move
        wallet             sendfrom
        wallet             sendmany
        wallet             sendtoaddress
        wallet             setaccount
        wallet             settxfee
        wallet             signmessage
        wallet             walletlock
        wallet             walletpassphrasechange
        wallet             walletpassphrase            yes
    */
    public partial class RPCClient : INBitcoinBlockRepository
    {
        private string _Authentication;
        private readonly Uri _address;
        public Uri Address
        {
            get
            {
                return _address;
            }
        }


        RPCCredentialString _CredentialString;
        public RPCCredentialString CredentialString
        {
            get
            {
                return _CredentialString;
            }
        }

        private readonly Network _network;
        public Network Network
        {
            get
            {
                return _network;
            }
        }

        /// <summary>
        /// Use default bitcoin parameters to configure a RPCClient.
        /// </summary>
        /// <param name="network">The network used by the node. Must not be null.</param>
        public RPCClient(Network network) : this(null as string, BuildUri(null, network.RPCPort), network)
        {
        }

        [Obsolete("Use RPCClient(ConnectionString, string, Network)")]
        public RPCClient(NetworkCredential credentials, string host, Network network)
            : this(credentials, BuildUri(host, network.RPCPort), network)
        {
        }

        public RPCClient(RPCCredentialString credentials, string host, Network network)
            : this(credentials, BuildUri(host, network.RPCPort), network)
        {
        }

        public RPCClient(RPCCredentialString credentials, Uri address, Network network)
        {
            credentials = credentials ?? new RPCCredentialString();

            if(address != null && network == null)
            {
                network = Network.GetNetworks().FirstOrDefault(n => n.RPCPort == address.Port);
                if(network == null)
                    throw new ArgumentNullException("network");
            }

            if(credentials.UseDefault && network == null)
                throw new ArgumentException("network parameter is required if you use default credentials");
            if(address == null && network == null)
                throw new ArgumentException("network parameter is required if you use default uri");

            if(address == null)
                address = new Uri("http://127.0.0.1:" + network.RPCPort + "/");


            if(credentials.UseDefault)
            {
                //will throw impossible to get the cookie path
                GetDefaultCookieFilePath(network);
            }

            _CredentialString = credentials;
            _address = address;
            _network = network;

            if(credentials.UserPassword != null)
            {
                _Authentication = $"{credentials.UserPassword.UserName}:{credentials.UserPassword.Password}";
            }

            if(_Authentication == null)
                RenewCookie();

            if(_Authentication == null)
                throw new ArgumentException("Impossible to infer the authentication of the RPCClient");
        }


        static ConcurrentDictionary<Network, string> _DefaultPaths = new ConcurrentDictionary<Network, string>();
        static RPCClient()
        {
#if !NOFILEIO
            var home = Environment.GetEnvironmentVariable("HOME");
            var localAppData = Environment.GetEnvironmentVariable("APPDATA");

            if(string.IsNullOrEmpty(home) && string.IsNullOrEmpty(localAppData))
                return;

            if(!string.IsNullOrEmpty(home))
            {
                var bitcoinFolder = Path.Combine(home, ".bitcoin");
                RegisterDefaultCookiePath(Network.Main, bitcoinFolder);

                var mainnet = Path.Combine(bitcoinFolder, ".cookie");
                RegisterDefaultCookiePath(Network.Main, mainnet);

                var testnet = Path.Combine(bitcoinFolder, "testnet3", ".cookie");
                RegisterDefaultCookiePath(Network.TestNet, testnet);

                var regtest = Path.Combine(bitcoinFolder, "regtest", ".cookie");
                RegisterDefaultCookiePath(Network.RegTest, regtest);
            }
            else if(!string.IsNullOrEmpty(localAppData))
            {
                var bitcoinFolder = Path.Combine(localAppData, "Bitcoin");

                var mainnet = Path.Combine(bitcoinFolder, ".cookie");
                RegisterDefaultCookiePath(Network.Main, mainnet);

                var testnet = Path.Combine(bitcoinFolder, "testnet3", ".cookie");
                RegisterDefaultCookiePath(Network.TestNet, testnet);

                var regtest = Path.Combine(bitcoinFolder, "regtest", ".cookie");
                RegisterDefaultCookiePath(Network.RegTest, regtest);
            }
#endif
        }
        public static void RegisterDefaultCookiePath(Network network, string path)
        {
            _DefaultPaths.TryAdd(network, path);
        }


        private string GetCookiePath()
        {
            if(CredentialString.UseDefault && Network == null)
                throw new InvalidOperationException("NBitcoin bug, report to the developers");
            if(CredentialString.UseDefault)
                return GetDefaultCookieFilePath(Network);
            if(CredentialString.CookieFile != null)
                return CredentialString.CookieFile;
            return null;
        }

        public static string GetDefaultCookieFilePath(Network network)
        {
            string path = null;
            if(!_DefaultPaths.TryGetValue(network, out path))
                throw new ArgumentException("This network has no default cookie file path registered, use RPCClient.RegisterDefaultCookiePath to register", "network");
            return path;
        }

        public static string TryGetDefaultCookieFilePath(Network network)
        {
            string path = null;
            if(!_DefaultPaths.TryGetValue(network, out path))
                return null;
            return path;
        }

        /// <summary>
        /// Create a new RPCClient instance
        /// </summary>
        /// <param name="authenticationString">username:password, the content of the .cookie file, or cookiefile=pathToCookieFile</param>
        /// <param name="hostOrUri"></param>
        /// <param name="network"></param>
        public RPCClient(string authenticationString, string hostOrUri, Network network)
            : this(authenticationString, BuildUri(hostOrUri, network.RPCPort), network)
        {
        }

        private static Uri BuildUri(string hostOrUri, int port)
        {
            if(hostOrUri != null)
            {
                hostOrUri = hostOrUri.Trim();
                try
                {
                    if(hostOrUri.StartsWith("https://", StringComparison.OrdinalIgnoreCase) ||
                       hostOrUri.StartsWith("http://", StringComparison.OrdinalIgnoreCase))
                        return new Uri(hostOrUri, UriKind.Absolute);
                }
                catch { }
            }
            hostOrUri = hostOrUri ?? "127.0.0.1";
            var indexOfPort = hostOrUri.IndexOf(":");
            if(indexOfPort != -1)
            {
                port = int.Parse(hostOrUri.Substring(indexOfPort + 1));
                hostOrUri = hostOrUri.Substring(0, indexOfPort);
            }
            UriBuilder builder = new UriBuilder();
            builder.Host = hostOrUri;
            builder.Scheme = "http";
            builder.Port = port;
            return builder.Uri;
        }
        public RPCClient(NetworkCredential credentials, Uri address, Network network = null)
            : this(credentials == null ? null : (credentials.UserName + ":" + credentials.Password), address, network)
        {
        }

        /// <summary>
        /// Create a new RPCClient instance
        /// </summary>
        /// <param name="authenticationString">username:password or the content of the .cookie file or null to auto configure</param>
        /// <param name="address"></param>
        /// <param name="network"></param>
        public RPCClient(string authenticationString, Uri address, Network network = null)
            : this(authenticationString == null ? null as RPCCredentialString : RPCCredentialString.Parse(authenticationString), address, network)
        {
        }

        public string Authentication
        {
            get
            {
                return _Authentication;
            }
        }

        ConcurrentQueue<Tuple<RPCRequest, TaskCompletionSource<RPCResponse>>> _BatchedRequests;

        public RPCClient PrepareBatch()
        {
            return new RPCClient(CredentialString, Address, Network)
            {
                _BatchedRequests = new ConcurrentQueue<Tuple<RPCRequest, TaskCompletionSource<RPCResponse>>>()
            };
        }

        public RPCResponse SendCommand(RPCOperations commandName, params object[] parameters)
        {
            return SendCommand(commandName.ToString(), parameters);
        }

        public BitcoinAddress GetNewAddress()
        {
            return BitcoinAddress.Create(SendCommand(RPCOperations.getnewaddress).Result.ToString(), Network);
        }

        public async Task<BitcoinAddress> GetNewAddressAsync()
        {
            var result = await SendCommandAsync(RPCOperations.getnewaddress).ConfigureAwait(false);
            return BitcoinAddress.Create(result.Result.ToString(), Network);
        }

        public BitcoinAddress GetRawChangeAddress()
        {
            return GetRawChangeAddressAsync().GetAwaiter().GetResult();
        }

        public async Task<BitcoinAddress> GetRawChangeAddressAsync()
        {
            var result = await SendCommandAsync(RPCOperations.getrawchangeaddress).ConfigureAwait(false);
            return BitcoinAddress.Create(result.Result.ToString(), Network);
        }

        public Task<RPCResponse> SendCommandAsync(RPCOperations commandName, params object[] parameters)
        {
            return SendCommandAsync(commandName.ToString(), parameters);
        }

        /// <summary>
        /// Get the a whole block
        /// </summary>
        /// <param name="blockId"></param>
        /// <returns></returns>
        public async Task<RPCBlock> GetRPCBlock(uint256 blockId)
        {
            var resp = await SendCommandAsync("getblock", blockId.ToString(), false).ConfigureAwait(false);
            return SatoshiBlockFormatter.Parse(resp.Result as JObject);
        }

        /// <summary>
        /// Send a command
        /// </summary>
        /// <param name="commandName">https://en.bitcoin.it/wiki/Original_Bitcoin_client/API_calls_list</param>
        /// <param name="parameters"></param>
        /// <returns></returns>
        public RPCResponse SendCommand(string commandName, params object[] parameters)
        {
            return SendCommand(new RPCRequest(commandName, parameters));
        }

        public Task<RPCResponse> SendCommandAsync(string commandName, params object[] parameters)
        {
            return SendCommandAsync(new RPCRequest(commandName, parameters));
        }

        public RPCResponse SendCommand(RPCRequest request, bool throwIfRPCError = true)
        {
            try
            {
                return SendCommandAsync(request, throwIfRPCError).Result;
            }
            catch(AggregateException aex)
            {
                ExceptionDispatchInfo.Capture(aex.InnerException).Throw();
                return null; //Can't happen
            }
        }

        /// <summary>
        ///    Send all commands in one batch
        /// </summary>
        public void SendBatch()
        {
            SendBatchAsync().GetAwaiter().GetResult();
        }

        /// <summary>
        ///    Cancel all commands
        /// </summary>
        public void CancelBatch()
        {
            var batches = _BatchedRequests;
            if(batches == null)
                throw new InvalidOperationException("This RPCClient instance is not a batch, use PrepareBatch");
            _BatchedRequests = null;
            Tuple<RPCRequest, TaskCompletionSource<RPCResponse>> req;
            while(batches.TryDequeue(out req))
            {
                req.Item2.TrySetCanceled();
            }
        }

        /// <summary>
        ///    Send all commands in one batch
        /// </summary>
        public async Task SendBatchAsync()
        {
            Tuple<RPCRequest, TaskCompletionSource<RPCResponse>> req;
            List<Tuple<RPCRequest, TaskCompletionSource<RPCResponse>>> requests = new List<Tuple<RPCRequest, TaskCompletionSource<RPCResponse>>>();
            var batches = _BatchedRequests;
            if(batches == null)
                throw new InvalidOperationException("This RPCClient instance is not a batch, use PrepareBatch");
            _BatchedRequests = null;
            while(batches.TryDequeue(out req))
            {
                requests.Add(req);
            }
            if(requests.Count == 0)
                return;

            try
            {
                await SendBatchAsyncCore(requests).ConfigureAwait(false);
            }
            catch(WebException ex)
            {
                if(!IsUnauthorized(ex))
                    throw;
                if(GetCookiePath() == null)
                    throw;
                TryRenewCookie(ex);
                await SendBatchAsyncCore(requests).ConfigureAwait(false);
            }
        }
        private async Task SendBatchAsyncCore(List<Tuple<RPCRequest, TaskCompletionSource<RPCResponse>>> requests)
        {
            var writer = new StringWriter();
            writer.Write("[");
            bool first = true;
            foreach(var item in requests)
            {
                if(!first)
                {
                    writer.Write(",");
                }
                first = false;
                item.Item1.WriteJSON(writer);
            }
            writer.Write("]");
            writer.Flush();

            var json = writer.ToString();
            var bytes = Encoding.UTF8.GetBytes(json);

            var webRequest = CreateWebRequest();
#if !(PORTABLE || NETCORE)
            webRequest.ContentLength = bytes.Length;
#endif

            int responseIndex = 0;
            var dataStream = await webRequest.GetRequestStreamAsync().ConfigureAwait(false);
            await dataStream.WriteAsync(bytes, 0, bytes.Length).ConfigureAwait(false);
            await dataStream.FlushAsync().ConfigureAwait(false);
            dataStream.Dispose();
            JArray response;
            WebResponse webResponse = null;
            WebResponse errorResponse = null;
            try
            {
                webResponse = await webRequest.GetResponseAsync().ConfigureAwait(false);
                response = JArray.Load(new JsonTextReader(
                        new StreamReader(
                                await ToMemoryStreamAsync(webResponse.GetResponseStream()).ConfigureAwait(false), Encoding.UTF8)));
                foreach(var jobj in response.OfType<JObject>())
                {
                    try
                    {
                        RPCResponse rpcResponse = new RPCResponse(jobj);
                        requests[responseIndex].Item2.TrySetResult(rpcResponse);
                    }
                    catch(Exception ex)
                    {
                        requests[responseIndex].Item2.TrySetException(ex);
                    }
                    responseIndex++;
                }
            }
            catch(WebException ex)
            {
                if(IsUnauthorized(ex))
                    throw;
                if(ex.Response == null || ex.Response.ContentLength == 0
                    || !ex.Response.ContentType.Equals("application/json", StringComparison.Ordinal))
                {
                    foreach(var item in requests)
                    {
                        item.Item2.TrySetException(ex);
                    }
                }
                else
                {
                    errorResponse = ex.Response;
                    try
                    {

                        RPCResponse rpcResponse = RPCResponse.Load(await ToMemoryStreamAsync(errorResponse.GetResponseStream()).ConfigureAwait(false));
                        foreach(var item in requests)
                        {
                            item.Item2.TrySetResult(rpcResponse);
                        }
                    }
                    catch(Exception)
                    {
                        foreach(var item in requests)
                        {
                            item.Item2.TrySetException(ex);
                        }
                    }
                }
            }
            catch(Exception ex)
            {
                foreach(var item in requests)
                {
                    item.Item2.TrySetException(ex);
                }
            }
            finally
            {
                if(errorResponse != null)
                {
                    errorResponse.Dispose();
                    errorResponse = null;
                }
                if(webResponse != null)
                {
                    webResponse.Dispose();
                    webResponse = null;
                }
            }
        }

        private static bool IsUnauthorized(WebException ex)
        {
            var httpResp = ex.Response as HttpWebResponse;
            var isUnauthorized = httpResp != null && httpResp.StatusCode == HttpStatusCode.Unauthorized;
            return isUnauthorized;
        }

        public async Task<RPCResponse> SendCommandAsync(RPCRequest request, bool throwIfRPCError = true)
        {
            try
            {
                return await SendCommandAsyncCore(request, throwIfRPCError).ConfigureAwait(false);
            }
            catch(WebException ex)
            {
                if(!IsUnauthorized(ex))
                    throw;
                if(GetCookiePath() == null)
                    throw;
                TryRenewCookie(ex);
                return await SendCommandAsyncCore(request, throwIfRPCError).ConfigureAwait(false);
            }
        }

        private void RenewCookie()
        {
            if(GetCookiePath() == null)
                throw new InvalidOperationException("Bug in NBitcoin notify the developers");
#if !NOFILEIO
            var auth = File.ReadAllText(GetCookiePath());
            if(!auth.StartsWith("__cookie__:", StringComparison.OrdinalIgnoreCase))
                throw new ArgumentException("The authentication string to RPC is not provided and can't be inferred");
            _Authentication = auth;
#else
            throw new NotSupportedException("Cookie authentication is not supported for this plateform");
#endif
        }
        private void TryRenewCookie(WebException ex)
        {
            if(GetCookiePath() == null)
                throw new InvalidOperationException("Bug in NBitcoin notify the developers");

#if !NOFILEIO
            try
            {
                _Authentication = File.ReadAllText(GetCookiePath());
            }
            //We are only interested into the previous exception
            catch { ExceptionDispatchInfo.Capture(ex).Throw(); }
#else
            throw new NotSupportedException("Cookie authentication is not supported for this plateform");
#endif
        }

        async Task<RPCResponse> SendCommandAsyncCore(RPCRequest request, bool throwIfRPCError)
        {
            RPCResponse response = null;
            var batches = _BatchedRequests;
            if(batches != null)
            {
                TaskCompletionSource<RPCResponse> source = new TaskCompletionSource<RPCResponse>();
                batches.Enqueue(Tuple.Create(request, source));
                response = await source.Task.ConfigureAwait(false);
            }
            HttpWebRequest webRequest = response == null ? CreateWebRequest() : null;
            if(response == null)
            {
                var writer = new StringWriter();
                request.WriteJSON(writer);
                writer.Flush();
                var json = writer.ToString();
                var bytes = Encoding.UTF8.GetBytes(json);
#if !(PORTABLE || NETCORE)
                webRequest.ContentLength = bytes.Length;
#endif
                var dataStream = await webRequest.GetRequestStreamAsync().ConfigureAwait(false);
                await dataStream.WriteAsync(bytes, 0, bytes.Length).ConfigureAwait(false);
                await dataStream.FlushAsync().ConfigureAwait(false);
                dataStream.Dispose();
            }
            WebResponse webResponse = null;
            WebResponse errorResponse = null;
            try
            {
                webResponse = response == null ? await webRequest.GetResponseAsync().ConfigureAwait(false) : null;
                response = response ?? RPCResponse.Load(await ToMemoryStreamAsync(webResponse.GetResponseStream()).ConfigureAwait(false));

                if(throwIfRPCError)
                    response.ThrowIfError();
            }
            catch(WebException ex)
            {
                if(ex.Response == null || ex.Response.ContentLength == 0 ||
                    !ex.Response.ContentType.Equals("application/json", StringComparison.Ordinal))
                    throw;
                errorResponse = ex.Response;
                response = RPCResponse.Load(await ToMemoryStreamAsync(errorResponse.GetResponseStream()).ConfigureAwait(false));
                if(throwIfRPCError)
                    response.ThrowIfError();
            }
            finally
            {
                if(errorResponse != null)
                {
                    errorResponse.Dispose();
                    errorResponse = null;
                }
                if(webResponse != null)
                {
                    webResponse.Dispose();
                    webResponse = null;
                }
            }
            return response;
        }

        private HttpWebRequest CreateWebRequest()
        {
            var webRequest = (HttpWebRequest)WebRequest.Create(Address);
            webRequest.Headers[HttpRequestHeader.Authorization] = "Basic " + Encoders.Base64.EncodeData(Encoders.ASCII.DecodeData(_Authentication));
            webRequest.ContentType = "application/json-rpc";
            webRequest.Method = "POST";
            return webRequest;
        }

        private async Task<Stream> ToMemoryStreamAsync(Stream stream)
        {
            MemoryStream ms = new MemoryStream();
            await stream.CopyToAsync(ms).ConfigureAwait(false);
            ms.Position = 0;
            return ms;
        }

#region P2P Networking
#if !NOSOCKET
        public PeerInfo[] GetPeersInfo()
        {
            PeerInfo[] peers = null;
            try
            {
                peers = GetPeersInfoAsync().Result;
            }
            catch(AggregateException aex)
            {
                ExceptionDispatchInfo.Capture(aex.InnerException).Throw();
            }
            return peers;
        }

        public async Task<PeerInfo[]> GetPeersInfoAsync()
        {
            var resp = await SendCommandAsync("getpeerinfo").ConfigureAwait(false);
            var peers = resp.Result as JArray;
            var result = new PeerInfo[peers.Count];
            var i = 0;
            foreach(var peer in peers)
            {
                var localAddr = (string)peer["addrlocal"];
                var pingWait = peer["pingwait"] != null ? (double)peer["pingwait"] : 0;

                localAddr = string.IsNullOrEmpty(localAddr) ? "127.0.0.1:8333" : localAddr;

                result[i++] = new PeerInfo
                {
                    Id = (int)peer["id"],
                    Address = Utils.ParseIpEndpoint((string)peer["addr"], this.Network.DefaultPort),
                    LocalAddress = Utils.ParseIpEndpoint(localAddr, this.Network.DefaultPort),
                    Services = ulong.Parse((string)peer["services"]),
                    LastSend = Utils.UnixTimeToDateTime((uint)peer["lastsend"]),
                    LastReceive = Utils.UnixTimeToDateTime((uint)peer["lastrecv"]),
                    BytesSent = (long)peer["bytessent"],
                    BytesReceived = (long)peer["bytesrecv"],
                    ConnectionTime = Utils.UnixTimeToDateTime((uint)peer["conntime"]),
                    TimeOffset = TimeSpan.FromSeconds(Math.Min((long)int.MaxValue, (long)peer["timeoffset"])),
                    PingTime = peer["pingtime"] == null ? (TimeSpan?)null : TimeSpan.FromSeconds((double)peer["pingtime"]),
                    PingWait = TimeSpan.FromSeconds(pingWait),
                    Blocks = peer["blocks"] != null ? (int)peer["blocks"] : -1,
                    Version = (int)peer["version"],
                    SubVersion = (string)peer["subver"],
                    Inbound = (bool)peer["inbound"],
                    StartingHeight = (int)peer["startingheight"],
                    SynchronizedBlocks = (int)peer["synced_blocks"],
                    SynchronizedHeaders = (int)peer["synced_headers"],
                    IsWhiteListed = (bool)peer["whitelisted"],
                    BanScore = peer["banscore"] == null ? 0 : (int)peer["banscore"],
                    Inflight = peer["inflight"].Select(x => uint.Parse((string)x)).ToArray()
                };
            }
            return result;
        }

        public async Task<PeerInfo[]> GetStratisPeersInfoAsync()
        {
            var resp = await SendCommandAsync("getpeerinfo").ConfigureAwait(false);
            var peers = resp.Result as JArray;
            var result = new PeerInfo[peers.Count];
            var i = 0;
            foreach (var peer in peers)
            {
                var localAddr = (string)peer["addrlocal"];
                var pingWait = peer["pingwait"] != null ? (double)peer["pingwait"] : 0;

                localAddr = string.IsNullOrEmpty(localAddr) ? "127.0.0.1:8333" : localAddr;

                result[i++] = new PeerInfo
                {
                    //Id = (int)peer["id"],
                    Address = Utils.ParseIpEndpoint((string)peer["addr"], this.Network.DefaultPort),
                    LocalAddress = Utils.ParseIpEndpoint(localAddr, this.Network.DefaultPort),
                    Services = ulong.Parse((string)peer["services"]),
                    LastSend = Utils.UnixTimeToDateTime((uint)peer["lastsend"]),
                    LastReceive = Utils.UnixTimeToDateTime((uint)peer["lastrecv"]),
                    BytesSent = (long)peer["bytessent"],
                    BytesReceived = (long)peer["bytesrecv"],
                    ConnectionTime = Utils.UnixTimeToDateTime((uint)peer["conntime"]),
                    TimeOffset = TimeSpan.FromSeconds(Math.Min((long)int.MaxValue, (long)peer["timeoffset"])),
                    PingTime = TimeSpan.FromSeconds((double)peer["pingtime"]),
                    PingWait = TimeSpan.FromSeconds(pingWait),
                    //Blocks = peer["blocks"] != null ? (int)peer["blocks"] : -1,
                    Version = (int)peer["version"],
                    SubVersion = (string)peer["subver"],
                    Inbound = (bool)peer["inbound"],
                    StartingHeight = (int)peer["startingheight"],
                    //SynchronizedBlocks = (int)peer["synced_blocks"],
                    //SynchronizedHeaders = (int)peer["synced_headers"],
                    //IsWhiteListed = (bool)peer["whitelisted"],
                    BanScore = peer["banscore"] == null ? 0 : (int)peer["banscore"],
                    //Inflight = peer["inflight"].Select(x => uint.Parse((string)x)).ToArray()
                };
            }
            return result;
        }

        public void AddNode(EndPoint nodeEndPoint, bool onetry = false)
        {
            if(nodeEndPoint == null)
                throw new ArgumentNullException("nodeEndPoint");
            SendCommand("addnode", nodeEndPoint.ToString(), onetry ? "onetry" : "add");
        }

        public async Task AddNodeAsync(EndPoint nodeEndPoint, bool onetry = false)
        {
            if(nodeEndPoint == null)
                throw new ArgumentNullException("nodeEndPoint");
            await SendCommandAsync("addnode", nodeEndPoint.ToString(), onetry ? "onetry" : "add").ConfigureAwait(false);
        }

        public void RemoveNode(EndPoint nodeEndPoint)
        {
            if(nodeEndPoint == null)
                throw new ArgumentNullException("nodeEndPoint");
            SendCommandAsync("addnode", nodeEndPoint.ToString(), "remove");
        }

        public async Task RemoveNodeAsync(EndPoint nodeEndPoint)
        {
            if(nodeEndPoint == null)
                throw new ArgumentNullException("nodeEndPoint");
            await SendCommandAsync("addnode", nodeEndPoint.ToString(), "remove").ConfigureAwait(false);
        }

        public async Task<AddedNodeInfo[]> GetAddedNodeInfoAsync(bool detailed)
        {
            var result = await SendCommandAsync("getaddednodeinfo", detailed).ConfigureAwait(false);
            var obj = result.Result;
            return obj.Select(entry => new AddedNodeInfo
            {
                AddedNode = Utils.ParseIpEndpoint((string)entry["addednode"], 8333),
                Connected = (bool)entry["connected"],
                Addresses = entry["addresses"].Select(x => new NodeAddressInfo
                {
                    Address = Utils.ParseIpEndpoint((string)x["address"], 8333),
                    Connected = (bool)x["connected"]
                })
            }).ToArray();
        }

        public AddedNodeInfo[] GetAddedNodeInfo(bool detailed)
        {
            AddedNodeInfo[] addedNodesInfo = null;
            try
            {
                addedNodesInfo = GetAddedNodeInfoAsync(detailed).Result;
            }
            catch(AggregateException aex)
            {
                ExceptionDispatchInfo.Capture(aex.InnerException).Throw();
            }
            return addedNodesInfo;
        }

        public AddedNodeInfo GetAddedNodeInfo(bool detailed, EndPoint nodeEndPoint)
        {
            AddedNodeInfo addedNodeInfo = null;
            try
            {
                addedNodeInfo = GetAddedNodeInfoAync(detailed, nodeEndPoint).Result;
            }
            catch(AggregateException aex)
            {
                ExceptionDispatchInfo.Capture(aex.InnerException).Throw();
            }
            return addedNodeInfo;
        }

        public async Task<AddedNodeInfo> GetAddedNodeInfoAync(bool detailed, EndPoint nodeEndPoint)
        {
            if(nodeEndPoint == null)
                throw new ArgumentNullException("nodeEndPoint");

            try
            {

                var result = await SendCommandAsync("getaddednodeinfo", detailed, nodeEndPoint.ToString()).ConfigureAwait(false);
                var e = result.Result;
                return e.Select(entry => new AddedNodeInfo
                {
                    AddedNode = Utils.ParseIpEndpoint((string)entry["addednode"], 8333),
                    Connected = (bool)entry["connected"],
                    Addresses = entry["addresses"].Select(x => new NodeAddressInfo
                    {
                        Address = Utils.ParseIpEndpoint((string)x["address"], 8333),
                        Connected = (bool)x["connected"]
                    })
                }).FirstOrDefault();
            }
            catch(RPCException ex)
            {
                if(ex.RPCCode == RPCErrorCode.RPC_CLIENT_NODE_NOT_ADDED)
                    return null;
                throw;
            }
        }
#endif

#endregion

#region Block chain and UTXO

<<<<<<< HEAD
		public uint256 GetBestBlockHash()
		{
			return uint256.Parse((string)SendCommand("getbestblockhash").Result);
		}

		public async Task<uint256> GetBestBlockHashAsync()
		{
			return uint256.Parse((string)(await SendCommandAsync("getbestblockhash").ConfigureAwait(false)).Result);
		}

		public BlockHeader GetBlockHeader(int height)
		{
			var hash = GetBlockHash(height);
			return GetBlockHeader(hash);
		}

		public async Task<BlockHeader> GetBlockHeaderAsync(int height)
		{
			var hash = await GetBlockHashAsync(height).ConfigureAwait(false);
			return await GetBlockHeaderAsync(hash).ConfigureAwait(false);
		}

		/// <summary>
		/// Get the a whole block
		/// </summary>
		/// <param name="blockId"></param>
		/// <returns></returns>
		public async Task<Block> GetBlockAsync(uint256 blockId)
		{
			var resp = await SendCommandAsync("getblock", blockId.ToString(), false).ConfigureAwait(false);
			return new Block(Encoders.Hex.DecodeData(resp.Result.ToString()));
		}

		/// <summary>
		/// Get the a whole block
		/// </summary>
		/// <param name="blockId"></param>
		/// <returns></returns>
		public Block GetBlock(uint256 blockId)
		{
			try
			{
				return GetBlockAsync(blockId).Result;
			}
			catch(AggregateException aex)
			{
				ExceptionDispatchInfo.Capture(aex.InnerException).Throw();
				throw;
			}
		}

		public Block GetBlock(int height)
		{
			try
			{
				return GetBlockAsync(height).Result;
			}
			catch(AggregateException aex)
			{
				ExceptionDispatchInfo.Capture(aex.InnerException).Throw();
				throw;
			}
		}

		public async Task<Block> GetBlockAsync(int height)
		{
			var hash = await GetBlockHashAsync(height).ConfigureAwait(false);
			return await GetBlockAsync(hash).ConfigureAwait(false);
		}

		public BlockHeader GetBlockHeader(uint256 blockHash)
		{
			var resp = SendCommand("getblockheader", blockHash.ToString());
			return ParseBlockHeader(resp, this.Network.TransactionOptions);
		}

		public async Task<BlockHeader> GetBlockHeaderAsync(uint256 blockHash)
		{
			var resp = await SendCommandAsync("getblockheader", blockHash.ToString()).ConfigureAwait(false);
			return ParseBlockHeader(resp, this.Network.TransactionOptions);
		}

		private static BlockHeader ParseBlockHeader(RPCResponse resp, TransactionOptions options)
		{
			var header = new BlockHeader(options);
			header.Version = (int)resp.Result["version"];
			header.Nonce = (uint)resp.Result["nonce"];
			header.Bits = new Target(Encoders.Hex.DecodeData((string)resp.Result["bits"]));
			if(resp.Result["previousblockhash"] != null)
			{
				header.HashPrevBlock = uint256.Parse((string)resp.Result["previousblockhash"]);
			}
			if(resp.Result["time"] != null)
			{
				header.BlockTime = Utils.UnixTimeToDateTime((uint)resp.Result["time"]);
			}
			if(resp.Result["merkleroot"] != null)
			{
				header.HashMerkleRoot = uint256.Parse((string)resp.Result["merkleroot"]);
			}
			return header;
		}

		public uint256 GetBlockHash(int height)
		{
			var resp = SendCommand("getblockhash", height);
			return uint256.Parse(resp.Result.ToString());
		}

		public async Task<uint256> GetBlockHashAsync(int height)
		{
			var resp = await SendCommandAsync("getblockhash", height).ConfigureAwait(false);
			return uint256.Parse(resp.Result.ToString());
		}

		public int GetBlockCount()
		{
			return (int)SendCommand("getblockcount").Result;
		}

		public async Task<int> GetBlockCountAsync()
		{
			return (int)(await SendCommandAsync("getblockcount").ConfigureAwait(false)).Result;
		}

		public uint256[] GetRawMempool()
		{
			var result = SendCommand("getrawmempool");
			var array = (JArray)result.Result;
			return array.Select(o => (string)o).Select(uint256.Parse).ToArray();
		}

		public async Task<uint256[]> GetRawMempoolAsync()
		{
			var result = await SendCommandAsync("getrawmempool").ConfigureAwait(false);
			var array = (JArray)result.Result;
			return array.Select(o => (string)o).Select(uint256.Parse).ToArray();
		}

		public UnspentTransaction GetTxOut(uint256 txid, uint vout, bool includeMemPool = true)
		{
			var response = SendCommand("gettxout", txid.ToString(), vout, includeMemPool);
			var responseObject = response.Result as JObject;
			if(responseObject == null)
			{
				return null;
			}
			return new UnspentTransaction(response.Result as JObject);
		}

		public async Task<UnspentTransaction> GetTxOutAsync(uint256 txid, uint vout, bool includeMemPool = true)
		{
			var response = await SendCommandAsync("gettxout", txid.ToString(), vout, includeMemPool).ConfigureAwait(false);
			var responseObject = response.Result as JObject;
			if (responseObject == null)
			{
				return null;
			}
			return new UnspentTransaction(responseObject);
		}

		/// <summary>
		/// GetTransactions only returns on txn which are not entirely spent unless you run bitcoinq with txindex=1.
		/// </summary>
		/// <param name="blockHash"></param>
		/// <returns></returns>
		public IEnumerable<Transaction> GetTransactions(uint256 blockHash)
		{
			if(blockHash == null)
				throw new ArgumentNullException("blockHash");

			var resp = SendCommand("getblock", blockHash.ToString());

			var tx = resp.Result["tx"] as JArray;
			if(tx != null)
			{
				foreach(var item in tx)
				{
					var result = GetRawTransaction(uint256.Parse(item.ToString()), false);
					if(result != null)
						yield return result;
				}
			}
		}

		public IEnumerable<Transaction> GetTransactions(int height)
		{
			return GetTransactions(GetBlockHash(height));
		}
=======
        public uint256 GetBestBlockHash()
        {
            return uint256.Parse((string)SendCommand("getbestblockhash").Result);
        }

        public async Task<uint256> GetBestBlockHashAsync()
        {
            return uint256.Parse((string)(await SendCommandAsync("getbestblockhash").ConfigureAwait(false)).Result);
        }

        public BlockHeader GetBlockHeader(int height)
        {
            var hash = GetBlockHash(height);
            return GetBlockHeader(hash);
        }

        public async Task<BlockHeader> GetBlockHeaderAsync(int height)
        {
            var hash = await GetBlockHashAsync(height).ConfigureAwait(false);
            return await GetBlockHeaderAsync(hash).ConfigureAwait(false);
        }

        /// <summary>
        /// Get the a whole block
        /// </summary>
        /// <param name="blockId"></param>
        /// <returns></returns>
        public async Task<Block> GetBlockAsync(uint256 blockId)
        {
            var resp = await SendCommandAsync("getblock", blockId.ToString(), false).ConfigureAwait(false);
            return new Block(Encoders.Hex.DecodeData(resp.Result.ToString()));
        }

        /// <summary>
        /// Get the a whole block
        /// </summary>
        /// <param name="blockId"></param>
        /// <returns></returns>
        public Block GetBlock(uint256 blockId)
        {
            try
            {
                return GetBlockAsync(blockId).Result;
            }
            catch(AggregateException aex)
            {
                ExceptionDispatchInfo.Capture(aex.InnerException).Throw();
                throw;
            }
        }

        public Block GetBlock(int height)
        {
            try
            {
                return GetBlockAsync(height).Result;
            }
            catch(AggregateException aex)
            {
                ExceptionDispatchInfo.Capture(aex.InnerException).Throw();
                throw;
            }
        }

        public async Task<Block> GetBlockAsync(int height)
        {
            var hash = await GetBlockHashAsync(height).ConfigureAwait(false);
            return await GetBlockAsync(hash).ConfigureAwait(false);
        }

        public BlockHeader GetBlockHeader(uint256 blockHash)
        {
            var resp = SendCommand("getblockheader", blockHash.ToString());
            return ParseBlockHeader(resp);
        }

        public async Task<BlockHeader> GetBlockHeaderAsync(uint256 blockHash)
        {
            var resp = await SendCommandAsync("getblockheader", blockHash.ToString()).ConfigureAwait(false);
            return ParseBlockHeader(resp);
        }

        private static BlockHeader ParseBlockHeader(RPCResponse resp)
        {
            var header = new BlockHeader();
            header.Version = (int)resp.Result["version"];
            header.Nonce = (uint)resp.Result["nonce"];
            header.Bits = new Target(Encoders.Hex.DecodeData((string)resp.Result["bits"]));
            if(resp.Result["previousblockhash"] != null)
            {
                header.HashPrevBlock = uint256.Parse((string)resp.Result["previousblockhash"]);
            }
            if(resp.Result["time"] != null)
            {
                header.BlockTime = Utils.UnixTimeToDateTime((uint)resp.Result["time"]);
            }
            if(resp.Result["merkleroot"] != null)
            {
                header.HashMerkleRoot = uint256.Parse((string)resp.Result["merkleroot"]);
            }
            return header;
        }

        public uint256 GetBlockHash(int height)
        {
            var resp = SendCommand("getblockhash", height);
            return uint256.Parse(resp.Result.ToString());
        }

        public async Task<uint256> GetBlockHashAsync(int height)
        {
            var resp = await SendCommandAsync("getblockhash", height).ConfigureAwait(false);
            return uint256.Parse(resp.Result.ToString());
        }

        public int GetBlockCount()
        {
            return (int)SendCommand("getblockcount").Result;
        }

        public async Task<int> GetBlockCountAsync()
        {
            return (int)(await SendCommandAsync("getblockcount").ConfigureAwait(false)).Result;
        }

        public uint256[] GetRawMempool()
        {
            var result = SendCommand("getrawmempool");
            var array = (JArray)result.Result;
            return array.Select(o => (string)o).Select(uint256.Parse).ToArray();
        }

        public async Task<uint256[]> GetRawMempoolAsync()
        {
            var result = await SendCommandAsync("getrawmempool").ConfigureAwait(false);
            var array = (JArray)result.Result;
            return array.Select(o => (string)o).Select(uint256.Parse).ToArray();
        }

        public UnspentTransaction GetTxOut(uint256 txid, uint vout, bool includeMemPool = true)
        {
            var response = SendCommand("gettxout", txid.ToString(), vout, includeMemPool);
            var responseObject = response.Result as JObject;
            if(responseObject == null)
            {
                return null;
            }
            return new UnspentTransaction(response.Result as JObject);
        }

        public async Task<UnspentTransaction> GetTxOutAsync(uint256 txid, uint vout, bool includeMemPool = true)
        {
            var response = await SendCommandAsync("gettxout", txid.ToString(), vout, includeMemPool).ConfigureAwait(false);
            var responseObject = response.Result as JObject;
            if (responseObject == null)
            {
                return null;
            }
            return new UnspentTransaction(responseObject);
        }

        /// <summary>
        /// GetTransactions only returns on txn which are not entirely spent unless you run bitcoinq with txindex=1.
        /// </summary>
        /// <param name="blockHash"></param>
        /// <returns></returns>
        public IEnumerable<Transaction> GetTransactions(uint256 blockHash)
        {
            if(blockHash == null)
                throw new ArgumentNullException("blockHash");

            var resp = SendCommand("getblock", blockHash.ToString());

            var tx = resp.Result["tx"] as JArray;
            if(tx != null)
            {
                foreach(var item in tx)
                {
                    var result = GetRawTransaction(uint256.Parse(item.ToString()), false);
                    if(result != null)
                        yield return result;
                }
            }
        }

        public IEnumerable<Transaction> GetTransactions(int height)
        {
            return GetTransactions(GetBlockHash(height));
        }
>>>>>>> 491119f7

#endregion

#region Coin generation

#endregion

#region Raw Transaction

<<<<<<< HEAD
		public Transaction DecodeRawTransaction(string rawHex)
		{
			var response = SendCommand("decoderawtransaction", rawHex);
			return Transaction.Parse(response.Result.ToString(), RawFormat.Satoshi);
		}

		public Transaction DecodeRawTransaction(byte[] raw)
		{

			return DecodeRawTransaction(Encoders.Hex.EncodeData(raw));
		}
		public async Task<Transaction> DecodeRawTransactionAsync(string rawHex)
		{
			var response = await SendCommandAsync("decoderawtransaction", rawHex).ConfigureAwait(false);
			return Transaction.Parse(response.Result.ToString(), RawFormat.Satoshi);
		}

		public Task<Transaction> DecodeRawTransactionAsync(byte[] raw)
		{
			return DecodeRawTransactionAsync(Encoders.Hex.EncodeData(raw));
		}

		/// <summary>
		/// getrawtransaction only returns on txn which are not entirely spent unless you run bitcoinq with txindex=1.
		/// </summary>
		/// <param name="txid"></param>
		/// <returns></returns>
		public Transaction GetRawTransaction(uint256 txid, bool throwIfNotFound = true)
		{
			try
			{
				return GetRawTransactionAsync(txid, throwIfNotFound).Result;
			}
			catch(AggregateException aex)
			{
				ExceptionDispatchInfo.Capture(aex.InnerException).Throw();
				return null; //Can't happen
			}
		}

		public async Task<Transaction> GetRawTransactionAsync(uint256 txid, bool throwIfNotFound = true)
		{
			var response = await SendCommandAsync(new RPCRequest("getrawtransaction", new[] { txid.ToString() }), throwIfNotFound).ConfigureAwait(false);
			if(throwIfNotFound)
				response.ThrowIfError();
			if(response.Error != null && response.Error.Code == RPCErrorCode.RPC_INVALID_ADDRESS_OR_KEY)
				return null;

			response.ThrowIfError();
			var tx = new Transaction(this.Network.TransactionOptions);
			tx.ReadWrite(Encoders.Hex.DecodeData(response.Result.ToString()));
			return tx;
		}

		public void SendRawTransaction(Transaction tx)
		{
			SendRawTransaction(tx.ToBytes());
		}

		public void SendRawTransaction(byte[] bytes)
		{
			SendCommand("sendrawtransaction", Encoders.Hex.EncodeData(bytes));
		}

		public Task SendRawTransactionAsync(Transaction tx)
		{
			return SendRawTransactionAsync(tx.ToBytes());
		}

		public Task SendRawTransactionAsync(byte[] bytes)
		{
			return SendCommandAsync("sendrawtransaction", Encoders.Hex.EncodeData(bytes));
		}
=======
        public Transaction DecodeRawTransaction(string rawHex)
        {
            var response = SendCommand("decoderawtransaction", rawHex);
            return Transaction.Parse(response.Result.ToString(), RawFormat.Satoshi);
        }

        public Transaction DecodeRawTransaction(byte[] raw)
        {

            return DecodeRawTransaction(Encoders.Hex.EncodeData(raw));
        }
        public async Task<Transaction> DecodeRawTransactionAsync(string rawHex)
        {
            var response = await SendCommandAsync("decoderawtransaction", rawHex).ConfigureAwait(false);
            return Transaction.Parse(response.Result.ToString(), RawFormat.Satoshi);
        }

        public Task<Transaction> DecodeRawTransactionAsync(byte[] raw)
        {
            return DecodeRawTransactionAsync(Encoders.Hex.EncodeData(raw));
        }

        /// <summary>
        /// getrawtransaction only returns on txn which are not entirely spent unless you run bitcoinq with txindex=1.
        /// </summary>
        /// <param name="txid"></param>
        /// <returns></returns>
        public Transaction GetRawTransaction(uint256 txid, bool throwIfNotFound = true)
        {
            try
            {
                return GetRawTransactionAsync(txid, throwIfNotFound).Result;
            }
            catch(AggregateException aex)
            {
                ExceptionDispatchInfo.Capture(aex.InnerException).Throw();
                return null; //Can't happen
            }
        }

        public async Task<Transaction> GetRawTransactionAsync(uint256 txid, bool throwIfNotFound = true)
        {
            var response = await SendCommandAsync(new RPCRequest("getrawtransaction", new[] { txid.ToString() }), throwIfNotFound).ConfigureAwait(false);
            if(throwIfNotFound)
                response.ThrowIfError();
            if(response.Error != null && response.Error.Code == RPCErrorCode.RPC_INVALID_ADDRESS_OR_KEY)
                return null;

            response.ThrowIfError();
            var tx = new Transaction();
            tx.ReadWrite(Encoders.Hex.DecodeData(response.Result.ToString()));
            return tx;
        }

        public void SendRawTransaction(Transaction tx)
        {
            SendRawTransaction(tx.ToBytes());
        }

        public void SendRawTransaction(byte[] bytes)
        {
            SendCommand("sendrawtransaction", Encoders.Hex.EncodeData(bytes));
        }

        public Task SendRawTransactionAsync(Transaction tx)
        {
            return SendRawTransactionAsync(tx.ToBytes());
        }

        public Task SendRawTransactionAsync(byte[] bytes)
        {
            return SendCommandAsync("sendrawtransaction", Encoders.Hex.EncodeData(bytes));
        }
>>>>>>> 491119f7

#endregion

#region Utility functions
        /// <summary>
        /// Get the estimated fee per kb for being confirmed in nblock
        /// </summary>
        /// <param name="nblock"></param>
        /// <returns></returns>
        [Obsolete("Use EstimateFeeRate or TryEstimateFeeRate instead")]
        public FeeRate EstimateFee(int nblock)
        {
            var response = SendCommand(RPCOperations.estimatefee, nblock);
            var result = response.Result.Value<decimal>();
            var money = Money.Coins(result);
            if(money.Satoshi < 0)
                money = Money.Zero;
            return new FeeRate(money);
        }

        /// <summary>
        /// Get the estimated fee per kb for being confirmed in nblock
        /// </summary>
        /// <param name="nblock"></param>
        /// <returns></returns>
        [Obsolete("Use EstimateFeeRateAsync instead")]
        public async Task<Money> EstimateFeeAsync(int nblock)
        {
            var response = await SendCommandAsync(RPCOperations.estimatefee, nblock).ConfigureAwait(false);
            return Money.Parse(response.Result.ToString());
        }

        /// <summary>
        /// Get the estimated fee per kb for being confirmed in nblock
        /// </summary>
        /// <param name="nblock">The time expected, in block, before getting confirmed</param>
        /// <returns>The estimated fee rate</returns>
        /// <exception cref="NoEstimationException">The Fee rate couldn't be estimated because of insufficient data from Bitcoin Core</exception>
        public FeeRate EstimateFeeRate(int nblock)
        {
            return EstimateFeeRateAsync(nblock).GetAwaiter().GetResult();
        }

        /// <summary>
        /// Tries to get the estimated fee per kb for being confirmed in nblock
        /// </summary>
        /// <param name="nblock">The time expected, in block, before getting confirmed</param>
        /// <returns>The estimated fee rate or null</returns>
        public async Task<FeeRate> TryEstimateFeeRateAsync(int nblock)
        {
            return await EstimateFeeRateImplAsync(nblock).ConfigureAwait(false);
        }

        /// <summary>
        /// Tries to get the estimated fee per kb for being confirmed in nblock
        /// </summary>
        /// <param name="nblock">The time expected, in block, before getting confirmed</param>
        /// <returns>The estimated fee rate or null</returns>
        public FeeRate TryEstimateFeeRate(int nblock)
        {
            return TryEstimateFeeRateAsync(nblock).GetAwaiter().GetResult();
        }

        /// <summary>
        /// Get the estimated fee per kb for being confirmed in nblock
        /// </summary>
        /// <param name="nblock">The time expected, in block, before getting confirmed</param>
        /// <returns>The estimated fee rate</returns>
        /// <exception cref="NoEstimationException">when fee couldn't be estimated</exception>
        public async Task<FeeRate> EstimateFeeRateAsync(int nblock)
        {
            var feeRate = await EstimateFeeRateImplAsync(nblock);
            if(feeRate == null)
                throw new NoEstimationException(nblock);
            return feeRate;
        }

        private async Task<FeeRate> EstimateFeeRateImplAsync(int nblock)
        {
            var response = await SendCommandAsync(RPCOperations.estimatefee, nblock).ConfigureAwait(false);
            var result = response.Result.Value<decimal>();
            var money = Money.Coins(result);
            if(money.Satoshi < 0)
                return null;
            return new FeeRate(money);
        }

        public decimal EstimatePriority(int nblock)
        {
            decimal priority = 0;
            try
            {
                priority = EstimatePriorityAsync(nblock).Result;
            }
            catch(AggregateException aex)
            {
                ExceptionDispatchInfo.Capture(aex.InnerException).Throw();
            }
            return priority;
        }

        public async Task<decimal> EstimatePriorityAsync(int nblock)
        {
            if(nblock < 0)
                throw new ArgumentOutOfRangeException("nblock", "nblock must be greater or equal to zero");
            var response = await SendCommandAsync("estimatepriority", nblock).ConfigureAwait(false);
            return response.Result.Value<decimal>();
        }

        /// <summary>
        /// Requires wallet support. Requires an unlocked wallet or an unencrypted wallet.
        /// </summary>
        /// <param name="address">A P2PKH or P2SH address to which the bitcoins should be sent</param>
        /// <param name="amount">The amount to spend</param>
        /// <param name="commentTx">A locally-stored (not broadcast) comment assigned to this transaction. Default is no comment</param>
        /// <param name="commentDest">A locally-stored (not broadcast) comment assigned to this transaction. Meant to be used for describing who the payment was sent to. Default is no comment</param>
        /// <returns>The TXID of the sent transaction</returns>
        public uint256 SendToAddress(BitcoinAddress address, Money amount, string commentTx = null, string commentDest = null)
        {
            uint256 txid = null;
            try
            {
                txid = SendToAddressAsync(address, amount, commentTx, commentDest).Result;
            }
            catch(AggregateException aex)
            {
                ExceptionDispatchInfo.Capture(aex.InnerException).Throw();
            }
            return txid;
        }

        /// <summary>
        /// Requires wallet support. Requires an unlocked wallet or an unencrypted wallet.
        /// </summary>
        /// <param name="address">A P2PKH or P2SH address to which the bitcoins should be sent</param>
        /// <param name="amount">The amount to spend</param>
        /// <param name="commentTx">A locally-stored (not broadcast) comment assigned to this transaction. Default is no comment</param>
        /// <param name="commentDest">A locally-stored (not broadcast) comment assigned to this transaction. Meant to be used for describing who the payment was sent to. Default is no comment</param>
        /// <returns>The TXID of the sent transaction</returns>
        public async Task<uint256> SendToAddressAsync(BitcoinAddress address, Money amount, string commentTx = null, string commentDest = null)
        {
            List<object> parameters = new List<object>();
            parameters.Add(address.ToString());
            parameters.Add(amount.ToString());
            if(commentTx != null)
                parameters.Add(commentTx);
            if(commentDest != null)
                parameters.Add(commentDest);
            var resp = await SendCommandAsync(RPCOperations.sendtoaddress, parameters.ToArray()).ConfigureAwait(false);
            return uint256.Parse(resp.Result.ToString());
        }

        public bool SetTxFee(FeeRate feeRate)
        {
            return SendCommand(RPCOperations.settxfee, new[] { feeRate.FeePerK.ToString() }).Result.ToString() == "true";
        }

#endregion

        public async Task<uint256[]> GenerateAsync(int nBlocks)
        {
            if(nBlocks < 0)
                throw new ArgumentOutOfRangeException("nBlocks");
            var result = (JArray)(await SendCommandAsync(RPCOperations.generate, nBlocks).ConfigureAwait(false)).Result;
            return result.Select(r => new uint256(r.Value<string>())).ToArray();
        }

        public uint256[] Generate(int nBlocks)
        {
            return GenerateAsync(nBlocks).GetAwaiter().GetResult();
        }
    }

#if !NOSOCKET
    public class PeerInfo
    {
        public int Id
        {
            get; internal set;
        }
        public IPEndPoint Address
        {
            get; internal set;
        }
        public IPEndPoint LocalAddress
        {
            get; internal set;
        }
        public ulong Services
        {
            get; internal set;
        }
        public DateTimeOffset LastSend
        {
            get; internal set;
        }
        public DateTimeOffset LastReceive
        {
            get; internal set;
        }
        public long BytesSent
        {
            get; internal set;
        }
        public long BytesReceived
        {
            get; internal set;
        }
        public DateTimeOffset ConnectionTime
        {
            get; internal set;
        }
        public TimeSpan? PingTime
        {
            get; internal set;
        }
        public int Version
        {
            get; internal set;
        }
        public string SubVersion
        {
            get; internal set;
        }
        public bool Inbound
        {
            get; internal set;
        }
        public int StartingHeight
        {
            get; internal set;
        }
        public int BanScore
        {
            get; internal set;
        }
        public int SynchronizedHeaders
        {
            get; internal set;
        }
        public int SynchronizedBlocks
        {
            get; internal set;
        }
        public uint[] Inflight
        {
            get; internal set;
        }
        public bool IsWhiteListed
        {
            get; internal set;
        }
        public TimeSpan PingWait
        {
            get; internal set;
        }
        public int Blocks
        {
            get; internal set;
        }
        public TimeSpan TimeOffset
        {
            get; internal set;
        }
    }

    public class AddedNodeInfo
    {
        public EndPoint AddedNode
        {
            get; internal set;
        }
        public bool Connected
        {
            get; internal set;
        }
        public IEnumerable<NodeAddressInfo> Addresses
        {
            get; internal set;
        }
    }

    public class NodeAddressInfo
    {
        public IPEndPoint Address
        {
            get; internal set;
        }
        public bool Connected
        {
            get; internal set;
        }
    }
#endif

    public class NoEstimationException : Exception
    {
        public NoEstimationException(int nblock)
            : base("The FeeRate couldn't be estimated because of insufficient data from Bitcoin Core. Try to use smaller nBlock, or wait Bitcoin Core to gather more data.")
        {
        }
    }

}
#endif<|MERGE_RESOLUTION|>--- conflicted
+++ resolved
@@ -940,76 +940,75 @@
 
 #region Block chain and UTXO
 
-<<<<<<< HEAD
-		public uint256 GetBestBlockHash()
-		{
-			return uint256.Parse((string)SendCommand("getbestblockhash").Result);
-		}
-
-		public async Task<uint256> GetBestBlockHashAsync()
-		{
-			return uint256.Parse((string)(await SendCommandAsync("getbestblockhash").ConfigureAwait(false)).Result);
-		}
-
-		public BlockHeader GetBlockHeader(int height)
-		{
-			var hash = GetBlockHash(height);
-			return GetBlockHeader(hash);
-		}
-
-		public async Task<BlockHeader> GetBlockHeaderAsync(int height)
-		{
-			var hash = await GetBlockHashAsync(height).ConfigureAwait(false);
-			return await GetBlockHeaderAsync(hash).ConfigureAwait(false);
-		}
-
-		/// <summary>
-		/// Get the a whole block
-		/// </summary>
-		/// <param name="blockId"></param>
-		/// <returns></returns>
-		public async Task<Block> GetBlockAsync(uint256 blockId)
-		{
-			var resp = await SendCommandAsync("getblock", blockId.ToString(), false).ConfigureAwait(false);
-			return new Block(Encoders.Hex.DecodeData(resp.Result.ToString()));
-		}
-
-		/// <summary>
-		/// Get the a whole block
-		/// </summary>
-		/// <param name="blockId"></param>
-		/// <returns></returns>
-		public Block GetBlock(uint256 blockId)
-		{
-			try
-			{
-				return GetBlockAsync(blockId).Result;
-			}
-			catch(AggregateException aex)
-			{
-				ExceptionDispatchInfo.Capture(aex.InnerException).Throw();
-				throw;
-			}
-		}
-
-		public Block GetBlock(int height)
-		{
-			try
-			{
-				return GetBlockAsync(height).Result;
-			}
-			catch(AggregateException aex)
-			{
-				ExceptionDispatchInfo.Capture(aex.InnerException).Throw();
-				throw;
-			}
-		}
-
-		public async Task<Block> GetBlockAsync(int height)
-		{
-			var hash = await GetBlockHashAsync(height).ConfigureAwait(false);
-			return await GetBlockAsync(hash).ConfigureAwait(false);
-		}
+        public uint256 GetBestBlockHash()
+        {
+            return uint256.Parse((string)SendCommand("getbestblockhash").Result);
+        }
+
+        public async Task<uint256> GetBestBlockHashAsync()
+        {
+            return uint256.Parse((string)(await SendCommandAsync("getbestblockhash").ConfigureAwait(false)).Result);
+        }
+
+        public BlockHeader GetBlockHeader(int height)
+        {
+            var hash = GetBlockHash(height);
+            return GetBlockHeader(hash);
+        }
+
+        public async Task<BlockHeader> GetBlockHeaderAsync(int height)
+        {
+            var hash = await GetBlockHashAsync(height).ConfigureAwait(false);
+            return await GetBlockHeaderAsync(hash).ConfigureAwait(false);
+        }
+
+        /// <summary>
+        /// Get the a whole block
+        /// </summary>
+        /// <param name="blockId"></param>
+        /// <returns></returns>
+        public async Task<Block> GetBlockAsync(uint256 blockId)
+        {
+            var resp = await SendCommandAsync("getblock", blockId.ToString(), false).ConfigureAwait(false);
+            return new Block(Encoders.Hex.DecodeData(resp.Result.ToString()));
+        }
+
+        /// <summary>
+        /// Get the a whole block
+        /// </summary>
+        /// <param name="blockId"></param>
+        /// <returns></returns>
+        public Block GetBlock(uint256 blockId)
+        {
+            try
+            {
+                return GetBlockAsync(blockId).Result;
+            }
+            catch(AggregateException aex)
+            {
+                ExceptionDispatchInfo.Capture(aex.InnerException).Throw();
+                throw;
+            }
+        }
+
+        public Block GetBlock(int height)
+        {
+            try
+            {
+                return GetBlockAsync(height).Result;
+            }
+            catch(AggregateException aex)
+            {
+                ExceptionDispatchInfo.Capture(aex.InnerException).Throw();
+                throw;
+            }
+        }
+
+        public async Task<Block> GetBlockAsync(int height)
+        {
+            var hash = await GetBlockHashAsync(height).ConfigureAwait(false);
+            return await GetBlockAsync(hash).ConfigureAwait(false);
+        }
 
 		public BlockHeader GetBlockHeader(uint256 blockHash)
 		{
@@ -1044,196 +1043,6 @@
 			return header;
 		}
 
-		public uint256 GetBlockHash(int height)
-		{
-			var resp = SendCommand("getblockhash", height);
-			return uint256.Parse(resp.Result.ToString());
-		}
-
-		public async Task<uint256> GetBlockHashAsync(int height)
-		{
-			var resp = await SendCommandAsync("getblockhash", height).ConfigureAwait(false);
-			return uint256.Parse(resp.Result.ToString());
-		}
-
-		public int GetBlockCount()
-		{
-			return (int)SendCommand("getblockcount").Result;
-		}
-
-		public async Task<int> GetBlockCountAsync()
-		{
-			return (int)(await SendCommandAsync("getblockcount").ConfigureAwait(false)).Result;
-		}
-
-		public uint256[] GetRawMempool()
-		{
-			var result = SendCommand("getrawmempool");
-			var array = (JArray)result.Result;
-			return array.Select(o => (string)o).Select(uint256.Parse).ToArray();
-		}
-
-		public async Task<uint256[]> GetRawMempoolAsync()
-		{
-			var result = await SendCommandAsync("getrawmempool").ConfigureAwait(false);
-			var array = (JArray)result.Result;
-			return array.Select(o => (string)o).Select(uint256.Parse).ToArray();
-		}
-
-		public UnspentTransaction GetTxOut(uint256 txid, uint vout, bool includeMemPool = true)
-		{
-			var response = SendCommand("gettxout", txid.ToString(), vout, includeMemPool);
-			var responseObject = response.Result as JObject;
-			if(responseObject == null)
-			{
-				return null;
-			}
-			return new UnspentTransaction(response.Result as JObject);
-		}
-
-		public async Task<UnspentTransaction> GetTxOutAsync(uint256 txid, uint vout, bool includeMemPool = true)
-		{
-			var response = await SendCommandAsync("gettxout", txid.ToString(), vout, includeMemPool).ConfigureAwait(false);
-			var responseObject = response.Result as JObject;
-			if (responseObject == null)
-			{
-				return null;
-			}
-			return new UnspentTransaction(responseObject);
-		}
-
-		/// <summary>
-		/// GetTransactions only returns on txn which are not entirely spent unless you run bitcoinq with txindex=1.
-		/// </summary>
-		/// <param name="blockHash"></param>
-		/// <returns></returns>
-		public IEnumerable<Transaction> GetTransactions(uint256 blockHash)
-		{
-			if(blockHash == null)
-				throw new ArgumentNullException("blockHash");
-
-			var resp = SendCommand("getblock", blockHash.ToString());
-
-			var tx = resp.Result["tx"] as JArray;
-			if(tx != null)
-			{
-				foreach(var item in tx)
-				{
-					var result = GetRawTransaction(uint256.Parse(item.ToString()), false);
-					if(result != null)
-						yield return result;
-				}
-			}
-		}
-
-		public IEnumerable<Transaction> GetTransactions(int height)
-		{
-			return GetTransactions(GetBlockHash(height));
-		}
-=======
-        public uint256 GetBestBlockHash()
-        {
-            return uint256.Parse((string)SendCommand("getbestblockhash").Result);
-        }
-
-        public async Task<uint256> GetBestBlockHashAsync()
-        {
-            return uint256.Parse((string)(await SendCommandAsync("getbestblockhash").ConfigureAwait(false)).Result);
-        }
-
-        public BlockHeader GetBlockHeader(int height)
-        {
-            var hash = GetBlockHash(height);
-            return GetBlockHeader(hash);
-        }
-
-        public async Task<BlockHeader> GetBlockHeaderAsync(int height)
-        {
-            var hash = await GetBlockHashAsync(height).ConfigureAwait(false);
-            return await GetBlockHeaderAsync(hash).ConfigureAwait(false);
-        }
-
-        /// <summary>
-        /// Get the a whole block
-        /// </summary>
-        /// <param name="blockId"></param>
-        /// <returns></returns>
-        public async Task<Block> GetBlockAsync(uint256 blockId)
-        {
-            var resp = await SendCommandAsync("getblock", blockId.ToString(), false).ConfigureAwait(false);
-            return new Block(Encoders.Hex.DecodeData(resp.Result.ToString()));
-        }
-
-        /// <summary>
-        /// Get the a whole block
-        /// </summary>
-        /// <param name="blockId"></param>
-        /// <returns></returns>
-        public Block GetBlock(uint256 blockId)
-        {
-            try
-            {
-                return GetBlockAsync(blockId).Result;
-            }
-            catch(AggregateException aex)
-            {
-                ExceptionDispatchInfo.Capture(aex.InnerException).Throw();
-                throw;
-            }
-        }
-
-        public Block GetBlock(int height)
-        {
-            try
-            {
-                return GetBlockAsync(height).Result;
-            }
-            catch(AggregateException aex)
-            {
-                ExceptionDispatchInfo.Capture(aex.InnerException).Throw();
-                throw;
-            }
-        }
-
-        public async Task<Block> GetBlockAsync(int height)
-        {
-            var hash = await GetBlockHashAsync(height).ConfigureAwait(false);
-            return await GetBlockAsync(hash).ConfigureAwait(false);
-        }
-
-        public BlockHeader GetBlockHeader(uint256 blockHash)
-        {
-            var resp = SendCommand("getblockheader", blockHash.ToString());
-            return ParseBlockHeader(resp);
-        }
-
-        public async Task<BlockHeader> GetBlockHeaderAsync(uint256 blockHash)
-        {
-            var resp = await SendCommandAsync("getblockheader", blockHash.ToString()).ConfigureAwait(false);
-            return ParseBlockHeader(resp);
-        }
-
-        private static BlockHeader ParseBlockHeader(RPCResponse resp)
-        {
-            var header = new BlockHeader();
-            header.Version = (int)resp.Result["version"];
-            header.Nonce = (uint)resp.Result["nonce"];
-            header.Bits = new Target(Encoders.Hex.DecodeData((string)resp.Result["bits"]));
-            if(resp.Result["previousblockhash"] != null)
-            {
-                header.HashPrevBlock = uint256.Parse((string)resp.Result["previousblockhash"]);
-            }
-            if(resp.Result["time"] != null)
-            {
-                header.BlockTime = Utils.UnixTimeToDateTime((uint)resp.Result["time"]);
-            }
-            if(resp.Result["merkleroot"] != null)
-            {
-                header.HashMerkleRoot = uint256.Parse((string)resp.Result["merkleroot"]);
-            }
-            return header;
-        }
-
         public uint256 GetBlockHash(int height)
         {
             var resp = SendCommand("getblockhash", height);
@@ -1320,7 +1129,6 @@
         {
             return GetTransactions(GetBlockHash(height));
         }
->>>>>>> 491119f7
 
 #endregion
 
@@ -1330,54 +1138,53 @@
 
 #region Raw Transaction
 
-<<<<<<< HEAD
-		public Transaction DecodeRawTransaction(string rawHex)
-		{
-			var response = SendCommand("decoderawtransaction", rawHex);
-			return Transaction.Parse(response.Result.ToString(), RawFormat.Satoshi);
-		}
-
-		public Transaction DecodeRawTransaction(byte[] raw)
-		{
-
-			return DecodeRawTransaction(Encoders.Hex.EncodeData(raw));
-		}
-		public async Task<Transaction> DecodeRawTransactionAsync(string rawHex)
-		{
-			var response = await SendCommandAsync("decoderawtransaction", rawHex).ConfigureAwait(false);
-			return Transaction.Parse(response.Result.ToString(), RawFormat.Satoshi);
-		}
-
-		public Task<Transaction> DecodeRawTransactionAsync(byte[] raw)
-		{
-			return DecodeRawTransactionAsync(Encoders.Hex.EncodeData(raw));
-		}
-
-		/// <summary>
-		/// getrawtransaction only returns on txn which are not entirely spent unless you run bitcoinq with txindex=1.
-		/// </summary>
-		/// <param name="txid"></param>
-		/// <returns></returns>
-		public Transaction GetRawTransaction(uint256 txid, bool throwIfNotFound = true)
-		{
-			try
-			{
-				return GetRawTransactionAsync(txid, throwIfNotFound).Result;
-			}
-			catch(AggregateException aex)
-			{
-				ExceptionDispatchInfo.Capture(aex.InnerException).Throw();
-				return null; //Can't happen
-			}
-		}
-
-		public async Task<Transaction> GetRawTransactionAsync(uint256 txid, bool throwIfNotFound = true)
-		{
-			var response = await SendCommandAsync(new RPCRequest("getrawtransaction", new[] { txid.ToString() }), throwIfNotFound).ConfigureAwait(false);
-			if(throwIfNotFound)
-				response.ThrowIfError();
-			if(response.Error != null && response.Error.Code == RPCErrorCode.RPC_INVALID_ADDRESS_OR_KEY)
-				return null;
+        public Transaction DecodeRawTransaction(string rawHex)
+        {
+            var response = SendCommand("decoderawtransaction", rawHex);
+            return Transaction.Parse(response.Result.ToString(), RawFormat.Satoshi);
+        }
+
+        public Transaction DecodeRawTransaction(byte[] raw)
+        {
+
+            return DecodeRawTransaction(Encoders.Hex.EncodeData(raw));
+        }
+        public async Task<Transaction> DecodeRawTransactionAsync(string rawHex)
+        {
+            var response = await SendCommandAsync("decoderawtransaction", rawHex).ConfigureAwait(false);
+            return Transaction.Parse(response.Result.ToString(), RawFormat.Satoshi);
+        }
+
+        public Task<Transaction> DecodeRawTransactionAsync(byte[] raw)
+        {
+            return DecodeRawTransactionAsync(Encoders.Hex.EncodeData(raw));
+        }
+
+        /// <summary>
+        /// getrawtransaction only returns on txn which are not entirely spent unless you run bitcoinq with txindex=1.
+        /// </summary>
+        /// <param name="txid"></param>
+        /// <returns></returns>
+        public Transaction GetRawTransaction(uint256 txid, bool throwIfNotFound = true)
+        {
+            try
+            {
+                return GetRawTransactionAsync(txid, throwIfNotFound).Result;
+            }
+            catch(AggregateException aex)
+            {
+                ExceptionDispatchInfo.Capture(aex.InnerException).Throw();
+                return null; //Can't happen
+            }
+        }
+
+        public async Task<Transaction> GetRawTransactionAsync(uint256 txid, bool throwIfNotFound = true)
+        {
+            var response = await SendCommandAsync(new RPCRequest("getrawtransaction", new[] { txid.ToString() }), throwIfNotFound).ConfigureAwait(false);
+            if(throwIfNotFound)
+                response.ThrowIfError();
+            if(response.Error != null && response.Error.Code == RPCErrorCode.RPC_INVALID_ADDRESS_OR_KEY)
+                return null;
 
 			response.ThrowIfError();
 			var tx = new Transaction(this.Network.TransactionOptions);
@@ -1385,80 +1192,6 @@
 			return tx;
 		}
 
-		public void SendRawTransaction(Transaction tx)
-		{
-			SendRawTransaction(tx.ToBytes());
-		}
-
-		public void SendRawTransaction(byte[] bytes)
-		{
-			SendCommand("sendrawtransaction", Encoders.Hex.EncodeData(bytes));
-		}
-
-		public Task SendRawTransactionAsync(Transaction tx)
-		{
-			return SendRawTransactionAsync(tx.ToBytes());
-		}
-
-		public Task SendRawTransactionAsync(byte[] bytes)
-		{
-			return SendCommandAsync("sendrawtransaction", Encoders.Hex.EncodeData(bytes));
-		}
-=======
-        public Transaction DecodeRawTransaction(string rawHex)
-        {
-            var response = SendCommand("decoderawtransaction", rawHex);
-            return Transaction.Parse(response.Result.ToString(), RawFormat.Satoshi);
-        }
-
-        public Transaction DecodeRawTransaction(byte[] raw)
-        {
-
-            return DecodeRawTransaction(Encoders.Hex.EncodeData(raw));
-        }
-        public async Task<Transaction> DecodeRawTransactionAsync(string rawHex)
-        {
-            var response = await SendCommandAsync("decoderawtransaction", rawHex).ConfigureAwait(false);
-            return Transaction.Parse(response.Result.ToString(), RawFormat.Satoshi);
-        }
-
-        public Task<Transaction> DecodeRawTransactionAsync(byte[] raw)
-        {
-            return DecodeRawTransactionAsync(Encoders.Hex.EncodeData(raw));
-        }
-
-        /// <summary>
-        /// getrawtransaction only returns on txn which are not entirely spent unless you run bitcoinq with txindex=1.
-        /// </summary>
-        /// <param name="txid"></param>
-        /// <returns></returns>
-        public Transaction GetRawTransaction(uint256 txid, bool throwIfNotFound = true)
-        {
-            try
-            {
-                return GetRawTransactionAsync(txid, throwIfNotFound).Result;
-            }
-            catch(AggregateException aex)
-            {
-                ExceptionDispatchInfo.Capture(aex.InnerException).Throw();
-                return null; //Can't happen
-            }
-        }
-
-        public async Task<Transaction> GetRawTransactionAsync(uint256 txid, bool throwIfNotFound = true)
-        {
-            var response = await SendCommandAsync(new RPCRequest("getrawtransaction", new[] { txid.ToString() }), throwIfNotFound).ConfigureAwait(false);
-            if(throwIfNotFound)
-                response.ThrowIfError();
-            if(response.Error != null && response.Error.Code == RPCErrorCode.RPC_INVALID_ADDRESS_OR_KEY)
-                return null;
-
-            response.ThrowIfError();
-            var tx = new Transaction();
-            tx.ReadWrite(Encoders.Hex.DecodeData(response.Result.ToString()));
-            return tx;
-        }
-
         public void SendRawTransaction(Transaction tx)
         {
             SendRawTransaction(tx.ToBytes());
@@ -1478,7 +1211,6 @@
         {
             return SendCommandAsync("sendrawtransaction", Encoders.Hex.EncodeData(bytes));
         }
->>>>>>> 491119f7
 
 #endregion
 

﻿#if !NOJSONNET
using NBitcoin.DataEncoders;
using NBitcoin.Protocol;
using Newtonsoft.Json;
using Newtonsoft.Json.Linq;
using System;
using System.Collections.Generic;
using System.Globalization;
using System.IO;
using System.Linq;
using System.Net;
using System.Runtime.ExceptionServices;
using System.Text;
using System.Threading.Tasks;

namespace NBitcoin.RPC
{
<<<<<<< HEAD
	public class RPCAccount
	{
		public Money Amount
		{
			get;
			set;
		}
		public String AccountName
		{
			get;
			set;
		}
	}

	public class ChangeAddress
	{
		public Money Amount
		{
			get;
			set;
		}
		public BitcoinAddress Address
		{
			get;
			set;
		}
	}

	public class AddressGrouping
	{
		public AddressGrouping()
		{
			ChangeAddresses = new List<ChangeAddress>();
		}
		public BitcoinAddress PublicAddress
		{
			get;
			set;
		}
		public Money Amount
		{
			get;
			set;
		}
		public string Account
		{
			get;
			set;
		}

		public List<ChangeAddress> ChangeAddresses
		{
			get;
			set;
		}
	}

	/*
		Category			Name						Implemented 
		------------------ --------------------------- -----------------------

		------------------ Wallet
		wallet			 addmultisigaddress
		wallet			 backupwallet				 Yes
		wallet			 dumpprivkey				  Yes
		wallet			 dumpwallet
		wallet			 encryptwallet
		wallet			 getaccountaddress			Yes
		wallet			 getaccount
		wallet			 getaddressesbyaccount		Yes
		wallet			 getbalance
		wallet			 getnewaddress
		wallet			 getrawchangeaddress
		wallet			 getreceivedbyaccount
		wallet			 getreceivedbyaddress		 Yes
		wallet			 gettransaction
		wallet			 getunconfirmedbalance
		wallet			 getwalletinfo
		wallet			 importprivkey				Yes
		wallet			 importwallet
		wallet			 importaddress				Yes
		wallet			 keypoolrefill
		wallet			 listaccounts				 Yes
		wallet			 listaddressgroupings		 Yes
		wallet			 listlockunspent
		wallet			 listreceivedbyaccount
		wallet			 listreceivedbyaddress
		wallet			 listsinceblock
		wallet			 listtransactions
		wallet			 listunspent				  Yes
		wallet			 lockunspent				  Yes
		wallet			 move
		wallet			 sendfrom
		wallet			 sendmany
		wallet			 sendtoaddress
		wallet			 setaccount
		wallet			 settxfee
		wallet			 signmessage
		wallet			 walletlock
		wallet			 walletpassphrasechange
		wallet			 walletpassphrase			yes
	*/
	public partial class RPCClient
	{
		// backupwallet 

		public void BackupWallet(string path)
		{
			if(string.IsNullOrEmpty(path))
				throw new ArgumentNullException("path");
			SendCommand("backupwallet", path);
		}

		public async Task BackupWalletAsync(string path)
		{
			if(string.IsNullOrEmpty(path))
				throw new ArgumentNullException("path");
			await SendCommandAsync("backupwallet", path).ConfigureAwait(false);
		}


		// dumpprivkey

		public BitcoinSecret DumpPrivKey(BitcoinAddress address)
		{
			var response = SendCommand("dumpprivkey", address.ToString());
			return Network.Parse<BitcoinSecret>((string)response.Result);
		}

		public async Task<BitcoinSecret> DumpPrivKeyAsync(BitcoinAddress address)
		{
			var response = await SendCommandAsync("dumpprivkey", address.ToString()).ConfigureAwait(false);
			return Network.Parse<BitcoinSecret>((string)response.Result);
		}


		// getaccountaddress

		public BitcoinAddress GetAccountAddress(string account)
		{
			var response = SendCommand("getaccountaddress", account);
			return Network.Parse<BitcoinAddress>((string)response.Result);
		}

		public async Task<BitcoinAddress> GetAccountAddressAsync(string account)
		{
			var response = await SendCommandAsync("getaccountaddress", account).ConfigureAwait(false);
			return Network.Parse<BitcoinAddress>((string)response.Result);
		}

		public BitcoinSecret GetAccountSecret(string account)
		{
			var address = GetAccountAddress(account);
			return DumpPrivKey(address);
		}

		public async Task<BitcoinSecret> GetAccountSecretAsync(string account)
		{
			var address = await GetAccountAddressAsync(account).ConfigureAwait(false);
			return await DumpPrivKeyAsync(address).ConfigureAwait(false);
		}


		// getaddressesbyaccount 

		/// <summary>
		/// Returns a list of every address assigned to a particular account.
		/// </summary>
		/// <param name="account">
		/// The name of the account containing the addresses to get. To get addresses from the default account, 
		/// pass an empty string ("").
		/// </param>
		/// <returns>
		/// A collection of all addresses belonging to the specified account. 
		/// If the account has no addresses, the collection will be empty
		/// </returns>
		public IEnumerable<BitcoinAddress> GetAddressesByAccount(string account)
		{
			var response = SendCommand(RPCOperations.getaddressesbyaccount, account);
			return response.Result.Select(t => Network.Parse<BitcoinAddress>((string)t));
		}

		public FundRawTransactionResponse FundRawTransaction(Transaction transaction, FundRawTransactionOptions options = null)
		{
			return FundRawTransactionAsync(transaction, options).GetAwaiter().GetResult();
		}

		public Money GetBalance(int minConf, bool includeWatchOnly)
		{
			return GetBalanceAsync(minConf, includeWatchOnly).GetAwaiter().GetResult();
		}
		public Money GetBalance()
		{
			return GetBalanceAsync().GetAwaiter().GetResult();
		}

		public async Task<Money> GetBalanceAsync()
		{
			var data = await SendCommandAsync(RPCOperations.getbalance, "*").ConfigureAwait(false);
			return Money.Coins(data.Result.Value<decimal>());
		}

		public async Task<Money> GetBalanceAsync(int minConf, bool includeWatchOnly)
		{
			var data = await SendCommandAsync(RPCOperations.getbalance, "*", minConf, includeWatchOnly).ConfigureAwait(false);
			return Money.Coins(data.Result.Value<decimal>());
		}

		public async Task<FundRawTransactionResponse> FundRawTransactionAsync(Transaction transaction, FundRawTransactionOptions options = null)
		{
			if(transaction == null)
				throw new ArgumentNullException("transaction");

			RPCResponse response = null;
			if(options != null)
			{
				var jOptions = new JObject();
				if(options.ChangeAddress != null)
					jOptions.Add(new JProperty("changeAddress", options.ChangeAddress.ToString()));
				if(options.ChangePosition != null)
					jOptions.Add(new JProperty("changePosition", options.ChangePosition.Value));
				jOptions.Add(new JProperty("includeWatching", options.IncludeWatching));
				jOptions.Add(new JProperty("lockUnspents", options.LockUnspents));
				if(options.ReserveChangeKey != null)
					jOptions.Add(new JProperty("reserveChangeKey", options.ReserveChangeKey));
				if(options.FeeRate != null)
					jOptions.Add(new JProperty("feeRate", options.FeeRate.GetFee(1000).ToDecimal(MoneyUnit.BTC)));
				if(options.SubtractFeeFromOutputs != null)
				{
					JArray array = new JArray();
					foreach(var v in options.SubtractFeeFromOutputs)
					{
						array.Add(new JValue(v));
					}
					jOptions.Add(new JProperty("subtractFeeFromOutputs", array));
				}
				response = await SendCommandAsync("fundrawtransaction", ToHex(transaction), jOptions).ConfigureAwait(false);
			}
			else
			{
				response = await SendCommandAsync("fundrawtransaction", ToHex(transaction)).ConfigureAwait(false);
			}
			var r = (JObject)response.Result;
			return new FundRawTransactionResponse()
			{
				Transaction = new Transaction(r["hex"].Value<string>(), options:this.Network.TransactionOptions),
				Fee = Money.Coins(r["fee"].Value<decimal>()),
				ChangePos = r["changepos"].Value<int>()
			};
		}

		//NBitcoin internally put a bit in the version number to make difference between transaction without input and transaction with witness.
		private string ToHex(Transaction tx)
		{
			// if there is inputs, then it can't be confusing
			if(tx.Inputs.Count > 0)
				return tx.ToHex();
			// if there is, do this ACK so that NBitcoin does not change the version number
			return Encoders.Hex.EncodeData(tx.ToBytes(NBitcoin.Protocol.ProtocolVersion.WITNESS_VERSION - 1));
		}


		// getreceivedbyaddress

		/// <summary>
		/// Returns the total amount received by the specified address in transactions with at 
		/// least one (default) confirmations. It does not count coinbase transactions.
		/// </summary>
		/// <param name="address">The address whose transactions should be tallied.</param>
		/// <returns>The number of bitcoins received by the address, excluding coinbase transactions. May be 0.</returns>
		public Money GetReceivedByAddress(BitcoinAddress address)
		{
			var response = SendCommand(RPCOperations.getreceivedbyaddress, address.ToString());
			return Money.Coins(response.Result.Value<decimal>());
		}

		/// <summary>
		/// Returns the total amount received by the specified address in transactions with the 
		/// specified number of confirmations. It does not count coinbase transactions.
		/// </summary>
		/// <param name="confirmations">
		/// The minimum number of confirmations an externally-generated transaction must have before 
		/// it is counted towards the balance. Transactions generated by this node are counted immediately. 
		/// Typically, externally-generated transactions are payments to this wallet and transactions 
		/// generated by this node are payments to other wallets. Use 0 to count unconfirmed transactions. 
		/// Default is 1.
		/// </param>
		/// <returns>The number of bitcoins received by the address, excluding coinbase transactions. May be 0.</returns>
		public Money GetReceivedByAddress(BitcoinAddress address, int confirmations)
		{
			var response = SendCommand(RPCOperations.getreceivedbyaddress, address.ToString(), confirmations);
			return Money.Coins(response.Result.Value<decimal>());
		}


		// importprivkey

		public void ImportPrivKey(BitcoinSecret secret)
		{
			SendCommand("importprivkey", secret.ToWif());
		}

		public void ImportPrivKey(BitcoinSecret secret, string label, bool rescan)
		{
			SendCommand("importprivkey", secret.ToWif(), label, rescan);
		}

		public async Task ImportPrivKeyAsync(BitcoinSecret secret)
		{
			await SendCommandAsync("importprivkey", secret.ToWif()).ConfigureAwait(false);
		}

		public async Task ImportPrivKeyAsync(BitcoinSecret secret, string label, bool rescan)
		{
			await SendCommandAsync("importprivkey", secret.ToWif(), label, rescan).ConfigureAwait(false);
		}


		// importaddress

		public void ImportAddress(IDestination address)
		{
			SendCommand("importaddress", address.ScriptPubKey.ToHex());
		}

		public void ImportAddress(IDestination address, string label, bool rescan)
		{
			SendCommand("importaddress", address.ScriptPubKey.ToHex(), label, rescan);
		}

		public void ImportAddress(Script scriptPubKey)
		{
			SendCommand("importaddress", scriptPubKey.ToHex());
		}

		public void ImportAddress(Script scriptPubKey, string label, bool rescan)
		{
			SendCommand("importaddress", scriptPubKey.ToHex(), label, rescan);
		}

		public async Task ImportAddressAsync(Script scriptPubKey)
		{
			await SendCommandAsync("importaddress", scriptPubKey.ToHex()).ConfigureAwait(false);
		}

		public async Task ImportAddressAsync(Script scriptPubKey, string label, bool rescan)
		{
			await SendCommandAsync("importaddress", scriptPubKey.ToHex(), label, rescan).ConfigureAwait(false);
		}

		public async Task ImportAddressAsync(BitcoinAddress address)
		{
			await SendCommandAsync("importaddress", address.ToString()).ConfigureAwait(false);
		}

		public async Task ImportAddressAsync(BitcoinAddress address, string label, bool rescan)
		{
			await SendCommandAsync("importaddress", address.ToString(), label, rescan).ConfigureAwait(false);
		}


		// listaccounts

		/// <summary>
		/// Lists accounts and their balances, with the default number of confirmations for balances (1), 
		/// and not including watch only addresses (default false).
		/// </summary>
		public IEnumerable<RPCAccount> ListAccounts()
		{
			var response = SendCommand(RPCOperations.listaccounts);
			return AsRPCAccount(response);
		}

		/// <summary>
		/// Lists accounts and their balances, based on the specified number of confirmations.
		/// </summary>
		/// <param name="confirmations">
		/// The minimum number of confirmations an externally-generated transaction must have before 
		/// it is counted towards the balance. Transactions generated by this node are counted immediately. 
		/// Typically, externally-generated transactions are payments to this wallet and transactions 
		/// generated by this node are payments to other wallets. Use 0 to count unconfirmed transactions. 
		/// Default is 1.
		/// </param>
		/// <returns>
		/// A list of accounts and their balances.
		/// </returns>
		public IEnumerable<RPCAccount> ListAccounts(int confirmations)
		{
			var response = SendCommand(RPCOperations.listaccounts, confirmations);
			return AsRPCAccount(response);
		}

		/// <summary>
		/// Lists accounts and their balances, based on the specified number of confirmations, 
		/// and including watch only accounts if specified. (Added in Bitcoin Core 0.10.0)
		/// </summary>
		/// <param name="confirmations">
		/// The minimum number of confirmations an externally-generated transaction must have before 
		/// it is counted towards the balance. Transactions generated by this node are counted immediately. 
		/// Typically, externally-generated transactions are payments to this wallet and transactions 
		/// generated by this node are payments to other wallets. Use 0 to count unconfirmed transactions. 
		/// Default is 1.
		/// </param>
		/// <param name="includeWatchOnly">
		/// If set to true, include watch-only addresses in details and calculations as if they were 
		/// regular addresses belonging to the wallet. If set to false (the default), treat watch-only 
		/// addresses as if they didn’t belong to this wallet.
		/// </param>
		/// <returns>
		/// A list of accounts and their balances.
		/// </returns>
		public IEnumerable<RPCAccount> ListAccounts(int confirmations,
			// Added in Bitcoin Core 0.10.0
			bool includeWatchOnly)
		{
			var response = SendCommand(RPCOperations.listaccounts, confirmations, includeWatchOnly);
			return AsRPCAccount(response);
		}

		private IEnumerable<RPCAccount> AsRPCAccount(RPCResponse response)
		{
			var obj = (JObject)response.Result;
			foreach(var prop in obj.Properties())
			{
				yield return new RPCAccount()
				{
					AccountName = prop.Name,
					Amount = Money.Coins((decimal)prop.Value)
				};
			}
		}


		// listaddressgroupings

		public IEnumerable<AddressGrouping> ListAddressGroupings()
		{
			var result = SendCommand(RPCOperations.listaddressgroupings);
			var array = (JArray)result.Result;
			foreach(var group in array.Children<JArray>())
			{
				var grouping = new AddressGrouping();
				grouping.PublicAddress = BitcoinAddress.Create(group[0][0].ToString());
				grouping.Amount = Money.Coins(group[0][1].Value<decimal>());
				grouping.Account = group[0].Count() > 2 ? group[0][2].ToString() : null;

				foreach(var subgroup in group.Skip(1))
				{
					var change = new ChangeAddress();
					change.Address = BitcoinAddress.Create(subgroup[0].ToString());
					change.Amount = Money.Coins(subgroup[1].Value<decimal>());
					grouping.ChangeAddresses.Add(change);
				}

				yield return grouping;
			}
		}

		public IEnumerable<BitcoinSecret> ListSecrets()
		{
			foreach(var grouping in ListAddressGroupings())
			{
				yield return DumpPrivKey(grouping.PublicAddress);
				foreach(var change in grouping.ChangeAddresses)
					yield return DumpPrivKey(change.Address);
			}
		}


		// listunspent

		/// <summary>
		/// Returns an array of unspent transaction outputs belonging to this wallet. 
		/// </summary>
		/// <remarks>
		/// <para>
		/// Note: as of Bitcoin Core 0.10.0, outputs affecting watch-only addresses will be returned; 
		/// see the spendable field in the results.
		/// </para>
		/// </remarks>
		public UnspentCoin[] ListUnspent()
		{
			var response = SendCommand("listunspent");
			return response.Result.Select(i => new UnspentCoin((JObject)i, Network)).ToArray();
		}

		/// <summary>
		/// Returns an array of unspent transaction outputs belonging to this wallet,
		/// specifying the minimum and maximum number of confirmations to include,
		/// and the list of addresses to include. 
		/// </summary>
		public UnspentCoin[] ListUnspent(int minconf, int maxconf, params BitcoinAddress[] addresses)
		{
			var addr = from a in addresses select a.ToString();
			var response = SendCommand("listunspent", minconf, maxconf, addr.ToArray());
			return response.Result.Select(i => new UnspentCoin((JObject)i, Network)).ToArray();
		}

		/// <summary>
		/// Returns an array of unspent transaction outputs belonging to this wallet. 
		/// </summary>
		public async Task<UnspentCoin[]> ListUnspentAsync()
		{
			var response = await SendCommandAsync("listunspent").ConfigureAwait(false);
			return response.Result.Select(i => new UnspentCoin((JObject)i, Network)).ToArray();
		}

		/// <summary>
		/// Returns an array of unspent transaction outputs belonging to this wallet,
		/// specifying the minimum and maximum number of confirmations to include,
		/// and the list of addresses to include. 
		/// </summary>
		public async Task<UnspentCoin[]> ListUnspentAsync(int minconf, int maxconf, params BitcoinAddress[] addresses)
		{
			var addr = from a in addresses select a.ToString();
			var response = await SendCommandAsync("listunspent", minconf, maxconf, addr.ToArray()).ConfigureAwait(false);
			return response.Result.Select(i => new UnspentCoin((JObject)i, Network)).ToArray();
		}

		//listlockunspent
		public async Task<OutPoint[]> ListLockUnspentAsync()
		{
			var unspent = await SendCommandAsync("listlockunspent").ConfigureAwait(false);
			return ((JArray)unspent.Result)
				.Select(i => new OutPoint(new uint256(i["txid"].Value<string>()), i["vout"].Value<int>()))
				.ToArray();
		}

		public OutPoint[] ListLockUnspent()
		{
			return ListLockUnspentAsync().GetAwaiter().GetResult();
		}


		// lockunspent

		public void LockUnspent(params OutPoint[] outpoints)
		{
			LockUnspentCore(false, outpoints);
		}

		public void UnlockUnspent(params OutPoint[] outpoints)
		{
			LockUnspentCore(true, outpoints);
		}

		public Task LockUnspentAsync(params OutPoint[] outpoints)
		{
			return LockUnspentCoreAsync(false, outpoints);
		}

		public Task UnlockUnspentAsync(params OutPoint[] outpoints)
		{
			return LockUnspentCoreAsync(true, outpoints);
		}

		private void LockUnspentCore(bool unlock, OutPoint[] outpoints)
		{
			try
			{
				LockUnspentCoreAsync(unlock, outpoints).Wait();
			}
			catch(AggregateException ex)
			{
				ExceptionDispatchInfo.Capture(ex.InnerException).Throw();
			}
		}

		private async Task LockUnspentCoreAsync(bool unlock, OutPoint[] outpoints)
		{
			if(outpoints == null || outpoints.Length == 0)
				return;
			var parameters = new List<object>();
			parameters.Add(unlock);
			var array = new JArray();
			parameters.Add(array);
			foreach(var outp in outpoints)
			{
				var obj = new JObject();
				obj["txid"] = outp.Hash.ToString();
				obj["vout"] = outp.N;
				array.Add(obj);
			}
			await SendCommandAsync("lockunspent", parameters.ToArray()).ConfigureAwait(false);
		}

		// walletpassphrase

		/// <summary>
		/// The walletpassphrase RPC stores the wallet decryption key in memory for the indicated number of seconds.Issuing the walletpassphrase command while the wallet is already unlocked will set a new unlock time that overrides the old one.
		/// </summary>
		/// <param name="passphrase">The passphrase</param>
		/// <param name="timeout">Timeout in seconds</param>
		public void WalletPassphrase(string passphrase, int timeout)
		{
			WalletPassphraseAsync(passphrase, timeout).GetAwaiter().GetResult();
		}

		/// <summary>
		/// The walletpassphrase RPC stores the wallet decryption key in memory for the indicated number of seconds.Issuing the walletpassphrase command while the wallet is already unlocked will set a new unlock time that overrides the old one.
		/// </summary>
		/// <param name="passphrase">The passphrase</param>
		/// <param name="timeout">Timeout in seconds</param>
		public async Task WalletPassphraseAsync(string passphrase, int timeout)
		{
			var parameters = new List<object>();
			parameters.Add(passphrase);
			parameters.Add(timeout);
			await SendCommandAsync("walletpassphrase", parameters.ToArray()).ConfigureAwait(false);
		}
	
		/// <summary>
		/// Sign a transaction
		/// </summary>
		/// <param name="tx">The transaction to be signed</param>
		/// <returns>The signed transaction</returns>
		public Transaction SignRawTransaction(Transaction tx)
		{
			if(tx == null)
				throw new ArgumentNullException("tx");
			return SignRawTransactionAsync(tx).GetAwaiter().GetResult();
		}

		/// <summary>
		/// Sign a transaction
		/// </summary>
		/// <param name="tx">The transaction to be signed</param>
		/// <returns>The signed transaction</returns>
		public async Task<Transaction> SignRawTransactionAsync(Transaction tx)
		{
			var result = await SendCommandAsync(RPCOperations.signrawtransaction, tx.ToHex()).ConfigureAwait(false);
			return new Transaction(result.Result["hex"].Value<string>(), options:this.Network.TransactionOptions);
		}
	}
=======
    public class RPCAccount
    {
        public Money Amount
        {
            get;
            set;
        }
        public String AccountName
        {
            get;
            set;
        }
    }

    public class ChangeAddress
    {
        public Money Amount
        {
            get;
            set;
        }
        public BitcoinAddress Address
        {
            get;
            set;
        }
    }

    public class AddressGrouping
    {
        public AddressGrouping()
        {
            ChangeAddresses = new List<ChangeAddress>();
        }
        public BitcoinAddress PublicAddress
        {
            get;
            set;
        }
        public Money Amount
        {
            get;
            set;
        }
        public string Account
        {
            get;
            set;
        }

        public List<ChangeAddress> ChangeAddresses
        {
            get;
            set;
        }
    }

    /*
        Category            Name                        Implemented 
        ------------------ --------------------------- -----------------------

        ------------------ Wallet
        wallet             addmultisigaddress
        wallet             backupwallet                 Yes
        wallet             dumpprivkey                  Yes
        wallet             dumpwallet
        wallet             encryptwallet
        wallet             getaccountaddress            Yes
        wallet             getaccount
        wallet             getaddressesbyaccount        Yes
        wallet             getbalance
        wallet             getnewaddress
        wallet             getrawchangeaddress
        wallet             getreceivedbyaccount
        wallet             getreceivedbyaddress         Yes
        wallet             gettransaction
        wallet             getunconfirmedbalance
        wallet             getwalletinfo
        wallet             importprivkey                Yes
        wallet             importwallet
        wallet             importaddress                Yes
        wallet             keypoolrefill
        wallet             listaccounts                 Yes
        wallet             listaddressgroupings         Yes
        wallet             listlockunspent
        wallet             listreceivedbyaccount
        wallet             listreceivedbyaddress
        wallet             listsinceblock
        wallet             listtransactions
        wallet             listunspent                  Yes
        wallet             lockunspent                  Yes
        wallet             move
        wallet             sendfrom
        wallet             sendmany
        wallet             sendtoaddress
        wallet             setaccount
        wallet             settxfee
        wallet             signmessage
        wallet             walletlock
        wallet             walletpassphrasechange
        wallet             walletpassphrase            yes
    */
    public partial class RPCClient
    {
        // backupwallet 

        public void BackupWallet(string path)
        {
            if(string.IsNullOrEmpty(path))
                throw new ArgumentNullException("path");
            SendCommand("backupwallet", path);
        }

        public async Task BackupWalletAsync(string path)
        {
            if(string.IsNullOrEmpty(path))
                throw new ArgumentNullException("path");
            await SendCommandAsync("backupwallet", path).ConfigureAwait(false);
        }


        // dumpprivkey

        public BitcoinSecret DumpPrivKey(BitcoinAddress address)
        {
            var response = SendCommand("dumpprivkey", address.ToString());
            return Network.Parse<BitcoinSecret>((string)response.Result);
        }

        public async Task<BitcoinSecret> DumpPrivKeyAsync(BitcoinAddress address)
        {
            var response = await SendCommandAsync("dumpprivkey", address.ToString()).ConfigureAwait(false);
            return Network.Parse<BitcoinSecret>((string)response.Result);
        }


        // getaccountaddress

        public BitcoinAddress GetAccountAddress(string account)
        {
            var response = SendCommand("getaccountaddress", account);
            return Network.Parse<BitcoinAddress>((string)response.Result);
        }

        public async Task<BitcoinAddress> GetAccountAddressAsync(string account)
        {
            var response = await SendCommandAsync("getaccountaddress", account).ConfigureAwait(false);
            return Network.Parse<BitcoinAddress>((string)response.Result);
        }

        public BitcoinSecret GetAccountSecret(string account)
        {
            var address = GetAccountAddress(account);
            return DumpPrivKey(address);
        }

        public async Task<BitcoinSecret> GetAccountSecretAsync(string account)
        {
            var address = await GetAccountAddressAsync(account).ConfigureAwait(false);
            return await DumpPrivKeyAsync(address).ConfigureAwait(false);
        }


        // getaddressesbyaccount 

        /// <summary>
        /// Returns a list of every address assigned to a particular account.
        /// </summary>
        /// <param name="account">
        /// The name of the account containing the addresses to get. To get addresses from the default account, 
        /// pass an empty string ("").
        /// </param>
        /// <returns>
        /// A collection of all addresses belonging to the specified account. 
        /// If the account has no addresses, the collection will be empty
        /// </returns>
        public IEnumerable<BitcoinAddress> GetAddressesByAccount(string account)
        {
            var response = SendCommand(RPCOperations.getaddressesbyaccount, account);
            return response.Result.Select(t => Network.Parse<BitcoinAddress>((string)t));
        }

        public FundRawTransactionResponse FundRawTransaction(Transaction transaction, FundRawTransactionOptions options = null)
        {
            return FundRawTransactionAsync(transaction, options).GetAwaiter().GetResult();
        }

        public Money GetBalance(int minConf, bool includeWatchOnly)
        {
            return GetBalanceAsync(minConf, includeWatchOnly).GetAwaiter().GetResult();
        }
        public Money GetBalance()
        {
            return GetBalanceAsync().GetAwaiter().GetResult();
        }

        public async Task<Money> GetBalanceAsync()
        {
            var data = await SendCommandAsync(RPCOperations.getbalance, "*").ConfigureAwait(false);
            return Money.Coins(data.Result.Value<decimal>());
        }

        public async Task<Money> GetBalanceAsync(int minConf, bool includeWatchOnly)
        {
            var data = await SendCommandAsync(RPCOperations.getbalance, "*", minConf, includeWatchOnly).ConfigureAwait(false);
            return Money.Coins(data.Result.Value<decimal>());
        }

        public async Task<FundRawTransactionResponse> FundRawTransactionAsync(Transaction transaction, FundRawTransactionOptions options = null)
        {
            if(transaction == null)
                throw new ArgumentNullException("transaction");

            RPCResponse response = null;
            if(options != null)
            {
                var jOptions = new JObject();
                if(options.ChangeAddress != null)
                    jOptions.Add(new JProperty("changeAddress", options.ChangeAddress.ToString()));
                if(options.ChangePosition != null)
                    jOptions.Add(new JProperty("changePosition", options.ChangePosition.Value));
                jOptions.Add(new JProperty("includeWatching", options.IncludeWatching));
                jOptions.Add(new JProperty("lockUnspents", options.LockUnspents));
                if(options.ReserveChangeKey != null)
                    jOptions.Add(new JProperty("reserveChangeKey", options.ReserveChangeKey));
                if(options.FeeRate != null)
                    jOptions.Add(new JProperty("feeRate", options.FeeRate.GetFee(1000).ToDecimal(MoneyUnit.BTC)));
                if(options.SubtractFeeFromOutputs != null)
                {
                    JArray array = new JArray();
                    foreach(var v in options.SubtractFeeFromOutputs)
                    {
                        array.Add(new JValue(v));
                    }
                    jOptions.Add(new JProperty("subtractFeeFromOutputs", array));
                }
                response = await SendCommandAsync("fundrawtransaction", ToHex(transaction), jOptions).ConfigureAwait(false);
            }
            else
            {
                response = await SendCommandAsync("fundrawtransaction", ToHex(transaction)).ConfigureAwait(false);
            }
            var r = (JObject)response.Result;
            return new FundRawTransactionResponse()
            {
                Transaction = new Transaction(r["hex"].Value<string>()),
                Fee = Money.Coins(r["fee"].Value<decimal>()),
                ChangePos = r["changepos"].Value<int>()
            };
        }

        //NBitcoin internally put a bit in the version number to make difference between transaction without input and transaction with witness.
        private string ToHex(Transaction tx)
        {
            // if there is inputs, then it can't be confusing
            if(tx.Inputs.Count > 0)
                return tx.ToHex();
            // if there is, do this ACK so that NBitcoin does not change the version number
            return Encoders.Hex.EncodeData(tx.ToBytes(NBitcoin.Protocol.ProtocolVersion.WITNESS_VERSION - 1));
        }


        // getreceivedbyaddress

        /// <summary>
        /// Returns the total amount received by the specified address in transactions with at 
        /// least one (default) confirmations. It does not count coinbase transactions.
        /// </summary>
        /// <param name="address">The address whose transactions should be tallied.</param>
        /// <returns>The number of bitcoins received by the address, excluding coinbase transactions. May be 0.</returns>
        public Money GetReceivedByAddress(BitcoinAddress address)
        {
            var response = SendCommand(RPCOperations.getreceivedbyaddress, address.ToString());
            return Money.Coins(response.Result.Value<decimal>());
        }

        /// <summary>
        /// Returns the total amount received by the specified address in transactions with the 
        /// specified number of confirmations. It does not count coinbase transactions.
        /// </summary>
        /// <param name="confirmations">
        /// The minimum number of confirmations an externally-generated transaction must have before 
        /// it is counted towards the balance. Transactions generated by this node are counted immediately. 
        /// Typically, externally-generated transactions are payments to this wallet and transactions 
        /// generated by this node are payments to other wallets. Use 0 to count unconfirmed transactions. 
        /// Default is 1.
        /// </param>
        /// <returns>The number of bitcoins received by the address, excluding coinbase transactions. May be 0.</returns>
        public Money GetReceivedByAddress(BitcoinAddress address, int confirmations)
        {
            var response = SendCommand(RPCOperations.getreceivedbyaddress, address.ToString(), confirmations);
            return Money.Coins(response.Result.Value<decimal>());
        }


        // importprivkey

        public void ImportPrivKey(BitcoinSecret secret)
        {
            SendCommand("importprivkey", secret.ToWif());
        }

        public void ImportPrivKey(BitcoinSecret secret, string label, bool rescan)
        {
            SendCommand("importprivkey", secret.ToWif(), label, rescan);
        }

        public async Task ImportPrivKeyAsync(BitcoinSecret secret)
        {
            await SendCommandAsync("importprivkey", secret.ToWif()).ConfigureAwait(false);
        }

        public async Task ImportPrivKeyAsync(BitcoinSecret secret, string label, bool rescan)
        {
            await SendCommandAsync("importprivkey", secret.ToWif(), label, rescan).ConfigureAwait(false);
        }


        // importaddress

        public void ImportAddress(IDestination address)
        {
            SendCommand("importaddress", address.ScriptPubKey.ToHex());
        }

        public void ImportAddress(IDestination address, string label, bool rescan)
        {
            SendCommand("importaddress", address.ScriptPubKey.ToHex(), label, rescan);
        }

        public void ImportAddress(Script scriptPubKey)
        {
            SendCommand("importaddress", scriptPubKey.ToHex());
        }

        public void ImportAddress(Script scriptPubKey, string label, bool rescan)
        {
            SendCommand("importaddress", scriptPubKey.ToHex(), label, rescan);
        }

        public async Task ImportAddressAsync(Script scriptPubKey)
        {
            await SendCommandAsync("importaddress", scriptPubKey.ToHex()).ConfigureAwait(false);
        }

        public async Task ImportAddressAsync(Script scriptPubKey, string label, bool rescan)
        {
            await SendCommandAsync("importaddress", scriptPubKey.ToHex(), label, rescan).ConfigureAwait(false);
        }

        public async Task ImportAddressAsync(BitcoinAddress address)
        {
            await SendCommandAsync("importaddress", address.ToString()).ConfigureAwait(false);
        }

        public async Task ImportAddressAsync(BitcoinAddress address, string label, bool rescan)
        {
            await SendCommandAsync("importaddress", address.ToString(), label, rescan).ConfigureAwait(false);
        }


        // listaccounts

        /// <summary>
        /// Lists accounts and their balances, with the default number of confirmations for balances (1), 
        /// and not including watch only addresses (default false).
        /// </summary>
        public IEnumerable<RPCAccount> ListAccounts()
        {
            var response = SendCommand(RPCOperations.listaccounts);
            return AsRPCAccount(response);
        }

        /// <summary>
        /// Lists accounts and their balances, based on the specified number of confirmations.
        /// </summary>
        /// <param name="confirmations">
        /// The minimum number of confirmations an externally-generated transaction must have before 
        /// it is counted towards the balance. Transactions generated by this node are counted immediately. 
        /// Typically, externally-generated transactions are payments to this wallet and transactions 
        /// generated by this node are payments to other wallets. Use 0 to count unconfirmed transactions. 
        /// Default is 1.
        /// </param>
        /// <returns>
        /// A list of accounts and their balances.
        /// </returns>
        public IEnumerable<RPCAccount> ListAccounts(int confirmations)
        {
            var response = SendCommand(RPCOperations.listaccounts, confirmations);
            return AsRPCAccount(response);
        }

        /// <summary>
        /// Lists accounts and their balances, based on the specified number of confirmations, 
        /// and including watch only accounts if specified. (Added in Bitcoin Core 0.10.0)
        /// </summary>
        /// <param name="confirmations">
        /// The minimum number of confirmations an externally-generated transaction must have before 
        /// it is counted towards the balance. Transactions generated by this node are counted immediately. 
        /// Typically, externally-generated transactions are payments to this wallet and transactions 
        /// generated by this node are payments to other wallets. Use 0 to count unconfirmed transactions. 
        /// Default is 1.
        /// </param>
        /// <param name="includeWatchOnly">
        /// If set to true, include watch-only addresses in details and calculations as if they were 
        /// regular addresses belonging to the wallet. If set to false (the default), treat watch-only 
        /// addresses as if they didn’t belong to this wallet.
        /// </param>
        /// <returns>
        /// A list of accounts and their balances.
        /// </returns>
        public IEnumerable<RPCAccount> ListAccounts(int confirmations,
            // Added in Bitcoin Core 0.10.0
            bool includeWatchOnly)
        {
            var response = SendCommand(RPCOperations.listaccounts, confirmations, includeWatchOnly);
            return AsRPCAccount(response);
        }

        private IEnumerable<RPCAccount> AsRPCAccount(RPCResponse response)
        {
            var obj = (JObject)response.Result;
            foreach(var prop in obj.Properties())
            {
                yield return new RPCAccount()
                {
                    AccountName = prop.Name,
                    Amount = Money.Coins((decimal)prop.Value)
                };
            }
        }


        // listaddressgroupings

        public IEnumerable<AddressGrouping> ListAddressGroupings()
        {
            var result = SendCommand(RPCOperations.listaddressgroupings);
            var array = (JArray)result.Result;
            foreach(var group in array.Children<JArray>())
            {
                var grouping = new AddressGrouping();
                grouping.PublicAddress = BitcoinAddress.Create(group[0][0].ToString());
                grouping.Amount = Money.Coins(group[0][1].Value<decimal>());
                grouping.Account = group[0].Count() > 2 ? group[0][2].ToString() : null;

                foreach(var subgroup in group.Skip(1))
                {
                    var change = new ChangeAddress();
                    change.Address = BitcoinAddress.Create(subgroup[0].ToString());
                    change.Amount = Money.Coins(subgroup[1].Value<decimal>());
                    grouping.ChangeAddresses.Add(change);
                }

                yield return grouping;
            }
        }

        public IEnumerable<BitcoinSecret> ListSecrets()
        {
            foreach(var grouping in ListAddressGroupings())
            {
                yield return DumpPrivKey(grouping.PublicAddress);
                foreach(var change in grouping.ChangeAddresses)
                    yield return DumpPrivKey(change.Address);
            }
        }


        // listunspent

        /// <summary>
        /// Returns an array of unspent transaction outputs belonging to this wallet. 
        /// </summary>
        /// <remarks>
        /// <para>
        /// Note: as of Bitcoin Core 0.10.0, outputs affecting watch-only addresses will be returned; 
        /// see the spendable field in the results.
        /// </para>
        /// </remarks>
        public UnspentCoin[] ListUnspent()
        {
            var response = SendCommand("listunspent");
            return response.Result.Select(i => new UnspentCoin((JObject)i, Network)).ToArray();
        }

        /// <summary>
        /// Returns an array of unspent transaction outputs belonging to this wallet,
        /// specifying the minimum and maximum number of confirmations to include,
        /// and the list of addresses to include. 
        /// </summary>
        public UnspentCoin[] ListUnspent(int minconf, int maxconf, params BitcoinAddress[] addresses)
        {
            var addr = from a in addresses select a.ToString();
            var response = SendCommand("listunspent", minconf, maxconf, addr.ToArray());
            return response.Result.Select(i => new UnspentCoin((JObject)i, Network)).ToArray();
        }

        /// <summary>
        /// Returns an array of unspent transaction outputs belonging to this wallet. 
        /// </summary>
        public async Task<UnspentCoin[]> ListUnspentAsync()
        {
            var response = await SendCommandAsync("listunspent").ConfigureAwait(false);
            return response.Result.Select(i => new UnspentCoin((JObject)i, Network)).ToArray();
        }

        /// <summary>
        /// Returns an array of unspent transaction outputs belonging to this wallet,
        /// specifying the minimum and maximum number of confirmations to include,
        /// and the list of addresses to include. 
        /// </summary>
        public async Task<UnspentCoin[]> ListUnspentAsync(int minconf, int maxconf, params BitcoinAddress[] addresses)
        {
            var addr = from a in addresses select a.ToString();
            var response = await SendCommandAsync("listunspent", minconf, maxconf, addr.ToArray()).ConfigureAwait(false);
            return response.Result.Select(i => new UnspentCoin((JObject)i, Network)).ToArray();
        }

        //listlockunspent
        public async Task<OutPoint[]> ListLockUnspentAsync()
        {
            var unspent = await SendCommandAsync("listlockunspent").ConfigureAwait(false);
            return ((JArray)unspent.Result)
                .Select(i => new OutPoint(new uint256(i["txid"].Value<string>()), i["vout"].Value<int>()))
                .ToArray();
        }

        public OutPoint[] ListLockUnspent()
        {
            return ListLockUnspentAsync().GetAwaiter().GetResult();
        }


        // lockunspent

        public void LockUnspent(params OutPoint[] outpoints)
        {
            LockUnspentCore(false, outpoints);
        }

        public void UnlockUnspent(params OutPoint[] outpoints)
        {
            LockUnspentCore(true, outpoints);
        }

        public Task LockUnspentAsync(params OutPoint[] outpoints)
        {
            return LockUnspentCoreAsync(false, outpoints);
        }

        public Task UnlockUnspentAsync(params OutPoint[] outpoints)
        {
            return LockUnspentCoreAsync(true, outpoints);
        }

        private void LockUnspentCore(bool unlock, OutPoint[] outpoints)
        {
            try
            {
                LockUnspentCoreAsync(unlock, outpoints).Wait();
            }
            catch(AggregateException ex)
            {
                ExceptionDispatchInfo.Capture(ex.InnerException).Throw();
            }
        }

        private async Task LockUnspentCoreAsync(bool unlock, OutPoint[] outpoints)
        {
            if(outpoints == null || outpoints.Length == 0)
                return;
            var parameters = new List<object>();
            parameters.Add(unlock);
            var array = new JArray();
            parameters.Add(array);
            foreach(var outp in outpoints)
            {
                var obj = new JObject();
                obj["txid"] = outp.Hash.ToString();
                obj["vout"] = outp.N;
                array.Add(obj);
            }
            await SendCommandAsync("lockunspent", parameters.ToArray()).ConfigureAwait(false);
        }

        // walletpassphrase

        /// <summary>
        /// The walletpassphrase RPC stores the wallet decryption key in memory for the indicated number of seconds.Issuing the walletpassphrase command while the wallet is already unlocked will set a new unlock time that overrides the old one.
        /// </summary>
        /// <param name="passphrase">The passphrase</param>
        /// <param name="timeout">Timeout in seconds</param>
        public void WalletPassphrase(string passphrase, int timeout)
        {
            WalletPassphraseAsync(passphrase, timeout).GetAwaiter().GetResult();
        }

        /// <summary>
        /// The walletpassphrase RPC stores the wallet decryption key in memory for the indicated number of seconds.Issuing the walletpassphrase command while the wallet is already unlocked will set a new unlock time that overrides the old one.
        /// </summary>
        /// <param name="passphrase">The passphrase</param>
        /// <param name="timeout">Timeout in seconds</param>
        public async Task WalletPassphraseAsync(string passphrase, int timeout)
        {
            var parameters = new List<object>();
            parameters.Add(passphrase);
            parameters.Add(timeout);
            await SendCommandAsync("walletpassphrase", parameters.ToArray()).ConfigureAwait(false);
        }
    
        /// <summary>
        /// Sign a transaction
        /// </summary>
        /// <param name="tx">The transaction to be signed</param>
        /// <returns>The signed transaction</returns>
        public Transaction SignRawTransaction(Transaction tx)
        {
            if(tx == null)
                throw new ArgumentNullException("tx");
            return SignRawTransactionAsync(tx).GetAwaiter().GetResult();
        }

        /// <summary>
        /// Sign a transaction
        /// </summary>
        /// <param name="tx">The transaction to be signed</param>
        /// <returns>The signed transaction</returns>
        public async Task<Transaction> SignRawTransactionAsync(Transaction tx)
        {
            var result = await SendCommandAsync(RPCOperations.signrawtransaction, tx.ToHex()).ConfigureAwait(false);
            return new Transaction(result.Result["hex"].Value<string>());
        }
    }
>>>>>>> 491119f7
}
#endif<|MERGE_RESOLUTION|>--- conflicted
+++ resolved
@@ -15,642 +15,6 @@
 
 namespace NBitcoin.RPC
 {
-<<<<<<< HEAD
-	public class RPCAccount
-	{
-		public Money Amount
-		{
-			get;
-			set;
-		}
-		public String AccountName
-		{
-			get;
-			set;
-		}
-	}
-
-	public class ChangeAddress
-	{
-		public Money Amount
-		{
-			get;
-			set;
-		}
-		public BitcoinAddress Address
-		{
-			get;
-			set;
-		}
-	}
-
-	public class AddressGrouping
-	{
-		public AddressGrouping()
-		{
-			ChangeAddresses = new List<ChangeAddress>();
-		}
-		public BitcoinAddress PublicAddress
-		{
-			get;
-			set;
-		}
-		public Money Amount
-		{
-			get;
-			set;
-		}
-		public string Account
-		{
-			get;
-			set;
-		}
-
-		public List<ChangeAddress> ChangeAddresses
-		{
-			get;
-			set;
-		}
-	}
-
-	/*
-		Category			Name						Implemented 
-		------------------ --------------------------- -----------------------
-
-		------------------ Wallet
-		wallet			 addmultisigaddress
-		wallet			 backupwallet				 Yes
-		wallet			 dumpprivkey				  Yes
-		wallet			 dumpwallet
-		wallet			 encryptwallet
-		wallet			 getaccountaddress			Yes
-		wallet			 getaccount
-		wallet			 getaddressesbyaccount		Yes
-		wallet			 getbalance
-		wallet			 getnewaddress
-		wallet			 getrawchangeaddress
-		wallet			 getreceivedbyaccount
-		wallet			 getreceivedbyaddress		 Yes
-		wallet			 gettransaction
-		wallet			 getunconfirmedbalance
-		wallet			 getwalletinfo
-		wallet			 importprivkey				Yes
-		wallet			 importwallet
-		wallet			 importaddress				Yes
-		wallet			 keypoolrefill
-		wallet			 listaccounts				 Yes
-		wallet			 listaddressgroupings		 Yes
-		wallet			 listlockunspent
-		wallet			 listreceivedbyaccount
-		wallet			 listreceivedbyaddress
-		wallet			 listsinceblock
-		wallet			 listtransactions
-		wallet			 listunspent				  Yes
-		wallet			 lockunspent				  Yes
-		wallet			 move
-		wallet			 sendfrom
-		wallet			 sendmany
-		wallet			 sendtoaddress
-		wallet			 setaccount
-		wallet			 settxfee
-		wallet			 signmessage
-		wallet			 walletlock
-		wallet			 walletpassphrasechange
-		wallet			 walletpassphrase			yes
-	*/
-	public partial class RPCClient
-	{
-		// backupwallet 
-
-		public void BackupWallet(string path)
-		{
-			if(string.IsNullOrEmpty(path))
-				throw new ArgumentNullException("path");
-			SendCommand("backupwallet", path);
-		}
-
-		public async Task BackupWalletAsync(string path)
-		{
-			if(string.IsNullOrEmpty(path))
-				throw new ArgumentNullException("path");
-			await SendCommandAsync("backupwallet", path).ConfigureAwait(false);
-		}
-
-
-		// dumpprivkey
-
-		public BitcoinSecret DumpPrivKey(BitcoinAddress address)
-		{
-			var response = SendCommand("dumpprivkey", address.ToString());
-			return Network.Parse<BitcoinSecret>((string)response.Result);
-		}
-
-		public async Task<BitcoinSecret> DumpPrivKeyAsync(BitcoinAddress address)
-		{
-			var response = await SendCommandAsync("dumpprivkey", address.ToString()).ConfigureAwait(false);
-			return Network.Parse<BitcoinSecret>((string)response.Result);
-		}
-
-
-		// getaccountaddress
-
-		public BitcoinAddress GetAccountAddress(string account)
-		{
-			var response = SendCommand("getaccountaddress", account);
-			return Network.Parse<BitcoinAddress>((string)response.Result);
-		}
-
-		public async Task<BitcoinAddress> GetAccountAddressAsync(string account)
-		{
-			var response = await SendCommandAsync("getaccountaddress", account).ConfigureAwait(false);
-			return Network.Parse<BitcoinAddress>((string)response.Result);
-		}
-
-		public BitcoinSecret GetAccountSecret(string account)
-		{
-			var address = GetAccountAddress(account);
-			return DumpPrivKey(address);
-		}
-
-		public async Task<BitcoinSecret> GetAccountSecretAsync(string account)
-		{
-			var address = await GetAccountAddressAsync(account).ConfigureAwait(false);
-			return await DumpPrivKeyAsync(address).ConfigureAwait(false);
-		}
-
-
-		// getaddressesbyaccount 
-
-		/// <summary>
-		/// Returns a list of every address assigned to a particular account.
-		/// </summary>
-		/// <param name="account">
-		/// The name of the account containing the addresses to get. To get addresses from the default account, 
-		/// pass an empty string ("").
-		/// </param>
-		/// <returns>
-		/// A collection of all addresses belonging to the specified account. 
-		/// If the account has no addresses, the collection will be empty
-		/// </returns>
-		public IEnumerable<BitcoinAddress> GetAddressesByAccount(string account)
-		{
-			var response = SendCommand(RPCOperations.getaddressesbyaccount, account);
-			return response.Result.Select(t => Network.Parse<BitcoinAddress>((string)t));
-		}
-
-		public FundRawTransactionResponse FundRawTransaction(Transaction transaction, FundRawTransactionOptions options = null)
-		{
-			return FundRawTransactionAsync(transaction, options).GetAwaiter().GetResult();
-		}
-
-		public Money GetBalance(int minConf, bool includeWatchOnly)
-		{
-			return GetBalanceAsync(minConf, includeWatchOnly).GetAwaiter().GetResult();
-		}
-		public Money GetBalance()
-		{
-			return GetBalanceAsync().GetAwaiter().GetResult();
-		}
-
-		public async Task<Money> GetBalanceAsync()
-		{
-			var data = await SendCommandAsync(RPCOperations.getbalance, "*").ConfigureAwait(false);
-			return Money.Coins(data.Result.Value<decimal>());
-		}
-
-		public async Task<Money> GetBalanceAsync(int minConf, bool includeWatchOnly)
-		{
-			var data = await SendCommandAsync(RPCOperations.getbalance, "*", minConf, includeWatchOnly).ConfigureAwait(false);
-			return Money.Coins(data.Result.Value<decimal>());
-		}
-
-		public async Task<FundRawTransactionResponse> FundRawTransactionAsync(Transaction transaction, FundRawTransactionOptions options = null)
-		{
-			if(transaction == null)
-				throw new ArgumentNullException("transaction");
-
-			RPCResponse response = null;
-			if(options != null)
-			{
-				var jOptions = new JObject();
-				if(options.ChangeAddress != null)
-					jOptions.Add(new JProperty("changeAddress", options.ChangeAddress.ToString()));
-				if(options.ChangePosition != null)
-					jOptions.Add(new JProperty("changePosition", options.ChangePosition.Value));
-				jOptions.Add(new JProperty("includeWatching", options.IncludeWatching));
-				jOptions.Add(new JProperty("lockUnspents", options.LockUnspents));
-				if(options.ReserveChangeKey != null)
-					jOptions.Add(new JProperty("reserveChangeKey", options.ReserveChangeKey));
-				if(options.FeeRate != null)
-					jOptions.Add(new JProperty("feeRate", options.FeeRate.GetFee(1000).ToDecimal(MoneyUnit.BTC)));
-				if(options.SubtractFeeFromOutputs != null)
-				{
-					JArray array = new JArray();
-					foreach(var v in options.SubtractFeeFromOutputs)
-					{
-						array.Add(new JValue(v));
-					}
-					jOptions.Add(new JProperty("subtractFeeFromOutputs", array));
-				}
-				response = await SendCommandAsync("fundrawtransaction", ToHex(transaction), jOptions).ConfigureAwait(false);
-			}
-			else
-			{
-				response = await SendCommandAsync("fundrawtransaction", ToHex(transaction)).ConfigureAwait(false);
-			}
-			var r = (JObject)response.Result;
-			return new FundRawTransactionResponse()
-			{
-				Transaction = new Transaction(r["hex"].Value<string>(), options:this.Network.TransactionOptions),
-				Fee = Money.Coins(r["fee"].Value<decimal>()),
-				ChangePos = r["changepos"].Value<int>()
-			};
-		}
-
-		//NBitcoin internally put a bit in the version number to make difference between transaction without input and transaction with witness.
-		private string ToHex(Transaction tx)
-		{
-			// if there is inputs, then it can't be confusing
-			if(tx.Inputs.Count > 0)
-				return tx.ToHex();
-			// if there is, do this ACK so that NBitcoin does not change the version number
-			return Encoders.Hex.EncodeData(tx.ToBytes(NBitcoin.Protocol.ProtocolVersion.WITNESS_VERSION - 1));
-		}
-
-
-		// getreceivedbyaddress
-
-		/// <summary>
-		/// Returns the total amount received by the specified address in transactions with at 
-		/// least one (default) confirmations. It does not count coinbase transactions.
-		/// </summary>
-		/// <param name="address">The address whose transactions should be tallied.</param>
-		/// <returns>The number of bitcoins received by the address, excluding coinbase transactions. May be 0.</returns>
-		public Money GetReceivedByAddress(BitcoinAddress address)
-		{
-			var response = SendCommand(RPCOperations.getreceivedbyaddress, address.ToString());
-			return Money.Coins(response.Result.Value<decimal>());
-		}
-
-		/// <summary>
-		/// Returns the total amount received by the specified address in transactions with the 
-		/// specified number of confirmations. It does not count coinbase transactions.
-		/// </summary>
-		/// <param name="confirmations">
-		/// The minimum number of confirmations an externally-generated transaction must have before 
-		/// it is counted towards the balance. Transactions generated by this node are counted immediately. 
-		/// Typically, externally-generated transactions are payments to this wallet and transactions 
-		/// generated by this node are payments to other wallets. Use 0 to count unconfirmed transactions. 
-		/// Default is 1.
-		/// </param>
-		/// <returns>The number of bitcoins received by the address, excluding coinbase transactions. May be 0.</returns>
-		public Money GetReceivedByAddress(BitcoinAddress address, int confirmations)
-		{
-			var response = SendCommand(RPCOperations.getreceivedbyaddress, address.ToString(), confirmations);
-			return Money.Coins(response.Result.Value<decimal>());
-		}
-
-
-		// importprivkey
-
-		public void ImportPrivKey(BitcoinSecret secret)
-		{
-			SendCommand("importprivkey", secret.ToWif());
-		}
-
-		public void ImportPrivKey(BitcoinSecret secret, string label, bool rescan)
-		{
-			SendCommand("importprivkey", secret.ToWif(), label, rescan);
-		}
-
-		public async Task ImportPrivKeyAsync(BitcoinSecret secret)
-		{
-			await SendCommandAsync("importprivkey", secret.ToWif()).ConfigureAwait(false);
-		}
-
-		public async Task ImportPrivKeyAsync(BitcoinSecret secret, string label, bool rescan)
-		{
-			await SendCommandAsync("importprivkey", secret.ToWif(), label, rescan).ConfigureAwait(false);
-		}
-
-
-		// importaddress
-
-		public void ImportAddress(IDestination address)
-		{
-			SendCommand("importaddress", address.ScriptPubKey.ToHex());
-		}
-
-		public void ImportAddress(IDestination address, string label, bool rescan)
-		{
-			SendCommand("importaddress", address.ScriptPubKey.ToHex(), label, rescan);
-		}
-
-		public void ImportAddress(Script scriptPubKey)
-		{
-			SendCommand("importaddress", scriptPubKey.ToHex());
-		}
-
-		public void ImportAddress(Script scriptPubKey, string label, bool rescan)
-		{
-			SendCommand("importaddress", scriptPubKey.ToHex(), label, rescan);
-		}
-
-		public async Task ImportAddressAsync(Script scriptPubKey)
-		{
-			await SendCommandAsync("importaddress", scriptPubKey.ToHex()).ConfigureAwait(false);
-		}
-
-		public async Task ImportAddressAsync(Script scriptPubKey, string label, bool rescan)
-		{
-			await SendCommandAsync("importaddress", scriptPubKey.ToHex(), label, rescan).ConfigureAwait(false);
-		}
-
-		public async Task ImportAddressAsync(BitcoinAddress address)
-		{
-			await SendCommandAsync("importaddress", address.ToString()).ConfigureAwait(false);
-		}
-
-		public async Task ImportAddressAsync(BitcoinAddress address, string label, bool rescan)
-		{
-			await SendCommandAsync("importaddress", address.ToString(), label, rescan).ConfigureAwait(false);
-		}
-
-
-		// listaccounts
-
-		/// <summary>
-		/// Lists accounts and their balances, with the default number of confirmations for balances (1), 
-		/// and not including watch only addresses (default false).
-		/// </summary>
-		public IEnumerable<RPCAccount> ListAccounts()
-		{
-			var response = SendCommand(RPCOperations.listaccounts);
-			return AsRPCAccount(response);
-		}
-
-		/// <summary>
-		/// Lists accounts and their balances, based on the specified number of confirmations.
-		/// </summary>
-		/// <param name="confirmations">
-		/// The minimum number of confirmations an externally-generated transaction must have before 
-		/// it is counted towards the balance. Transactions generated by this node are counted immediately. 
-		/// Typically, externally-generated transactions are payments to this wallet and transactions 
-		/// generated by this node are payments to other wallets. Use 0 to count unconfirmed transactions. 
-		/// Default is 1.
-		/// </param>
-		/// <returns>
-		/// A list of accounts and their balances.
-		/// </returns>
-		public IEnumerable<RPCAccount> ListAccounts(int confirmations)
-		{
-			var response = SendCommand(RPCOperations.listaccounts, confirmations);
-			return AsRPCAccount(response);
-		}
-
-		/// <summary>
-		/// Lists accounts and their balances, based on the specified number of confirmations, 
-		/// and including watch only accounts if specified. (Added in Bitcoin Core 0.10.0)
-		/// </summary>
-		/// <param name="confirmations">
-		/// The minimum number of confirmations an externally-generated transaction must have before 
-		/// it is counted towards the balance. Transactions generated by this node are counted immediately. 
-		/// Typically, externally-generated transactions are payments to this wallet and transactions 
-		/// generated by this node are payments to other wallets. Use 0 to count unconfirmed transactions. 
-		/// Default is 1.
-		/// </param>
-		/// <param name="includeWatchOnly">
-		/// If set to true, include watch-only addresses in details and calculations as if they were 
-		/// regular addresses belonging to the wallet. If set to false (the default), treat watch-only 
-		/// addresses as if they didn’t belong to this wallet.
-		/// </param>
-		/// <returns>
-		/// A list of accounts and their balances.
-		/// </returns>
-		public IEnumerable<RPCAccount> ListAccounts(int confirmations,
-			// Added in Bitcoin Core 0.10.0
-			bool includeWatchOnly)
-		{
-			var response = SendCommand(RPCOperations.listaccounts, confirmations, includeWatchOnly);
-			return AsRPCAccount(response);
-		}
-
-		private IEnumerable<RPCAccount> AsRPCAccount(RPCResponse response)
-		{
-			var obj = (JObject)response.Result;
-			foreach(var prop in obj.Properties())
-			{
-				yield return new RPCAccount()
-				{
-					AccountName = prop.Name,
-					Amount = Money.Coins((decimal)prop.Value)
-				};
-			}
-		}
-
-
-		// listaddressgroupings
-
-		public IEnumerable<AddressGrouping> ListAddressGroupings()
-		{
-			var result = SendCommand(RPCOperations.listaddressgroupings);
-			var array = (JArray)result.Result;
-			foreach(var group in array.Children<JArray>())
-			{
-				var grouping = new AddressGrouping();
-				grouping.PublicAddress = BitcoinAddress.Create(group[0][0].ToString());
-				grouping.Amount = Money.Coins(group[0][1].Value<decimal>());
-				grouping.Account = group[0].Count() > 2 ? group[0][2].ToString() : null;
-
-				foreach(var subgroup in group.Skip(1))
-				{
-					var change = new ChangeAddress();
-					change.Address = BitcoinAddress.Create(subgroup[0].ToString());
-					change.Amount = Money.Coins(subgroup[1].Value<decimal>());
-					grouping.ChangeAddresses.Add(change);
-				}
-
-				yield return grouping;
-			}
-		}
-
-		public IEnumerable<BitcoinSecret> ListSecrets()
-		{
-			foreach(var grouping in ListAddressGroupings())
-			{
-				yield return DumpPrivKey(grouping.PublicAddress);
-				foreach(var change in grouping.ChangeAddresses)
-					yield return DumpPrivKey(change.Address);
-			}
-		}
-
-
-		// listunspent
-
-		/// <summary>
-		/// Returns an array of unspent transaction outputs belonging to this wallet. 
-		/// </summary>
-		/// <remarks>
-		/// <para>
-		/// Note: as of Bitcoin Core 0.10.0, outputs affecting watch-only addresses will be returned; 
-		/// see the spendable field in the results.
-		/// </para>
-		/// </remarks>
-		public UnspentCoin[] ListUnspent()
-		{
-			var response = SendCommand("listunspent");
-			return response.Result.Select(i => new UnspentCoin((JObject)i, Network)).ToArray();
-		}
-
-		/// <summary>
-		/// Returns an array of unspent transaction outputs belonging to this wallet,
-		/// specifying the minimum and maximum number of confirmations to include,
-		/// and the list of addresses to include. 
-		/// </summary>
-		public UnspentCoin[] ListUnspent(int minconf, int maxconf, params BitcoinAddress[] addresses)
-		{
-			var addr = from a in addresses select a.ToString();
-			var response = SendCommand("listunspent", minconf, maxconf, addr.ToArray());
-			return response.Result.Select(i => new UnspentCoin((JObject)i, Network)).ToArray();
-		}
-
-		/// <summary>
-		/// Returns an array of unspent transaction outputs belonging to this wallet. 
-		/// </summary>
-		public async Task<UnspentCoin[]> ListUnspentAsync()
-		{
-			var response = await SendCommandAsync("listunspent").ConfigureAwait(false);
-			return response.Result.Select(i => new UnspentCoin((JObject)i, Network)).ToArray();
-		}
-
-		/// <summary>
-		/// Returns an array of unspent transaction outputs belonging to this wallet,
-		/// specifying the minimum and maximum number of confirmations to include,
-		/// and the list of addresses to include. 
-		/// </summary>
-		public async Task<UnspentCoin[]> ListUnspentAsync(int minconf, int maxconf, params BitcoinAddress[] addresses)
-		{
-			var addr = from a in addresses select a.ToString();
-			var response = await SendCommandAsync("listunspent", minconf, maxconf, addr.ToArray()).ConfigureAwait(false);
-			return response.Result.Select(i => new UnspentCoin((JObject)i, Network)).ToArray();
-		}
-
-		//listlockunspent
-		public async Task<OutPoint[]> ListLockUnspentAsync()
-		{
-			var unspent = await SendCommandAsync("listlockunspent").ConfigureAwait(false);
-			return ((JArray)unspent.Result)
-				.Select(i => new OutPoint(new uint256(i["txid"].Value<string>()), i["vout"].Value<int>()))
-				.ToArray();
-		}
-
-		public OutPoint[] ListLockUnspent()
-		{
-			return ListLockUnspentAsync().GetAwaiter().GetResult();
-		}
-
-
-		// lockunspent
-
-		public void LockUnspent(params OutPoint[] outpoints)
-		{
-			LockUnspentCore(false, outpoints);
-		}
-
-		public void UnlockUnspent(params OutPoint[] outpoints)
-		{
-			LockUnspentCore(true, outpoints);
-		}
-
-		public Task LockUnspentAsync(params OutPoint[] outpoints)
-		{
-			return LockUnspentCoreAsync(false, outpoints);
-		}
-
-		public Task UnlockUnspentAsync(params OutPoint[] outpoints)
-		{
-			return LockUnspentCoreAsync(true, outpoints);
-		}
-
-		private void LockUnspentCore(bool unlock, OutPoint[] outpoints)
-		{
-			try
-			{
-				LockUnspentCoreAsync(unlock, outpoints).Wait();
-			}
-			catch(AggregateException ex)
-			{
-				ExceptionDispatchInfo.Capture(ex.InnerException).Throw();
-			}
-		}
-
-		private async Task LockUnspentCoreAsync(bool unlock, OutPoint[] outpoints)
-		{
-			if(outpoints == null || outpoints.Length == 0)
-				return;
-			var parameters = new List<object>();
-			parameters.Add(unlock);
-			var array = new JArray();
-			parameters.Add(array);
-			foreach(var outp in outpoints)
-			{
-				var obj = new JObject();
-				obj["txid"] = outp.Hash.ToString();
-				obj["vout"] = outp.N;
-				array.Add(obj);
-			}
-			await SendCommandAsync("lockunspent", parameters.ToArray()).ConfigureAwait(false);
-		}
-
-		// walletpassphrase
-
-		/// <summary>
-		/// The walletpassphrase RPC stores the wallet decryption key in memory for the indicated number of seconds.Issuing the walletpassphrase command while the wallet is already unlocked will set a new unlock time that overrides the old one.
-		/// </summary>
-		/// <param name="passphrase">The passphrase</param>
-		/// <param name="timeout">Timeout in seconds</param>
-		public void WalletPassphrase(string passphrase, int timeout)
-		{
-			WalletPassphraseAsync(passphrase, timeout).GetAwaiter().GetResult();
-		}
-
-		/// <summary>
-		/// The walletpassphrase RPC stores the wallet decryption key in memory for the indicated number of seconds.Issuing the walletpassphrase command while the wallet is already unlocked will set a new unlock time that overrides the old one.
-		/// </summary>
-		/// <param name="passphrase">The passphrase</param>
-		/// <param name="timeout">Timeout in seconds</param>
-		public async Task WalletPassphraseAsync(string passphrase, int timeout)
-		{
-			var parameters = new List<object>();
-			parameters.Add(passphrase);
-			parameters.Add(timeout);
-			await SendCommandAsync("walletpassphrase", parameters.ToArray()).ConfigureAwait(false);
-		}
-	
-		/// <summary>
-		/// Sign a transaction
-		/// </summary>
-		/// <param name="tx">The transaction to be signed</param>
-		/// <returns>The signed transaction</returns>
-		public Transaction SignRawTransaction(Transaction tx)
-		{
-			if(tx == null)
-				throw new ArgumentNullException("tx");
-			return SignRawTransactionAsync(tx).GetAwaiter().GetResult();
-		}
-
-		/// <summary>
-		/// Sign a transaction
-		/// </summary>
-		/// <param name="tx">The transaction to be signed</param>
-		/// <returns>The signed transaction</returns>
-		public async Task<Transaction> SignRawTransactionAsync(Transaction tx)
-		{
-			var result = await SendCommandAsync(RPCOperations.signrawtransaction, tx.ToHex()).ConfigureAwait(false);
-			return new Transaction(result.Result["hex"].Value<string>(), options:this.Network.TransactionOptions);
-		}
-	}
-=======
     public class RPCAccount
     {
         public Money Amount
@@ -864,43 +228,43 @@
             if(transaction == null)
                 throw new ArgumentNullException("transaction");
 
-            RPCResponse response = null;
-            if(options != null)
-            {
-                var jOptions = new JObject();
-                if(options.ChangeAddress != null)
-                    jOptions.Add(new JProperty("changeAddress", options.ChangeAddress.ToString()));
-                if(options.ChangePosition != null)
-                    jOptions.Add(new JProperty("changePosition", options.ChangePosition.Value));
-                jOptions.Add(new JProperty("includeWatching", options.IncludeWatching));
-                jOptions.Add(new JProperty("lockUnspents", options.LockUnspents));
-                if(options.ReserveChangeKey != null)
-                    jOptions.Add(new JProperty("reserveChangeKey", options.ReserveChangeKey));
-                if(options.FeeRate != null)
-                    jOptions.Add(new JProperty("feeRate", options.FeeRate.GetFee(1000).ToDecimal(MoneyUnit.BTC)));
-                if(options.SubtractFeeFromOutputs != null)
-                {
-                    JArray array = new JArray();
-                    foreach(var v in options.SubtractFeeFromOutputs)
-                    {
-                        array.Add(new JValue(v));
-                    }
-                    jOptions.Add(new JProperty("subtractFeeFromOutputs", array));
-                }
-                response = await SendCommandAsync("fundrawtransaction", ToHex(transaction), jOptions).ConfigureAwait(false);
-            }
-            else
-            {
-                response = await SendCommandAsync("fundrawtransaction", ToHex(transaction)).ConfigureAwait(false);
-            }
-            var r = (JObject)response.Result;
-            return new FundRawTransactionResponse()
-            {
-                Transaction = new Transaction(r["hex"].Value<string>()),
-                Fee = Money.Coins(r["fee"].Value<decimal>()),
-                ChangePos = r["changepos"].Value<int>()
-            };
-        }
+			RPCResponse response = null;
+			if(options != null)
+			{
+				var jOptions = new JObject();
+				if(options.ChangeAddress != null)
+					jOptions.Add(new JProperty("changeAddress", options.ChangeAddress.ToString()));
+				if(options.ChangePosition != null)
+					jOptions.Add(new JProperty("changePosition", options.ChangePosition.Value));
+				jOptions.Add(new JProperty("includeWatching", options.IncludeWatching));
+				jOptions.Add(new JProperty("lockUnspents", options.LockUnspents));
+				if(options.ReserveChangeKey != null)
+					jOptions.Add(new JProperty("reserveChangeKey", options.ReserveChangeKey));
+				if(options.FeeRate != null)
+					jOptions.Add(new JProperty("feeRate", options.FeeRate.GetFee(1000).ToDecimal(MoneyUnit.BTC)));
+				if(options.SubtractFeeFromOutputs != null)
+				{
+					JArray array = new JArray();
+					foreach(var v in options.SubtractFeeFromOutputs)
+					{
+						array.Add(new JValue(v));
+					}
+					jOptions.Add(new JProperty("subtractFeeFromOutputs", array));
+				}
+				response = await SendCommandAsync("fundrawtransaction", ToHex(transaction), jOptions).ConfigureAwait(false);
+			}
+			else
+			{
+				response = await SendCommandAsync("fundrawtransaction", ToHex(transaction)).ConfigureAwait(false);
+			}
+			var r = (JObject)response.Result;
+			return new FundRawTransactionResponse()
+			{
+				Transaction = new Transaction(r["hex"].Value<string>(), options:this.Network.TransactionOptions),
+				Fee = Money.Coins(r["fee"].Value<decimal>()),
+				ChangePos = r["changepos"].Value<int>()
+			};
+		}
 
         //NBitcoin internally put a bit in the version number to make difference between transaction without input and transaction with witness.
         private string ToHex(Transaction tx)
@@ -1274,17 +638,16 @@
             return SignRawTransactionAsync(tx).GetAwaiter().GetResult();
         }
 
-        /// <summary>
-        /// Sign a transaction
-        /// </summary>
-        /// <param name="tx">The transaction to be signed</param>
-        /// <returns>The signed transaction</returns>
-        public async Task<Transaction> SignRawTransactionAsync(Transaction tx)
-        {
-            var result = await SendCommandAsync(RPCOperations.signrawtransaction, tx.ToHex()).ConfigureAwait(false);
-            return new Transaction(result.Result["hex"].Value<string>());
-        }
-    }
->>>>>>> 491119f7
+		/// <summary>
+		/// Sign a transaction
+		/// </summary>
+		/// <param name="tx">The transaction to be signed</param>
+		/// <returns>The signed transaction</returns>
+		public async Task<Transaction> SignRawTransactionAsync(Transaction tx)
+		{
+			var result = await SendCommandAsync(RPCOperations.signrawtransaction, tx.ToHex()).ConfigureAwait(false);
+			return new Transaction(result.Result["hex"].Value<string>(), options:this.Network.TransactionOptions);
+		}
+	}
 }
 #endif
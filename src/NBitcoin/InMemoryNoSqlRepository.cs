﻿using System;
using System.Collections.Generic;
using System.Threading.Tasks;

namespace NBitcoin
{
    public class InMemoryNoSqlRepository : NoSqlRepository
    {
        Dictionary<string, byte[]> _Table = new Dictionary<string, byte[]>();

<<<<<<< HEAD
        public InMemoryNoSqlRepository(TransactionOptions options = TransactionOptions.All)
            :base(options)
        {
        }

		protected override Task PutBytesBatch(IEnumerable<Tuple<string, byte[]>> enumerable)
		{
			foreach(var data in enumerable)
			{
				if(data.Item2 == null)
				{
					_Table.Remove(data.Item1);
				}
				else
					_Table.AddOrReplace(data.Item1, data.Item2);
			}
			return Task.FromResult(true);
		}
=======
        protected override Task PutBytesBatch(IEnumerable<Tuple<string, byte[]>> enumerable)
        {
            foreach(var data in enumerable)
            {
                if(data.Item2 == null)
                {
                    _Table.Remove(data.Item1);
                }
                else
                    _Table.AddOrReplace(data.Item1, data.Item2);
            }
            return Task.FromResult(true);
        }
>>>>>>> 491119f7

        protected override Task<byte[]> GetBytes(string key)
        {
            byte[] result = null;
            _Table.TryGetValue(key, out result);
            return Task.FromResult(result);
        }
    }
}<|MERGE_RESOLUTION|>--- conflicted
+++ resolved
@@ -8,7 +8,6 @@
     {
         Dictionary<string, byte[]> _Table = new Dictionary<string, byte[]>();
 
-<<<<<<< HEAD
         public InMemoryNoSqlRepository(TransactionOptions options = TransactionOptions.All)
             :base(options)
         {
@@ -27,21 +26,6 @@
 			}
 			return Task.FromResult(true);
 		}
-=======
-        protected override Task PutBytesBatch(IEnumerable<Tuple<string, byte[]>> enumerable)
-        {
-            foreach(var data in enumerable)
-            {
-                if(data.Item2 == null)
-                {
-                    _Table.Remove(data.Item1);
-                }
-                else
-                    _Table.AddOrReplace(data.Item1, data.Item2);
-            }
-            return Task.FromResult(true);
-        }
->>>>>>> 491119f7
 
         protected override Task<byte[]> GetBytes(string key)
         {

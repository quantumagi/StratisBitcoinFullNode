--- conflicted
+++ resolved
@@ -8,11 +8,7 @@
   </PropertyGroup>
   
   <PropertyGroup>
-<<<<<<< HEAD
-    <Version>4.0.0.63</Version>
-=======
     <Version>4.0.0.64</Version>
->>>>>>> 159da608
   </PropertyGroup>
   
   <PropertyGroup>

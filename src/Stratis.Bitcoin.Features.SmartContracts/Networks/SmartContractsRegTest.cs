--- conflicted
+++ resolved
@@ -40,11 +40,8 @@
                 maxStandardVersion: 2,
                 maxStandardTxWeight: 100_000,
                 maxBlockSigopsCost: 20_000,
-<<<<<<< HEAD
-                provenHeadersActivationHeight: 10_000_000 // TODO: Set it to the real value once it is known.
-=======
+                provenHeadersActivationHeight: 10_000_000, // TODO: Set it to the real value once it is known.
                 coldStakingActivationHeight: 0
->>>>>>> 5b11e79b
             );
 
             var buriedDeployments = new BuriedDeploymentsArray

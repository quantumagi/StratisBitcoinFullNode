﻿using System.Collections.Generic;
using NBitcoin;
using NBitcoin.Rules;
using Stratis.Bitcoin.Consensus.Rules;
using Stratis.Bitcoin.Features.Consensus.Rules.CommonRules;
using Stratis.Bitcoin.Features.SmartContracts.Consensus.Rules;

namespace Stratis.Bitcoin.Features.SmartContracts
{
    public sealed class SmartContractPosRuleRegistration : IRuleRegistration
    {
        public void RegisterRules(IConsensus consensus)
        {
            consensus.HeaderValidationRules = new List<IHeaderValidationConsensusRule>()
            {
                new HeaderTimeChecksRule(),
                new HeaderTimeChecksPosRule(),
                new StratisBigFixPosFutureDriftRule(),
                new CheckDifficultyPosRule(),
                new StratisHeaderVersionRule(),
            };

            consensus.IntegrityValidationRules = new List<IIntegrityValidationConsensusRule>()
            {
                new BlockMerkleRootRule(),
                new SmartContractPosBlockSignatureRule(),
            };

            consensus.PartialValidationRules = new List<IPartialValidationConsensusRule>()
            {
                new SetActivationDeploymentsPartialValidationRule(),

<<<<<<< HEAD
                new CheckDifficultyHybridRule(),
=======
>>>>>>> 159da608
                new PosTimeMaskRule(),

                // rules that are inside the method ContextualCheckBlock
                new TransactionLocktimeActivationRule(), // implements BIP113
                new CoinbaseHeightActivationRule(), // implements BIP34
                new WitnessCommitmentsRule(), // BIP141, BIP144
                new BlockSizeRule(),

                new PosBlockContextRule(), // TODO: this rule needs to be implemented

                // rules that are inside the method CheckBlock
                new EnsureCoinbaseRule(),
                new CheckPowTransactionRule(),
                new CheckPosTransactionRule(),
                new CheckSigOpsRule(),
                new PosCoinstakeRule(),
                new P2PKHNotContractRule()
            };

            consensus.FullValidationRules = new List<IFullValidationConsensusRule>()
            {
                new SetActivationDeploymentsFullValidationRule(),

                new CheckDifficultyHybridRule(),
                new SmartContractLoadCoinviewRule(),
                new TransactionDuplicationActivationRule(), // implements BIP30
                new SmartContractPosCoinviewRule(), // implements BIP68, MaxSigOps and BlockReward calculation
                new SmartContractSaveCoinviewRule()
            };
        }
    }
}<|MERGE_RESOLUTION|>--- conflicted
+++ resolved
@@ -30,10 +30,6 @@
             {
                 new SetActivationDeploymentsPartialValidationRule(),
 
-<<<<<<< HEAD
-                new CheckDifficultyHybridRule(),
-=======
->>>>>>> 159da608
                 new PosTimeMaskRule(),
 
                 // rules that are inside the method ContextualCheckBlock

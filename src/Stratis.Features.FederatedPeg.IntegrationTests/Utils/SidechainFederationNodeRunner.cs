﻿using NBitcoin;
using Stratis.Bitcoin;
using Stratis.Bitcoin.Builder;
using Stratis.Bitcoin.Configuration;
using Stratis.Bitcoin.Features.Api;
using Stratis.Bitcoin.Features.BlockStore;
using Stratis.Bitcoin.Features.MemoryPool;
using Stratis.Bitcoin.Features.Notifications;
using Stratis.Bitcoin.Features.PoA.IntegrationTests.Common;
using Stratis.Bitcoin.Features.RPC;
using Stratis.Bitcoin.Features.SmartContracts;
using Stratis.Bitcoin.Features.SmartContracts.Wallet;
using Stratis.Bitcoin.IntegrationTests.Common;
using Stratis.Bitcoin.IntegrationTests.Common.Runners;
using Stratis.Bitcoin.Utilities;

namespace Stratis.Features.FederatedPeg.IntegrationTests.Utils
{
    public class SidechainFederationNodeRunner : NodeRunner
    {
        private bool testingFederation;

        private readonly IDateTimeProvider timeProvider;

        private readonly Network counterChainNetwork;

        public SidechainFederationNodeRunner(string dataDir, string agent, Network network, Network counterChainNetwork, bool testingFederation, IDateTimeProvider dateTimeProvider)
            : base(dataDir, agent)
        {
            this.Network = network;

            this.counterChainNetwork = counterChainNetwork;

            this.testingFederation = testingFederation;

            this.timeProvider = dateTimeProvider;
        }

        public override void BuildNode()
        {
            var settings = new NodeSettings(this.Network, args: new string[] { "-conf=poa.conf", "-datadir=" + this.DataFolder });

            var builder = new FullNodeBuilder()
                .UseNodeSettings(settings)
                .UseBlockStore()
                .AddSmartContracts(options =>
                {
                    options.UseReflectionExecutor();
                })
                .UseSmartContractWallet()
<<<<<<< HEAD
                .AddFederationGateway()
=======
                .AddFederationGateway(new FederatedPegOptions(this.counterChainNetwork))
>>>>>>> 3ea82f0c
                .UseFederatedPegPoAMining()
                .UseMempool()
                .UseTransactionNotification()
                .UseBlockNotification()
                .UseApi()
                .AddRPC()
                .MockIBD()
                .ReplaceTimeProvider(this.timeProvider)
                .AddFastMiningCapability();

            if (!this.testingFederation)
            {
                builder.UseTestFedPegBlockDefinition();
            }

            this.FullNode = (FullNode) builder.Build();
        }
    }
}<|MERGE_RESOLUTION|>--- conflicted
+++ resolved
@@ -48,11 +48,7 @@
                     options.UseReflectionExecutor();
                 })
                 .UseSmartContractWallet()
-<<<<<<< HEAD
-                .AddFederationGateway()
-=======
                 .AddFederationGateway(new FederatedPegOptions(this.counterChainNetwork))
->>>>>>> 3ea82f0c
                 .UseFederatedPegPoAMining()
                 .UseMempool()
                 .UseTransactionNotification()

﻿using Microsoft.Extensions.Logging;
using NBitcoin;
using Stratis.SmartContracts.Core;
<<<<<<< HEAD
using Stratis.SmartContracts.Core.Exceptions;
=======
>>>>>>> 159da608

namespace Stratis.SmartContracts.Executor.Reflection
{
    ///<inheritdoc/>
    public sealed class InternalTransactionExecutor : IInternalTransactionExecutor
    {
        private const ulong DefaultGasLimit = GasPriceList.BaseCost * 2 - 1;

        private readonly ILogger logger;
        private readonly ILoggerFactory loggerFactory;
        private readonly Network network;
        private readonly IState state;
<<<<<<< HEAD

        public InternalTransactionExecutor(ILoggerFactory loggerFactory, Network network, IState state)
=======
        private readonly IStateProcessor stateProcessor;

        public InternalTransactionExecutor(ILoggerFactory loggerFactory, Network network, IState state,
            IStateProcessor stateProcessor)
>>>>>>> 159da608
        {
            this.loggerFactory = loggerFactory;
            this.logger = loggerFactory.CreateLogger(this.GetType());
            this.network = network;
            this.state = state;
<<<<<<< HEAD
=======
            this.stateProcessor = stateProcessor;
>>>>>>> 159da608
        }

        ///<inheritdoc />
        public ICreateResult Create<T>(ISmartContractState smartContractState,
            ulong amountToTransfer,
            object[] parameters,
            ulong gasLimit = 0)
        {
<<<<<<< HEAD
            ulong gasBudget = (gasLimit != 0) ? gasLimit : smartContractState.GasMeter.GasAvailable;
=======
            Gas gasRemaining = smartContractState.GasMeter.GasAvailable;

            // For a method call, send all the gas unless an amount was selected.Should only call trusted methods so re - entrance is less problematic.
            ulong gasBudget = (gasLimit != 0) ? gasLimit : gasRemaining;

            if (gasRemaining < gasBudget || gasRemaining < GasPriceList.BaseCost)
                return CreateResult.Failed();
>>>>>>> 159da608

            var message = new InternalCreateMessage(
                smartContractState.Message.ContractAddress.ToUint160(this.network),
                amountToTransfer,
                (Gas) gasBudget,
                parameters,
                typeof(T).Name
            );
<<<<<<< HEAD

            var result = this.state.Apply(message);

            return result.Success
                ? CreateResult.Succeeded(result.ContractAddress.ToAddress(this.network))
=======

            // Create a snapshot of the current state
            IState newState = this.state.Snapshot();

            // Apply the message to the snapshot
            StateTransitionResult result = this.stateProcessor.Apply(newState, message);

            // Transition the current state to the new state
            if (result.IsSuccess)
                this.state.TransitionTo(newState);

            smartContractState.GasMeter.Spend(result.GasConsumed);

            return result.IsSuccess
                ? CreateResult.Succeeded(result.Success.ContractAddress.ToAddress(this.network))
>>>>>>> 159da608
                : CreateResult.Failed();
        }

        ///<inheritdoc />
        public ITransferResult Call(
            ISmartContractState smartContractState,
            Address addressTo,
            ulong amountToTransfer,
            string methodName,
            object[] parameters,
            ulong gasLimit = 0)
        {
<<<<<<< HEAD
            // For a method call, send all the gas unless an amount was selected.Should only call trusted methods so re - entrance is less problematic.
            ulong gasBudget = (gasLimit != 0) ? gasLimit : smartContractState.GasMeter.GasAvailable;

            var message = new InternalCallMessage(
                addressTo.ToUint160(this.network),
                smartContractState.Message.ContractAddress.ToUint160(this.network),
                amountToTransfer,
                (Gas) gasBudget,
                new MethodCall(methodName, parameters)
            );

            var result = this.state.Apply(message);

            return result.Success
                ? TransferResult.Transferred(result.VmExecutionResult.Result)
                : TransferResult.Failed(result.VmExecutionResult.ExecutionException);
        }
=======
            Gas gasRemaining = smartContractState.GasMeter.GasAvailable;

            // For a method call, send all the gas unless an amount was selected.Should only call trusted methods so re - entrance is less problematic.
            ulong gasBudget = (gasLimit != 0) ? gasLimit : gasRemaining;
>>>>>>> 159da608

            if (gasRemaining < gasBudget || gasRemaining < GasPriceList.BaseCost)
                return TransferResult.Failed();

<<<<<<< HEAD
            ulong gasBudget = DefaultGasLimit; // for Transfer always send limited gas to prevent re-entrance.
           
=======
            var message = new InternalCallMessage(
                addressTo.ToUint160(this.network),
                smartContractState.Message.ContractAddress.ToUint160(this.network),
                amountToTransfer,
                (Gas) gasBudget,
                new MethodCall(methodName, parameters)
            );

            // Create a snapshot of the current state
            IState newState = this.state.Snapshot();

            // Apply the message to the snapshot
            StateTransitionResult result = this.stateProcessor.Apply(newState, message);

            // Transition the current state to the new state
            if (result.IsSuccess)
                this.state.TransitionTo(newState);

            smartContractState.GasMeter.Spend(result.GasConsumed);

            return result.IsSuccess
                ? TransferResult.Transferred(result.Success.ExecutionResult)
                : TransferResult.Failed();
        }

        ///<inheritdoc />
        public ITransferResult Transfer(ISmartContractState smartContractState, Address addressTo, ulong amountToTransfer)
        {
            this.logger.LogTrace("({0}:{1},{2}:{3})", nameof(addressTo), addressTo, nameof(amountToTransfer), amountToTransfer);

            ulong gasBudget = DefaultGasLimit; // for Transfer always send limited gas to prevent re-entrance.

            Gas gasRemaining = smartContractState.GasMeter.GasAvailable;

            if (gasRemaining < gasBudget || gasRemaining < GasPriceList.BaseCost)
                return TransferResult.Failed();

>>>>>>> 159da608
            var message = new ContractTransferMessage(
                addressTo.ToUint160(this.network),
                smartContractState.Message.ContractAddress.ToUint160(this.network),
                amountToTransfer,
                (Gas) gasBudget
            );
<<<<<<< HEAD
            
            var result = this.state.Apply(message);

            return result.Success 
                ? TransferResult.Empty() 
                : TransferResult.Failed(result.VmExecutionResult?.ExecutionException);
=======

            // Create a snapshot of the current state
            IState newState = this.state.Snapshot();

            // Apply the message to the snapshot
            StateTransitionResult result = this.stateProcessor.Apply(newState, message);

            // Transition the current state to the new state
            if (result.IsSuccess)
                this.state.TransitionTo(newState);

            smartContractState.GasMeter.Spend(result.GasConsumed);

            return result.IsSuccess 
                ? TransferResult.Empty() 
                : TransferResult.Failed();
>>>>>>> 159da608
        }
    }
}<|MERGE_RESOLUTION|>--- conflicted
+++ resolved
@@ -1,10 +1,6 @@
 ﻿using Microsoft.Extensions.Logging;
 using NBitcoin;
 using Stratis.SmartContracts.Core;
-<<<<<<< HEAD
-using Stratis.SmartContracts.Core.Exceptions;
-=======
->>>>>>> 159da608
 
 namespace Stratis.SmartContracts.Executor.Reflection
 {
@@ -17,24 +13,16 @@
         private readonly ILoggerFactory loggerFactory;
         private readonly Network network;
         private readonly IState state;
-<<<<<<< HEAD
-
-        public InternalTransactionExecutor(ILoggerFactory loggerFactory, Network network, IState state)
-=======
         private readonly IStateProcessor stateProcessor;
 
         public InternalTransactionExecutor(ILoggerFactory loggerFactory, Network network, IState state,
             IStateProcessor stateProcessor)
->>>>>>> 159da608
         {
             this.loggerFactory = loggerFactory;
             this.logger = loggerFactory.CreateLogger(this.GetType());
             this.network = network;
             this.state = state;
-<<<<<<< HEAD
-=======
             this.stateProcessor = stateProcessor;
->>>>>>> 159da608
         }
 
         ///<inheritdoc />
@@ -43,9 +31,6 @@
             object[] parameters,
             ulong gasLimit = 0)
         {
-<<<<<<< HEAD
-            ulong gasBudget = (gasLimit != 0) ? gasLimit : smartContractState.GasMeter.GasAvailable;
-=======
             Gas gasRemaining = smartContractState.GasMeter.GasAvailable;
 
             // For a method call, send all the gas unless an amount was selected.Should only call trusted methods so re - entrance is less problematic.
@@ -53,7 +38,6 @@
 
             if (gasRemaining < gasBudget || gasRemaining < GasPriceList.BaseCost)
                 return CreateResult.Failed();
->>>>>>> 159da608
 
             var message = new InternalCreateMessage(
                 smartContractState.Message.ContractAddress.ToUint160(this.network),
@@ -62,13 +46,6 @@
                 parameters,
                 typeof(T).Name
             );
-<<<<<<< HEAD
-
-            var result = this.state.Apply(message);
-
-            return result.Success
-                ? CreateResult.Succeeded(result.ContractAddress.ToAddress(this.network))
-=======
 
             // Create a snapshot of the current state
             IState newState = this.state.Snapshot();
@@ -84,7 +61,6 @@
 
             return result.IsSuccess
                 ? CreateResult.Succeeded(result.Success.ContractAddress.ToAddress(this.network))
->>>>>>> 159da608
                 : CreateResult.Failed();
         }
 
@@ -97,38 +73,14 @@
             object[] parameters,
             ulong gasLimit = 0)
         {
-<<<<<<< HEAD
-            // For a method call, send all the gas unless an amount was selected.Should only call trusted methods so re - entrance is less problematic.
-            ulong gasBudget = (gasLimit != 0) ? gasLimit : smartContractState.GasMeter.GasAvailable;
-
-            var message = new InternalCallMessage(
-                addressTo.ToUint160(this.network),
-                smartContractState.Message.ContractAddress.ToUint160(this.network),
-                amountToTransfer,
-                (Gas) gasBudget,
-                new MethodCall(methodName, parameters)
-            );
-
-            var result = this.state.Apply(message);
-
-            return result.Success
-                ? TransferResult.Transferred(result.VmExecutionResult.Result)
-                : TransferResult.Failed(result.VmExecutionResult.ExecutionException);
-        }
-=======
             Gas gasRemaining = smartContractState.GasMeter.GasAvailable;
 
             // For a method call, send all the gas unless an amount was selected.Should only call trusted methods so re - entrance is less problematic.
             ulong gasBudget = (gasLimit != 0) ? gasLimit : gasRemaining;
->>>>>>> 159da608
 
             if (gasRemaining < gasBudget || gasRemaining < GasPriceList.BaseCost)
                 return TransferResult.Failed();
 
-<<<<<<< HEAD
-            ulong gasBudget = DefaultGasLimit; // for Transfer always send limited gas to prevent re-entrance.
-           
-=======
             var message = new InternalCallMessage(
                 addressTo.ToUint160(this.network),
                 smartContractState.Message.ContractAddress.ToUint160(this.network),
@@ -166,21 +118,12 @@
             if (gasRemaining < gasBudget || gasRemaining < GasPriceList.BaseCost)
                 return TransferResult.Failed();
 
->>>>>>> 159da608
             var message = new ContractTransferMessage(
                 addressTo.ToUint160(this.network),
                 smartContractState.Message.ContractAddress.ToUint160(this.network),
                 amountToTransfer,
                 (Gas) gasBudget
             );
-<<<<<<< HEAD
-            
-            var result = this.state.Apply(message);
-
-            return result.Success 
-                ? TransferResult.Empty() 
-                : TransferResult.Failed(result.VmExecutionResult?.ExecutionException);
-=======
 
             // Create a snapshot of the current state
             IState newState = this.state.Snapshot();
@@ -197,7 +140,6 @@
             return result.IsSuccess 
                 ? TransferResult.Empty() 
                 : TransferResult.Failed();
->>>>>>> 159da608
         }
     }
 }
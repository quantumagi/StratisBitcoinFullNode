--- conflicted
+++ resolved
@@ -2,6 +2,7 @@
 using NBitcoin;
 using Stratis.SmartContracts.Core;
 using Stratis.SmartContracts.Core.State;
+using Stratis.SmartContracts.Executor.Reflection.Serialization;
 
 namespace Stratis.SmartContracts.Executor.Reflection
 {
@@ -16,24 +17,17 @@
         private readonly ICallDataSerializer serializer;
         private readonly Network network;
         private readonly IStateFactory stateFactory;
-<<<<<<< HEAD
-=======
         private readonly IStateProcessor stateProcessor;
         private readonly IContractPrimitiveSerializer contractPrimitiveSerializer;
->>>>>>> 159da608
 
         public ReflectionSmartContractExecutorFactory(ILoggerFactory loggerFactory,
             ICallDataSerializer serializer,
             ISmartContractResultRefundProcessor refundProcessor,
             ISmartContractResultTransferProcessor transferProcessor,
             Network network,
-<<<<<<< HEAD
-            IStateFactory stateFactory)
-=======
             IStateFactory stateFactory,
             IStateProcessor stateProcessor,
             IContractPrimitiveSerializer contractPrimitiveSerializer)
->>>>>>> 159da608
         {
             this.loggerFactory = loggerFactory;
             this.refundProcessor = refundProcessor;
@@ -41,11 +35,8 @@
             this.serializer = serializer;
             this.network = network;
             this.stateFactory = stateFactory;
-<<<<<<< HEAD
-=======
             this.stateProcessor = stateProcessor;
             this.contractPrimitiveSerializer = contractPrimitiveSerializer;
->>>>>>> 159da608
         }
 
         /// <summary>
@@ -59,11 +50,7 @@
             ISmartContractTransactionContext transactionContext)
         {
             return new Executor(this.loggerFactory, this.serializer, 
-<<<<<<< HEAD
-                    stateRepository, this.refundProcessor, this.transferProcessor, this.network, this.stateFactory);
-=======
                     stateRepository, this.refundProcessor, this.transferProcessor, this.network, this.stateFactory, this.stateProcessor, this.contractPrimitiveSerializer);
->>>>>>> 159da608
         }
     }
 }
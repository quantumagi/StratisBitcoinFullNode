--- conflicted
+++ resolved
@@ -3,11 +3,8 @@
 using NBitcoin;
 using Stratis.SmartContracts.Core;
 using Stratis.SmartContracts.Core.State;
-<<<<<<< HEAD
-=======
 using Stratis.SmartContracts.Executor.Reflection.ContractLogging;
 using Stratis.SmartContracts.Executor.Reflection.Serialization;
->>>>>>> 159da608
 using Block = Stratis.SmartContracts.Core.Block;
 
 namespace Stratis.SmartContracts.Executor.Reflection
@@ -18,26 +15,12 @@
     public class Executor : ISmartContractExecutor
     {
         private readonly ILogger logger;
-<<<<<<< HEAD
-        private readonly IContractStateRoot stateRoot;
-=======
         private readonly IContractState stateRoot;
->>>>>>> 159da608
         private readonly ISmartContractResultRefundProcessor refundProcessor;
         private readonly ISmartContractResultTransferProcessor transferProcessor;
         private readonly ICallDataSerializer serializer;
         private readonly Network network;
         private readonly IStateFactory stateFactory;
-<<<<<<< HEAD
-
-        public Executor(ILoggerFactory loggerFactory,
-            ICallDataSerializer serializer,
-            IContractStateRoot stateRoot,
-            ISmartContractResultRefundProcessor refundProcessor,
-            ISmartContractResultTransferProcessor transferProcessor,
-            Network network,
-            IStateFactory stateFactory)
-=======
         private readonly IStateProcessor stateProcessor;
         private readonly IContractPrimitiveSerializer contractPrimitiveSerializer;
 
@@ -50,7 +33,6 @@
             IStateFactory stateFactory,
             IStateProcessor stateProcessor,
             IContractPrimitiveSerializer contractPrimitiveSerializer)
->>>>>>> 159da608
         {
             this.logger = loggerFactory.CreateLogger(this.GetType());
             this.stateRoot = stateRoot;
@@ -59,11 +41,8 @@
             this.serializer = serializer;
             this.network = network;
             this.stateFactory = stateFactory;
-<<<<<<< HEAD
-=======
             this.stateProcessor = stateProcessor;
             this.contractPrimitiveSerializer = contractPrimitiveSerializer;
->>>>>>> 159da608
         }
 
         public ISmartContractExecutionResult Execute(ISmartContractTransactionContext transactionContext)
@@ -80,48 +59,6 @@
                 transactionContext.BlockHeight,
                 transactionContext.CoinbaseAddress.ToAddress(this.network)
             );
-<<<<<<< HEAD
-
-            IState state = this.stateFactory.Create(
-                this.stateRoot,
-                block,
-                transactionContext.TxOutValue,
-                transactionContext.TransactionHash,
-                callData.GasLimit);
-
-            StateTransitionResult result;
-
-            if (creation)
-            {
-                var message = new ExternalCreateMessage(
-                    transactionContext.Sender,
-                    transactionContext.TxOutValue,
-                    callData.GasLimit,
-                    callData.ContractExecutionCode,
-                    callData.MethodParameters
-                );
-
-                result = state.Apply(message);
-            }
-            else
-            {
-                var message = new ExternalCallMessage(
-                        callData.ContractAddress,
-                        transactionContext.Sender,
-                        transactionContext.TxOutValue,
-                        callData.GasLimit,
-                        new MethodCall(callData.MethodName, callData.MethodParameters)
-                );
-
-                result = state.Apply(message);
-            }
-
-            bool revert = !result.Success;
-
-            Transaction internalTransaction = this.transferProcessor.Process(
-                this.stateRoot,
-                result.ContractAddress,
-=======
 
             IState state = this.stateFactory.Create(
                 this.stateRoot,
@@ -166,40 +103,22 @@
             Transaction internalTransaction = this.transferProcessor.Process(
                 this.stateRoot,
                 result.Success?.ContractAddress,
->>>>>>> 159da608
                 transactionContext,
                 state.InternalTransfers,
                 revert);
 
-<<<<<<< HEAD
-=======
             bool outOfGas = result.IsFailure && result.Error.Kind == StateTransitionErrorKind.OutOfGas;
 
->>>>>>> 159da608
             (Money fee, TxOut refundTxOut) = this.refundProcessor.Process(
                 callData,
                 transactionContext.MempoolFee,
                 transactionContext.Sender,
                 result.GasConsumed,
-<<<<<<< HEAD
-                result.VmExecutionResult.ExecutionException);
-=======
                 outOfGas);
->>>>>>> 159da608
 
             var executionResult = new SmartContractExecutionResult
             {
                 To = !callData.IsCreateContract ? callData.ContractAddress : null,
-<<<<<<< HEAD
-                NewContractAddress = !revert && creation ? result.ContractAddress : null,
-                Exception = result.VmExecutionResult.ExecutionException,
-                GasConsumed = result.GasConsumed,
-                Return = result.VmExecutionResult.Result,
-                InternalTransaction = internalTransaction,
-                Fee = fee,
-                Refund = refundTxOut,
-                Logs = state.GetLogs()
-=======
                 NewContractAddress = !revert && creation ? result.Success?.ContractAddress : null,
                 ErrorMessage = result.Error?.VmError,
                 Revert = revert,
@@ -209,7 +128,6 @@
                 Fee = fee,
                 Refund = refundTxOut,
                 Logs = state.GetLogs(this.contractPrimitiveSerializer)
->>>>>>> 159da608
             };
 
             return executionResult;

﻿using System;
using System.Text;
using CSharpFunctionalExtensions;
using Microsoft.Extensions.Logging;
using NBitcoin;
using RuntimeObserver;
using Stratis.SmartContracts.Core;
using Stratis.SmartContracts.Core.State;
using Stratis.SmartContracts.Core.Validation;
using Stratis.SmartContracts.Executor.Reflection.Compilation;
using Stratis.SmartContracts.Executor.Reflection.Exceptions;
using Stratis.SmartContracts.Executor.Reflection.ILRewrite;
using Stratis.SmartContracts.Executor.Reflection.Loader;

namespace Stratis.SmartContracts.Executor.Reflection
{
    /// <summary>
    /// Used to instantiate smart contracts using reflection and then execute certain methods and their parameters.
    /// </summary>
    public class ReflectionVirtualMachine : ISmartContractVirtualMachine
    {
        private readonly ILogger logger;
        private readonly Network network;
        private readonly ISmartContractValidator validator;
        private readonly ILoader assemblyLoader;
        private readonly IContractModuleDefinitionReader moduleDefinitionReader;
        public static int VmVersion = 1;

        public ReflectionVirtualMachine(ISmartContractValidator validator,
            ILoggerFactory loggerFactory,
            Network network,
            ILoader assemblyLoader,
            IContractModuleDefinitionReader moduleDefinitionReader)
        {
            this.validator = validator;
            this.logger = loggerFactory.CreateLogger(this.GetType());
            this.network = network;
            this.assemblyLoader = assemblyLoader;
            this.moduleDefinitionReader = moduleDefinitionReader;
        }

        /// <summary>
        /// Creates a new instance of a smart contract by invoking the contract's constructor
        /// </summary>
        public VmExecutionResult Create(IContractState repository, ISmartContractState contractState, byte[] contractCode, object[] parameters, string typeName = null)
        {
            this.logger.LogTrace("()");

            string typeToInstantiate;
            ContractByteCode code;
            
            // Decompile the contract execution code and validate it.
            using (IContractModuleDefinition moduleDefinition = this.moduleDefinitionReader.Read(contractCode))
            {
                SmartContractValidationResult validation = moduleDefinition.Validate(this.validator);

                // If validation failed, refund the sender any remaining gas.
                if (!validation.IsValid)
                {
                    this.logger.LogTrace("(-)[CONTRACT_VALIDATION_FAILED]");
<<<<<<< HEAD
                    return VmExecutionResult.Error(new SmartContractValidationException(validation.Errors));
=======
                    // TODO: List errors by string.
                    return VmExecutionResult.Error(new ContractErrorMessage(new SmartContractValidationException(validation.Errors).ToString()));
>>>>>>> 159da608
                }

                typeToInstantiate = typeName ?? moduleDefinition.ContractType.Name;

                var observer = new Observer(contractState.GasMeter);
                var rewriter = new ObserverRewriter(observer); 
                moduleDefinition.Rewrite(rewriter);

                code = moduleDefinition.ToByteCode();
            }

            Result<IContract> contractLoadResult = this.Load(
                code,
                typeToInstantiate,
                contractState.Message.ContractAddress.ToUint160(this.network),
                contractState);

            if (!contractLoadResult.IsSuccess)
            {
                LogErrorMessage(contractLoadResult.Error);

                this.logger.LogTrace("(-)[LOAD_CONTRACT_FAILED]");

<<<<<<< HEAD
                return VmExecutionResult.Error(exception);
=======
                return VmExecutionResult.Error(new ContractErrorMessage(contractLoadResult.Error));
>>>>>>> 159da608
            }

            IContract contract = contractLoadResult.Value;

            LogExecutionContext(this.logger, contract.State.Block, contract.State.Message, contract.Address);

            // Set the code and the Type before the method is invoked
            repository.SetCode(contract.Address, contractCode);
            repository.SetContractType(contract.Address, typeToInstantiate);

            // Invoke the constructor of the provided contract code
            IContractInvocationResult invocationResult = contract.InvokeConstructor(parameters);

            if (!invocationResult.IsSuccess)
            {
                this.logger.LogTrace("[CREATE_CONTRACT_INSTANTIATION_FAILED]");
<<<<<<< HEAD
                return VmExecutionResult.Error(new Exception("Constructor invocation failed!"));
=======
                return VmExecutionResult.Error(invocationResult.ErrorMessage);
>>>>>>> 159da608
            }

            this.logger.LogTrace("[CREATE_CONTRACT_INSTANTIATION_SUCCEEDED]");
            
            this.logger.LogTrace("(-):{0}={1}", nameof(contract.Address), contract.Address);
            
            return VmExecutionResult.Success(invocationResult.Return, typeToInstantiate);
        }

        /// <summary>
        /// Invokes a method on an existing smart contract
        /// </summary>
        public VmExecutionResult ExecuteMethod(ISmartContractState contractState, MethodCall methodCall, byte[] contractCode, string typeName)
        {
            this.logger.LogTrace("(){0}:{1}", nameof(methodCall.Name), methodCall.Name);

            ContractByteCode code;

            using (IContractModuleDefinition moduleDefinition = this.moduleDefinitionReader.Read(contractCode))
            {
                var observer = new Observer(contractState.GasMeter);
                var rewriter = new ObserverRewriter(observer);
                moduleDefinition.Rewrite(rewriter);
                code = moduleDefinition.ToByteCode();
            }

            Result<IContract> contractLoadResult = this.Load(
                code,
                typeName,
                contractState.Message.ContractAddress.ToUint160(this.network),
                contractState);

            if (!contractLoadResult.IsSuccess)
            {
                LogErrorMessage(contractLoadResult.Error);

                this.logger.LogTrace("(-)[LOAD_CONTRACT_FAILED]");

<<<<<<< HEAD
                this.logger.LogTrace("(-)[LOAD_CONTRACT_FAILED]");

                return VmExecutionResult.Error(exception);
=======
                return VmExecutionResult.Error(new ContractErrorMessage(contractLoadResult.Error));
>>>>>>> 159da608
            }

            IContract contract = contractLoadResult.Value;

            LogExecutionContext(this.logger, contract.State.Block, contract.State.Message, contract.Address);

            IContractInvocationResult invocationResult = contract.Invoke(methodCall);

            if (!invocationResult.IsSuccess)
            {
                this.logger.LogTrace("(-)[CALLCONTRACT_INSTANTIATION_FAILED]");
<<<<<<< HEAD
                return VmExecutionResult.Error(new Exception("Method invocation failed!"));
=======
                return VmExecutionResult.Error(invocationResult.ErrorMessage);
>>>>>>> 159da608
            }

            this.logger.LogTrace("[CALL_CONTRACT_INSTANTIATION_SUCCEEDED]");

            this.logger.LogTrace("(-)");

            return VmExecutionResult.Success(invocationResult.Return, typeName);
        }

        /// <summary>
        /// Loads the contract bytecode and returns an <see cref="IContract"/> representing an uninitialized contract instance.
        /// </summary>
        private Result<IContract> Load(
            ContractByteCode byteCode,
            string typeName, 
            uint160 address,
            ISmartContractState contractState)
        {
            Result<IContractAssembly> assemblyLoadResult = this.assemblyLoader.Load(byteCode);

            if (!assemblyLoadResult.IsSuccess)
            {
                return Result.Fail<IContract>(assemblyLoadResult.Error);
            }

            IContractAssembly contractAssembly = assemblyLoadResult.Value;

            Type type = contractAssembly.GetType(typeName);

            if (type == null)
            {
                return Result.Fail<IContract>("Type not found!");
            }

            IContract contract = Contract.CreateUninitialized(type, contractState, address);

            return Result.Ok(contract);
        }

        private void LogErrorMessage(string error)
        {
            this.logger.LogTrace("{0}", error);
        }

        internal void LogExecutionContext(ILogger logger, IBlock block, IMessage message, uint160 contractAddress)
        {
            var builder = new StringBuilder();

            builder.Append(string.Format("{0}:{1},{2}:{3},", nameof(block.Coinbase), block.Coinbase, nameof(block.Number), block.Number));
            builder.Append(string.Format("{0}:{1},", nameof(contractAddress), contractAddress.ToAddress(this.network)));
            builder.Append(string.Format("{0}:{1},{2}:{3},{4}:{5}", nameof(message.ContractAddress), message.ContractAddress, nameof(message.Sender), message.Sender, nameof(message.Value), message.Value));
            logger.LogTrace("{0}", builder.ToString());
        }
    }
}<|MERGE_RESOLUTION|>--- conflicted
+++ resolved
@@ -58,12 +58,8 @@
                 if (!validation.IsValid)
                 {
                     this.logger.LogTrace("(-)[CONTRACT_VALIDATION_FAILED]");
-<<<<<<< HEAD
-                    return VmExecutionResult.Error(new SmartContractValidationException(validation.Errors));
-=======
                     // TODO: List errors by string.
                     return VmExecutionResult.Error(new ContractErrorMessage(new SmartContractValidationException(validation.Errors).ToString()));
->>>>>>> 159da608
                 }
 
                 typeToInstantiate = typeName ?? moduleDefinition.ContractType.Name;
@@ -87,11 +83,7 @@
 
                 this.logger.LogTrace("(-)[LOAD_CONTRACT_FAILED]");
 
-<<<<<<< HEAD
-                return VmExecutionResult.Error(exception);
-=======
                 return VmExecutionResult.Error(new ContractErrorMessage(contractLoadResult.Error));
->>>>>>> 159da608
             }
 
             IContract contract = contractLoadResult.Value;
@@ -108,11 +100,7 @@
             if (!invocationResult.IsSuccess)
             {
                 this.logger.LogTrace("[CREATE_CONTRACT_INSTANTIATION_FAILED]");
-<<<<<<< HEAD
-                return VmExecutionResult.Error(new Exception("Constructor invocation failed!"));
-=======
                 return VmExecutionResult.Error(invocationResult.ErrorMessage);
->>>>>>> 159da608
             }
 
             this.logger.LogTrace("[CREATE_CONTRACT_INSTANTIATION_SUCCEEDED]");
@@ -151,13 +139,7 @@
 
                 this.logger.LogTrace("(-)[LOAD_CONTRACT_FAILED]");
 
-<<<<<<< HEAD
-                this.logger.LogTrace("(-)[LOAD_CONTRACT_FAILED]");
-
-                return VmExecutionResult.Error(exception);
-=======
                 return VmExecutionResult.Error(new ContractErrorMessage(contractLoadResult.Error));
->>>>>>> 159da608
             }
 
             IContract contract = contractLoadResult.Value;
@@ -169,11 +151,7 @@
             if (!invocationResult.IsSuccess)
             {
                 this.logger.LogTrace("(-)[CALLCONTRACT_INSTANTIATION_FAILED]");
-<<<<<<< HEAD
-                return VmExecutionResult.Error(new Exception("Method invocation failed!"));
-=======
                 return VmExecutionResult.Error(invocationResult.ErrorMessage);
->>>>>>> 159da608
             }
 
             this.logger.LogTrace("[CALL_CONTRACT_INSTANTIATION_SUCCEEDED]");

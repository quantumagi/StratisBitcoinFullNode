﻿using System.Collections.Generic;
using System.Linq;
using NBitcoin;
using Stratis.SmartContracts.Core.State;
using Stratis.SmartContracts.Core.State.AccountAbstractionLayer;

namespace Stratis.SmartContracts.Executor.Reflection
{
    /// <summary>
    /// Provides a contract's balance during execution, accounting for transfers generated while executing
    /// the contract
    /// </summary>
    public class BalanceState
    {
        private readonly IBalanceRepository repository;
        private readonly IReadOnlyList<TransferInfo> internalTransfers;
<<<<<<< HEAD
        private readonly ulong txAmount;
=======
>>>>>>> 159da608

        public BalanceState(IBalanceRepository repository, ulong txAmount, IReadOnlyList<TransferInfo> internalTransfers)
        {
            this.repository = repository;
            this.TxAmount = txAmount;
            this.internalTransfers = internalTransfers;
        }
        
        public ulong TxAmount { get; }

        public ulong GetBalance(uint160 address)
        {
            return this.repository.GetCurrentBalance(address) 
                   + this.TxAmount 
                   + this.GetPendingBalance(address);
        }

        private ulong GetPendingBalance(uint160 address)
        {
            ulong ret = 0;

            foreach (TransferInfo transfer in this.internalTransfers.Where(x => x.To == address))
            {
                ret += transfer.Value;
            }

            foreach (TransferInfo transfer in this.internalTransfers.Where(x => x.From == address))
            {
                ret -= transfer.Value;
            }

            return ret;
        }
    }
}<|MERGE_RESOLUTION|>--- conflicted
+++ resolved
@@ -14,10 +14,6 @@
     {
         private readonly IBalanceRepository repository;
         private readonly IReadOnlyList<TransferInfo> internalTransfers;
-<<<<<<< HEAD
-        private readonly ulong txAmount;
-=======
->>>>>>> 159da608
 
         public BalanceState(IBalanceRepository repository, ulong txAmount, IReadOnlyList<TransferInfo> internalTransfers)
         {

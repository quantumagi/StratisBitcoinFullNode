﻿using System;
using System.Collections.Concurrent;
using System.Collections.Generic;
using System.IO;
using System.Linq;
using System.Net;
using System.Net.Sockets;
using System.Reflection;
using System.Threading;
using System.Threading.Tasks;
using Microsoft.Extensions.Logging;
using NBitcoin;
using NBitcoin.Protocol;
using Stratis.Bitcoin.P2P.Protocol;
using Stratis.Bitcoin.P2P.Protocol.Behaviors;
using Stratis.Bitcoin.P2P.Protocol.Filters;
using Stratis.Bitcoin.P2P.Protocol.Payloads;
using Stratis.Bitcoin.Utilities;

namespace Stratis.Bitcoin.P2P.Peer
{
    public enum NetworkPeerState : int
    {
        Failed,
        Offline,
        Disconnecting,
        Connected,
        HandShaked
    }

    public class NetworkPeerDisconnectReason
    {
        public string Reason { get; set; }
        public Exception Exception { get; set; }
    }

    public class NetworkPeerRequirement
    {
        public ProtocolVersion? MinVersion { get; set; }
        public NetworkPeerServices RequiredServices { get; set; }

        public bool SupportSPV { get; set; }

        public virtual bool Check(VersionPayload version)
        {
            if (this.MinVersion != null)
            {
                if (version.Version < this.MinVersion.Value)
                    return false;
            }

            if ((this.RequiredServices & version.Services) != this.RequiredServices)
            {
                return false;
            }

            if (this.SupportSPV)
            {
                if (version.Version < ProtocolVersion.MEMPOOL_GD_VERSION)
                    return false;

                if ((ProtocolVersion.NO_BLOOM_VERSION <= version.Version) && ((version.Services & NetworkPeerServices.NODE_BLOOM) == 0))
                    return false;
            }

            return true;
        }
    }

    public delegate void NetworkPeerEventHandler(NetworkPeer peer);
    public delegate void NetworkPeerEventMessageIncoming(NetworkPeer peer, IncomingMessage message);
    public delegate void NetworkPeerStateEventHandler(NetworkPeer peer, NetworkPeerState oldState);

    public class SentMessage
    {
        public Payload Payload;
        public TaskCompletionSource<bool> Completion;
        public Guid ActivityId;
    }

    public class NetworkPeerConnection
    {
        /// <summary>Logger for the node.</summary>
        private readonly ILogger logger;

        /// <summary>Provider of time functions.</summary>
        private readonly IDateTimeProvider dateTimeProvider;

        public NetworkPeer Peer { get; private set; }

        public Socket Socket { get; private set; }

        public ManualResetEvent Disconnected { get; private set; }

        public CancellationTokenSource Cancel { get; private set; }

        internal BlockingCollection<SentMessage> Messages;

        private int cleaningUp;
        public int ListenerThreadId;

        public NetworkPeerConnection(NetworkPeer peer, Socket socket, IDateTimeProvider dateTimeProvider, ILoggerFactory loggerFactory)
        {
            this.logger = loggerFactory.CreateLogger(this.GetType().FullName, $"[{peer.PeerAddress.Endpoint}] ");
            this.dateTimeProvider = dateTimeProvider;

            this.Peer = peer;
            this.Socket = socket;
            this.Messages = new BlockingCollection<SentMessage>(new ConcurrentQueue<SentMessage>());
        }

        public void BeginListen()
        {
            this.logger.LogTrace("()");

            this.Disconnected = new ManualResetEvent(false);
            this.Cancel = new CancellationTokenSource();

            new Thread(() =>
            {
                this.logger.LogTrace("()");
                SentMessage processing = null;
                Exception unhandledException = null;

                try
                {
                    using (var completedEvent = new ManualResetEvent(false))
                    {
                        using (var socketEventManager = NodeSocketEventManager.Create(completedEvent))
                        {
                            socketEventManager.SocketEvent.SocketFlags = SocketFlags.None;

                            foreach (SentMessage kv in this.Messages.GetConsumingEnumerable(this.Cancel.Token))
                            {
                                processing = kv;
                                Payload payload = kv.Payload;
                                var message = new Message
                                {
                                    Magic = this.Peer.Network.Magic,
                                    Payload = payload
                                };

                                this.logger.LogTrace("Sending message: '{0}'", message);

                                using (MemoryStream ms = new MemoryStream())
                                {
                                    message.ReadWrite(new BitcoinStream(ms, true)
                                    {
                                        ProtocolVersion = this.Peer.Version,
                                        NetworkOptions = this.Peer.SupportedTransactionOptions | (this.Peer.Network.NetworkOptions & NetworkOptions.POS)
                                    });

                                    byte[] bytes = ms.ToArrayEfficient();

                                    socketEventManager.SocketEvent.SetBuffer(bytes, 0, bytes.Length);
                                    this.Peer.Counter.AddWritten(bytes.Length);
                                }

                                completedEvent.Reset();
                                if (!this.Socket.SendAsync(socketEventManager.SocketEvent))
                                    Utils.SafeSet(completedEvent);

                                WaitHandle.WaitAny(new WaitHandle[] { completedEvent, this.Cancel.Token.WaitHandle }, -1);
                                if (!this.Cancel.Token.IsCancellationRequested)
                                {
                                    if (socketEventManager.SocketEvent.SocketError != SocketError.Success)
                                        throw new SocketException((int)socketEventManager.SocketEvent.SocketError);

                                    processing.Completion.SetResult(true);
                                    processing = null;
                                }
                            }
                        }
                    }
                }
                catch (OperationCanceledException)
                {
                    this.logger.LogTrace("Sending cancelled.");
                }
                catch (Exception ex)
                {
                    this.logger.LogTrace("Exception occurred: '{0}'", ex.ToString());
                    unhandledException = ex;
                }

                if (processing != null)
                    this.Messages.Add(processing);

                foreach (SentMessage pending in this.Messages)
                {
                    this.logger.LogTrace("Connection terminated before message '{0}' could be sent.", pending.Payload?.Command);
                    pending.Completion.SetException(new OperationCanceledException("The peer has been disconnected"));
                }

                this.Messages = new BlockingCollection<SentMessage>(new ConcurrentQueue<SentMessage>());

                this.logger.LogDebug("Terminating sending thread.");
                this.EndListen(unhandledException);

                this.logger.LogTrace("(-)");
            }).Start();

            new Thread(() =>
            {
                this.logger.LogTrace("()");

                this.ListenerThreadId = Thread.CurrentThread.ManagedThreadId;

                this.logger.LogTrace("Start listenting.");
                Exception unhandledException = null;
                byte[] buffer = this.Peer.ReuseBuffer ? new byte[1024 * 1024] : null;
                try
                {
                    using (var stream = new NetworkStream(this.Socket, false))
                    {
                        while (!this.Cancel.Token.IsCancellationRequested)
                        {
                            PerformanceCounter counter;

                            Message message = Message.ReadNext(stream, this.Peer.Network, this.Peer.Version, this.Cancel.Token, buffer, out counter);

                            this.logger.LogTrace("Receiving message: '{0}'", message);

                            this.Peer.LastSeen = this.dateTimeProvider.GetUtcNow();
                            this.Peer.Counter.Add(counter);
                            this.Peer.OnMessageReceived(new IncomingMessage()
                            {
                                Message = message,
                                Socket = this.Socket,
                                Length = counter.ReadBytes,
                                NetworkPeer = this.Peer
                            });
                        }
                    }
                }
                catch (OperationCanceledException)
                {
                    this.logger.LogTrace("Listening cancelled.");
                }
                catch (Exception ex)
                {
                    this.logger.LogTrace("Exception occurred: {0}", ex);
                    unhandledException = ex;
                }

                this.logger.LogDebug("Terminating listening thread.");
                this.EndListen(unhandledException);

                this.logger.LogTrace("(-)");
            }).Start();

            this.logger.LogTrace("(-)");
        }

        private void EndListen(Exception unhandledException)
        {
            this.logger.LogTrace("()");

            if (Interlocked.CompareExchange(ref this.cleaningUp, 1, 0) == 1)
            {
                this.logger.LogTrace("(-)[CLEANING_UP]");
                return;
            }

            if (!this.Cancel.IsCancellationRequested)
            {
                this.logger.LogDebug("Connection to server stopped unexpectedly, error message '{0}'.", unhandledException.Message);

                this.Peer.DisconnectReason = new NetworkPeerDisconnectReason()
                {
                    Reason = "Unexpected exception while connecting to socket",
                    Exception = unhandledException
                };
                this.Peer.State = NetworkPeerState.Failed;
            }

            if (this.Peer.State != NetworkPeerState.Failed)
                this.Peer.State = NetworkPeerState.Offline;

            if (this.Cancel.IsCancellationRequested == false)
                this.Cancel.Cancel();

            if (this.Disconnected.GetSafeWaitHandle().IsClosed == false)
                this.Disconnected.Set();

            Utils.SafeCloseSocket(this.Socket);

            foreach (INetworkPeerBehavior behavior in this.Peer.Behaviors)
            {
                try
                {
                    behavior.Detach();
                }
                catch (Exception ex)
                {
                    this.logger.LogError("Error while detaching behavior '{0}': {1}", behavior.GetType().FullName, ex.ToString());
                }
            }
        }

        internal void CleanUp()
        {
            this.logger.LogTrace("()");

            this.Disconnected.Dispose();
            this.Cancel.Dispose();

            this.logger.LogTrace("(-)");
        }
    }

    public class NetworkPeer : IDisposable
    {
        /// <summary>Factory for creating loggers.</summary>
        private readonly ILoggerFactory loggerFactory;

        /// <summary>Instance logger.</summary>
        private readonly ILogger logger;

        /// <summary>Provider of time functions.</summary>
        private readonly IDateTimeProvider dateTimeProvider;

        /// <summary>Time in UTC when the connection to the peer was established.</summary>
        public DateTime ConnectedAt { get; private set; }

        private volatile NetworkPeerState state = NetworkPeerState.Offline;
        public NetworkPeerState State
        {
            get
            {
                return this.state;
            }
            set
            {
                this.logger.LogTrace("State changed from {0} to {1}.", this.state, value);
                NetworkPeerState previous = this.state;
                this.state = value;
                if (previous != this.state)
                {
                    this.OnStateChanged(previous);
                    if ((value == NetworkPeerState.Failed) || (value == NetworkPeerState.Offline))
                    {
                        this.logger.LogTrace("Communication closed.");
                        this.OnDisconnected();
                    }
                }
            }
        }

        public IPAddress RemoteSocketAddress { get; private set; }
        public IPEndPoint RemoteSocketEndpoint { get; private set; }
        public int RemoteSocketPort { get; private set; }
        public bool Inbound { get; private set; }

        public bool ReuseBuffer { get; private set; }
        public NetworkPeerBehaviorsCollection Behaviors { get; private set; }
        public NetworkAddress PeerAddress { get; private set; }

        /// <summary>Last time in UTC the node received something from this peer.</summary>
        public DateTime LastSeen { get; set; }

        public TimeSpan? TimeOffset { get; private set; }

        internal readonly NetworkPeerConnection connection;

        private PerformanceCounter counter;
        public PerformanceCounter Counter
        {
            get
            {
                if (this.counter == null)
                    this.counter = new PerformanceCounter();

                return this.counter;
            }
        }

        /// <summary>
        /// The negociated protocol version (minimum of supported version between MyVersion and the PeerVersion).
        /// </summary>
        public ProtocolVersion Version
        {
            get
            {
                ProtocolVersion peerVersion = this.PeerVersion == null ? this.MyVersion.Version : this.PeerVersion.Version;
                ProtocolVersion myVersion = this.MyVersion.Version;
                uint min = Math.Min((uint)peerVersion, (uint)myVersion);
                return (ProtocolVersion)min;
            }
        }

        public bool IsConnected
        {
            get
            {
                return (this.State == NetworkPeerState.Connected) || (this.State == NetworkPeerState.HandShaked);
            }
        }

        public MessageProducer<IncomingMessage> MessageProducer { get; private set; } = new MessageProducer<IncomingMessage>();
        public NetworkPeerFiltersCollection Filters { get; private set; } = new NetworkPeerFiltersCollection();

        /// <summary>Send addr unsollicited message of the AddressFrom peer when passing to Handshaked state.</summary>
        public bool Advertize { get; set; }

        public VersionPayload MyVersion { get; private set; }

        public VersionPayload PeerVersion { get; private set; }

        private int disconnecting;

        /// <summary>Transaction options we would like.</summary>
        public NetworkOptions PreferredTransactionOptions { get; private set; } = NetworkOptions.All;

        /// <summary>Transaction options supported by the peer.</summary>
        public NetworkOptions SupportedTransactionOptions { get; private set; } = NetworkOptions.None;

        /// <summary>Transaction options we prefer and which is also supported by peer.</summary>
        public NetworkOptions ActualTransactionOptions
        {
            get
            {
                return this.PreferredTransactionOptions & this.SupportedTransactionOptions;
            }
        }

        public NetworkPeerDisconnectReason DisconnectReason { get; set; }

        private Socket Socket
        {
            get
            {
                return this.connection.Socket;
            }
        }

        /// <summary>Specification of the network the node runs on - regtest/testnet/mainnet.</summary>
        public Network Network { get; set; }

        public event NetworkPeerStateEventHandler StateChanged;
        public event NetworkPeerEventMessageIncoming MessageReceived;
        public event NetworkPeerEventHandler Disconnected;

        /// <summary>
        /// Dummy constructor for testing only.
        /// </summary>
        /// <param name="dateTimeProvider">Provider of time functions.</param>
        /// <param name="loggerFactory">Provider of time functions.</param>
        /// <remarks>TODO: Remove this constructor as soon as we can mock the node in tests.</remarks>
        public NetworkPeer(IDateTimeProvider dateTimeProvider, ILoggerFactory loggerFactory)
        {
            this.dateTimeProvider = dateTimeProvider;
            this.loggerFactory = loggerFactory;
            this.logger = loggerFactory.CreateLogger(this.GetType().FullName);

            this.Behaviors = new NetworkPeerBehaviorsCollection(this);
        }

        public NetworkPeer(NetworkAddress peerAddress, Network network, NetworkPeerConnectionParameters parameters, IDateTimeProvider dateTimeProvider, ILoggerFactory loggerFactory)
        {
            this.loggerFactory = loggerFactory;
            this.logger = loggerFactory.CreateLogger(this.GetType().FullName, $"[{peerAddress.Endpoint}] ");

            this.logger.LogTrace("()");
            this.dateTimeProvider = dateTimeProvider;

            parameters = parameters ?? new NetworkPeerConnectionParameters();
            this.Inbound = false;
            this.Behaviors = new NetworkPeerBehaviorsCollection(this);
            this.MyVersion = parameters.CreateVersion(peerAddress.Endpoint, network, this.dateTimeProvider.GetTimeOffset());
            this.Network = network;
            this.PeerAddress = peerAddress;
            this.LastSeen = peerAddress.Time.UtcDateTime;

            var socket = new Socket(AddressFamily.InterNetworkV6, SocketType.Stream, ProtocolType.Tcp);
            socket.SetSocketOption(SocketOptionLevel.IPv6, SocketOptionName.IPv6Only, false);

            this.connection = new NetworkPeerConnection(this, socket, this.dateTimeProvider, this.loggerFactory);

            socket.ReceiveBufferSize = parameters.ReceiveBufferSize;
            socket.SendBufferSize = parameters.SendBufferSize;
            try
            {
                using (var completedEvent = new ManualResetEvent(false))
                {
                    using (var nodeSocketEventManager = NodeSocketEventManager.Create(completedEvent, peerAddress.Endpoint))
                    {
                        this.logger.LogTrace("Connecting to '{0}'.", peerAddress.Endpoint);

                        // If the socket connected straight away (synchronously) unblock all threads.
                        if (!socket.ConnectAsync(nodeSocketEventManager.SocketEvent))
                            completedEvent.Set();

                        // Otherwise wait for the socket connection to complete OR if the operation got cancelled.
                        WaitHandle.WaitAny(new WaitHandle[] { completedEvent, parameters.ConnectCancellation.WaitHandle });

                        parameters.ConnectCancellation.ThrowIfCancellationRequested();

                        if (nodeSocketEventManager.SocketEvent.SocketError != SocketError.Success)
                            throw new SocketException((int)nodeSocketEventManager.SocketEvent.SocketError);

                        var remoteEndpoint = (IPEndPoint)(socket.RemoteEndPoint ?? nodeSocketEventManager.SocketEvent.RemoteEndPoint);
                        this.RemoteSocketAddress = remoteEndpoint.Address;
                        this.RemoteSocketEndpoint = remoteEndpoint;
                        this.RemoteSocketPort = remoteEndpoint.Port;

                        this.State = NetworkPeerState.Connected;
                        this.ConnectedAt = this.dateTimeProvider.GetUtcNow();

                        this.logger.LogTrace("Outbound connection to '{0}' established.", peerAddress.Endpoint);
                    }
                }
            }
            catch (OperationCanceledException)
            {
                this.logger.LogTrace("Connection to '{0}' cancelled.", peerAddress.Endpoint);
                Utils.SafeCloseSocket(socket);
                this.State = NetworkPeerState.Offline;

                throw;
            }
            catch (Exception ex)
            {
                this.logger.LogTrace("Exception occurred: {0}", ex.ToString());
                Utils.SafeCloseSocket(socket);
                this.DisconnectReason = new NetworkPeerDisconnectReason()
                {
                    Reason = "Unexpected exception while connecting to socket",
                    Exception = ex
                };

                this.State = NetworkPeerState.Failed;

                throw;
            }

            this.InitDefaultBehaviors(parameters);
            this.connection.BeginListen();

            this.logger.LogTrace("(-)");
        }

        public NetworkPeer(NetworkAddress peerAddress, Network network, NetworkPeerConnectionParameters parameters, Socket socket, VersionPayload peerVersion, IDateTimeProvider dateTimeProvider, ILoggerFactory loggerFactory)
        {
            this.RemoteSocketEndpoint = ((IPEndPoint)socket.RemoteEndPoint);
            this.RemoteSocketAddress = ((IPEndPoint)socket.RemoteEndPoint).Address;
            this.RemoteSocketPort = ((IPEndPoint)socket.RemoteEndPoint).Port;

            this.loggerFactory = loggerFactory;
            this.logger = loggerFactory.CreateLogger(this.GetType().FullName, $"[{this.RemoteSocketEndpoint}] ");

            this.logger.LogTrace("()");

            this.dateTimeProvider = dateTimeProvider;

            this.Inbound = true;
            this.Behaviors = new NetworkPeerBehaviorsCollection(this);
            this.MyVersion = parameters.CreateVersion(peerAddress.Endpoint, network, this.dateTimeProvider.GetTimeOffset());
            this.Network = network;
            this.PeerAddress = peerAddress;
            this.connection = new NetworkPeerConnection(this, socket, this.dateTimeProvider, this.loggerFactory);
            this.PeerVersion = peerVersion;
            this.LastSeen = peerAddress.Time.UtcDateTime;
            this.ConnectedAt = this.dateTimeProvider.GetUtcNow();

            this.logger.LogTrace("Connected to advertised node '{0}'.", this.PeerAddress.Endpoint);
            this.State = NetworkPeerState.Connected;

            this.InitDefaultBehaviors(parameters);
            this.connection.BeginListen();

            this.logger.LogTrace("(-)");
        }

        private void OnStateChanged(NetworkPeerState previous)
        {
            this.logger.LogTrace("({0}:{1})", nameof(previous), previous);

            NetworkPeerStateEventHandler stateChanged = StateChanged;
            if (stateChanged != null)
            {
                foreach (NetworkPeerStateEventHandler handler in stateChanged.GetInvocationList().Cast<NetworkPeerStateEventHandler>())
                {
                    try
                    {
                        handler.DynamicInvoke(this, previous);
                    }
                    catch (TargetInvocationException ex)
                    {
                        this.logger.LogError("Exception occurred: {0}", ex.InnerException.ToString());
                    }
                }
            }

            this.logger.LogTrace("(-)");
        }

        public void OnMessageReceived(IncomingMessage message)
        {
            this.logger.LogTrace("({0}:'{1}')", nameof(message), message.Message.Command);

            var version = message.Message.Payload as VersionPayload;
            if ((version != null) && (this.State == NetworkPeerState.HandShaked))
            {
                if (message.NetworkPeer.Version >= ProtocolVersion.REJECT_VERSION)
                    message.NetworkPeer.SendMessageAsync(new RejectPayload()
                    {
                        Code = RejectCode.DUPLICATE
                    });
            }

            if (version != null)
            {
                this.TimeOffset = this.dateTimeProvider.GetTimeOffset() - version.Timestamp;
                if ((version.Services & NetworkPeerServices.NODE_WITNESS) != 0)
<<<<<<< HEAD
                    this.SupportedTransactionOptions = this.SupportedTransactionOptions | NetworkOptions.Witness;
=======
                    this.SupportedTransactionOptions |= NetworkOptions.Witness;
>>>>>>> 54885a91
            }

            if (message.Message.Payload is HaveWitnessPayload)
                this.SupportedTransactionOptions |= NetworkOptions.Witness;

            var last = new ActionFilter((m, n) =>
            {
                this.MessageProducer.PushMessage(m);
                NetworkPeerEventMessageIncoming messageReceived = MessageReceived;
                if (messageReceived != null)
                {
                    foreach (NetworkPeerEventMessageIncoming handler in messageReceived.GetInvocationList().Cast<NetworkPeerEventMessageIncoming>())
                    {
                        try
                        {
                            handler.DynamicInvoke(this, m);
                        }
                        catch (TargetInvocationException ex)
                        {
                            this.logger.LogError("Exception occurred: {0}", ex.InnerException.ToString());
                        }
                    }
                }
            });

            IEnumerator<INetworkPeerFilter> enumerator = this.Filters.Concat(new[] { last }).GetEnumerator();
            this.FireFilters(enumerator, message);

            this.logger.LogTrace("(-)");
        }

        private void OnSendingMessage(Payload payload, Action final)
        {
            this.logger.LogTrace("({0}:{1})", nameof(payload), payload);

            IEnumerator<INetworkPeerFilter> enumerator = this.Filters.Concat(new[] { new ActionFilter(null, (n, p, a) => final()) }).GetEnumerator();
            this.FireFilters(enumerator, payload);

            this.logger.LogTrace("(-)");
        }

        private void FireFilters(IEnumerator<INetworkPeerFilter> enumerator, Payload payload)
        {
            this.logger.LogTrace("({0}:'{1}')", nameof(payload), payload);

            if (enumerator.MoveNext())
            {
                INetworkPeerFilter filter = enumerator.Current;
                try
                {
                    filter.OnSendingMessage(this, payload, () => FireFilters(enumerator, payload));
                }
                catch (Exception ex)
                {
                    this.logger.LogError("Exception occurred: {0}", ex.InnerException != null ? ex.InnerException.ToString() : ex.ToString());
                }
            }

            this.logger.LogTrace("(-)");
        }

        private void FireFilters(IEnumerator<INetworkPeerFilter> enumerator, IncomingMessage message)
        {
            this.logger.LogTrace("({0}:'{1}')", nameof(message), message);

            if (enumerator.MoveNext())
            {
                INetworkPeerFilter filter = enumerator.Current;
                try
                {
                    filter.OnReceivingMessage(message, () => FireFilters(enumerator, message));
                }
                catch (Exception ex)
                {
                    this.logger.LogError("Exception occurred: {0}", ex.InnerException != null ? ex.InnerException.ToString() : ex.ToString());
                }
            }

            this.logger.LogTrace("(-)");
        }

        private void OnDisconnected()
        {
            this.logger.LogTrace("()");

            NetworkPeerEventHandler disconnected = Disconnected;
            if (disconnected != null)
            {
                foreach (NetworkPeerEventHandler handler in disconnected.GetInvocationList().Cast<NetworkPeerEventHandler>())
                {
                    try
                    {
                        handler.DynamicInvoke(this);
                    }
                    catch (TargetInvocationException ex)
                    {
                        this.logger.LogError("Exception occurred: {0}", ex.InnerException.ToString());
                    }
                }
            }

            this.logger.LogTrace("(-)");
        }

        private void InitDefaultBehaviors(NetworkPeerConnectionParameters parameters)
        {
            this.logger.LogTrace("()");

            this.Advertize = parameters.Advertize;
            this.PreferredTransactionOptions = parameters.PreferredTransactionOptions;
            this.ReuseBuffer = parameters.ReuseBuffer;

            this.Behaviors.DelayAttach = true;
            foreach (INetworkPeerBehavior behavior in parameters.TemplateBehaviors)
            {
                this.Behaviors.Add(behavior.Clone());
            }

            this.Behaviors.DelayAttach = false;

            this.logger.LogTrace("(-)");
        }

        /// <summary>
        /// Send a message to the peer asynchronously.
        /// </summary>
        /// <param name="payload">The payload to send.</param>
        /// <param name="System.OperationCanceledException">The node has been disconnected.</param>
        public Task SendMessageAsync(Payload payload)
        {
            Guard.NotNull(payload, nameof(payload));
            this.logger.LogTrace("({0}:'{1}')", nameof(payload), payload);

            TaskCompletionSource<bool> completion = new TaskCompletionSource<bool>();
            if (!this.IsConnected)
            {
                completion.SetException(new OperationCanceledException("The peer has been disconnected"));
                return completion.Task;
            }

            var activity = Guid.NewGuid();
            Action final = () =>
            {
                this.connection.Messages.Add(new SentMessage()
                {
                    Payload = payload,
                    ActivityId = activity,
                    Completion = completion
                });
            };

            this.OnSendingMessage(payload, final);

            this.logger.LogTrace("(-)");
            return completion.Task;
        }

        /// <summary>
        /// Send a message to the peer synchronously.
        /// </summary>
        /// <param name="payload">The payload to send.</param>
        /// <exception cref="System.ArgumentNullException">Payload is null.</exception>
        /// <param name="System.OperationCanceledException">The node has been disconnected, or the cancellation token has been set to canceled.</param>
        public void SendMessage(Payload payload, CancellationToken cancellation = default(CancellationToken))
        {
            this.logger.LogTrace("({0}:'{1}')", nameof(payload), payload);

            try
            {
                SendMessageAsync(payload).Wait(cancellation);
            }
            catch (AggregateException aex)
            {
                this.logger.LogTrace("Exception occurred: {0}", aex.InnerException.ToString());
                throw;
            }

            this.logger.LogTrace("(-)");
        }

        public TPayload ReceiveMessage<TPayload>(TimeSpan timeout) where TPayload : Payload
        {
            this.logger.LogTrace("({0}:'{1}')", nameof(timeout), timeout);

            using (var source = new CancellationTokenSource())
            {
                source.CancelAfter(timeout);
                TPayload res = ReceiveMessage<TPayload>(source.Token);

                this.logger.LogTrace("(-):'{0}'", res);
                return res;
            }
        }

        public TPayload ReceiveMessage<TPayload>(CancellationToken cancellationToken = default(CancellationToken)) where TPayload : Payload
        {
            this.logger.LogTrace("()");

            using (var listener = new NetworkPeerListener(this))
            {
                TPayload res = listener.ReceivePayload<TPayload>(cancellationToken);

                this.logger.LogTrace("(-):'{0}'", res);
                return res;
            }

        }

        public void VersionHandshake(CancellationToken cancellationToken = default(CancellationToken))
        {
            this.logger.LogTrace("()");

            this.VersionHandshake(null, cancellationToken);

            this.logger.LogTrace("(-)");
        }

        public void VersionHandshake(NetworkPeerRequirement requirements, CancellationToken cancellationToken = default(CancellationToken))
        {
            this.logger.LogTrace("({0}.{1}:{2})", nameof(requirements), nameof(requirements.RequiredServices), requirements?.RequiredServices);

            requirements = requirements ?? new NetworkPeerRequirement();
            using (NetworkPeerListener listener = this.CreateListener().Where(p => (p.Message.Payload is VersionPayload)
                || (p.Message.Payload is RejectPayload)
                || (p.Message.Payload is VerAckPayload)))
            {
                this.SendMessageAsync(this.MyVersion);
                Payload payload = listener.ReceivePayload<Payload>(cancellationToken);
                if (payload is RejectPayload)
                {
                    this.logger.LogTrace("(-)[HANDSHAKE_REJECTED]");
                    throw new ProtocolException("Handshake rejected : " + ((RejectPayload)payload).Reason);
                }

                var version = (VersionPayload)payload;
                this.PeerVersion = version;
                if (!version.AddressReceiver.Address.Equals(this.MyVersion.AddressFrom.Address))
                {
                    this.logger.LogDebug("Different external address detected by the node '{0}' instead of '{1}'.", version.AddressReceiver.Address, this.MyVersion.AddressFrom.Address);
                }

                if (version.Version < ProtocolVersion.MIN_PEER_PROTO_VERSION)
                {
                    this.logger.LogDebug("Outdated version {0} received, disconnecting peer.", version.Version);

                    this.Disconnect("Outdated version");
                    this.logger.LogTrace("(-)[OUTDATED]");
                    return;
                }

                if (!requirements.Check(version))
                {
                    this.logger.LogTrace("(-)[UNSUPPORTED_REQUIREMENTS]");
                    this.Disconnect("The peer does not support the required services requirement");
                    return;
                }

                this.SendMessageAsync(new VerAckPayload());
                listener.ReceivePayload<VerAckPayload>(cancellationToken);
                this.State = NetworkPeerState.HandShaked;
                if (this.Advertize && this.MyVersion.AddressFrom.Address.IsRoutable(true))
                {
                    this.SendMessageAsync(new AddrPayload(new NetworkAddress(this.MyVersion.AddressFrom)
                    {
                        Time = this.dateTimeProvider.GetTimeOffset()
                    }));
                }
            }

            this.logger.LogTrace("(-)");
        }

        /// <summary>
        /// </summary>
        /// <param name="cancellation"></param>
        public void RespondToHandShake(CancellationToken cancellation = default(CancellationToken))
        {
            this.logger.LogTrace("()");

            using (NetworkPeerListener list = CreateListener().Where(m => (m.Message.Payload is VerAckPayload) || (m.Message.Payload is RejectPayload)))
            {
                this.logger.LogTrace("Responding to handshake.");
                this.SendMessageAsync(this.MyVersion);
                IncomingMessage message = list.ReceiveMessage(cancellation);

                if (message.Message.Payload is RejectPayload reject)
                {
                    this.logger.LogTrace("Version rejected: code {0}, reason {1}.", reject.Code, reject.Reason);
                    this.logger.LogTrace("(-)[VERSION_REJECTED]");
                    throw new ProtocolException("Version rejected " + reject.Code + " : " + reject.Reason);
                }

                this.SendMessageAsync(new VerAckPayload());
                this.State = NetworkPeerState.HandShaked;
            }

            this.logger.LogTrace("(-)");
        }

        /// <summary>
        /// Disconnects the node and checks the listener thread.
        /// </summary>
        public void Disconnect(string reason = null)
        {
            this.logger.LogTrace("({0}:'{1}')", nameof(reason), reason);

            if (this.IsConnected == false)
            {
                this.logger.LogTrace("(-)[NOT_CONNECTED]");
                return;
            }

            this.DisconnectNode(reason, null);

            try
            {
                this.AssertNoListeningThread();
                this.connection.Disconnected.WaitOne();
            }
            finally
            {
                this.connection.CleanUp();
            }

            this.logger.LogTrace("(-)");
        }

        /// <summary>
        /// Disconnects the node without checking the listener thread.
        /// </summary>
        public void DisconnectAsync(string reason = null, Exception exception = null)
        {
            this.logger.LogTrace("({0}:'{1}')", nameof(reason), reason);

            if (this.IsConnected == false)
            {
                this.logger.LogTrace("(-)[NOT_CONNECTED]");
                return;
            }

            this.DisconnectNode(reason, exception);
            this.connection.CleanUp();

            this.logger.LogTrace("(-)");
        }

        private void DisconnectNode(string reason = null, Exception exception = null)
        {
            this.logger.LogTrace("({0}:'{1}')", nameof(reason), reason);

            if (Interlocked.CompareExchange(ref this.disconnecting, 1, 0) == 1)
            {
                this.logger.LogTrace("(-)[DISCONNECTING");
                return;
            }

            this.State = NetworkPeerState.Disconnecting;
            this.connection.Cancel.Cancel();

            if (this.DisconnectReason == null)
            {
                this.DisconnectReason = new NetworkPeerDisconnectReason()
                {
                    Reason = reason,
                    Exception = exception
                };
            }

            this.logger.LogTrace("(-)");
        }

        private void AssertNoListeningThread()
        {
            if (this.connection.ListenerThreadId == Thread.CurrentThread.ManagedThreadId)
                throw new InvalidOperationException("Using Disconnect on this thread would result in a deadlock, use DisconnectAsync instead");
        }

        public override string ToString()
        {
            return string.Format("{0} ({1})", this.State, this.PeerAddress.Endpoint);
        }

        /// <summary>
        /// Create a listener that will queue messages until disposed.
        /// </summary>
        /// <returns>The listener.</returns>
        /// <exception cref="System.InvalidOperationException">Thrown if used on the listener's thread, as it would result in a deadlock.</exception>
        public NetworkPeerListener CreateListener()
        {
            this.AssertNoListeningThread();
            return new NetworkPeerListener(this);
        }

        /// <summary>
        /// Add supported option to the input inventory type
        /// </summary>
        /// <param name="inventoryType">Inventory type (like MSG_TX)</param>
        /// <returns>Inventory type with options (MSG_TX | MSG_WITNESS_FLAG)</returns>
        public InventoryType AddSupportedOptions(InventoryType inventoryType)
        {
            if ((this.ActualTransactionOptions & NetworkOptions.Witness) != 0)
                inventoryType |= InventoryType.MSG_WITNESS_FLAG;

            return inventoryType;
        }

        /// <inheritdoc />
        public void Dispose()
        {
            Disconnect("Node disposed");
        }
    }
}<|MERGE_RESOLUTION|>--- conflicted
+++ resolved
@@ -613,11 +613,7 @@
             {
                 this.TimeOffset = this.dateTimeProvider.GetTimeOffset() - version.Timestamp;
                 if ((version.Services & NetworkPeerServices.NODE_WITNESS) != 0)
-<<<<<<< HEAD
                     this.SupportedTransactionOptions = this.SupportedTransactionOptions | NetworkOptions.Witness;
-=======
-                    this.SupportedTransactionOptions |= NetworkOptions.Witness;
->>>>>>> 54885a91
             }
 
             if (message.Message.Payload is HaveWitnessPayload)

﻿using System;
using System.Collections.Generic;
using System.Linq;
using System.Net;
using System.Net.Sockets;
using System.Threading;
using System.Threading.Tasks;
using Microsoft.Extensions.Logging;
using NBitcoin;
using NBitcoin.Protocol;
using Stratis.Bitcoin.AsyncWork;
using Stratis.Bitcoin.EventBus.CoreEvents;
using Stratis.Bitcoin.P2P.Protocol;
using Stratis.Bitcoin.P2P.Protocol.Behaviors;
using Stratis.Bitcoin.P2P.Protocol.Payloads;
using Stratis.Bitcoin.Utilities;
using TracerAttributes;

namespace Stratis.Bitcoin.P2P.Peer
{
    /// <summary>
    /// State of the network connection to a peer.
    /// </summary>
    public enum NetworkPeerState : int
    {
        /// <summary>Initial state of an outbound peer.</summary>
        Created = 0,

        /// <summary>Network connection with the peer has been established.</summary>
        Connected,

        /// <summary>The node and the peer exchanged version information.</summary>
        HandShaked,

        /// <summary>Process of disconnecting the peer has been initiated.</summary>
        Disconnecting,

        /// <summary>Shutdown has been initiated, the node went offline.</summary>
        Offline,

        /// <summary>An error occurred during a network operation.</summary>
        Failed
    }

    /// <summary>
    /// Explanation of why a peer was disconnected.
    /// </summary>
    public class NetworkPeerDisconnectReason
    {
        /// <summary>Human readable reason for disconnecting.</summary>
        public string Reason { get; set; }

        /// <summary>Exception because of which the disconnection happened, or <c>null</c> if there were no exceptions.</summary>
        public Exception Exception { get; set; }
    }

    /// <summary>
    /// Protocol requirement for network peers the node wants to be connected to.
    /// </summary>
    public class NetworkPeerRequirement
    {
        /// <summary>Minimal protocol version that the peer must support or <c>null</c> if there is no requirement for minimal protocol version.</summary>
        public ProtocolVersion? MinVersion { get; set; }

        /// <summary>Specification of network services that the peer must provide.</summary>
        public NetworkPeerServices RequiredServices { get; set; }

        /// <summary>
        /// Checks a version payload from a peer against the requirements.
        /// </summary>
        /// <param name="version">Version payload to check.</param>
        /// <param name="inbound">Set to <c>true</c> if this is an inbound connection and <c>false</c> otherwise.</param>
        /// <param name="reason">The reason the check failed.</param>
        /// <returns><c>true</c> if the version payload satisfies the protocol requirements, <c>false</c> otherwise.</returns>
        public virtual bool Check(VersionPayload version, bool inbound, out string reason)
        {
            reason = string.Empty;
            if (this.MinVersion != null)
            {
                if (version.Version < this.MinVersion.Value)
                {
                    reason = "peer version is too low";
                    return false;
                }
            }

            if (!inbound && ((this.RequiredServices & version.Services) != this.RequiredServices))
            {
                reason = "network service not supported";
                return false;
            }

            return true;
        }
    }

    /// <summary>
    /// Contains a nullable object and can also act as a lock for the value.
    /// </summary>
    /// <typeparam name="T">The type of value this contains.</typeparam>
    public class ValueContainer<T> where T : class
    {
        public T Value { get; set; }
    }

    /// <inheritdoc/>
    /// <remarks>
    /// All instances of this object must be disposed or disconnected. <see cref="Disconnect(string, Exception)"/> and disposing methods
    /// have the same functionality and the disconnecting method is provided only for better readability of the code.
    /// <para>It is safe to try to disconnect or dispose this object multiple times, only the first call will be processed.</para>
    /// </remarks>
    public class NetworkPeer : INetworkPeer
    {
        /// <summary>
        /// Execution context holding information about the current status of the execution
        /// in order to recognize if <see cref="NetworkPeer.onDisconnected"/> callback was requested from the same async context.
        /// </summary>
        private class DisconnectedExecutionAsyncContext
        {
            /// <summary>
            /// Set to <c>true</c> if <see cref="NetworkPeer.onDisconnected"/> was
            /// called from within the current async context, set to <c>false</c> otherwise.
            /// </summary>
            public bool DisconnectCallbackRequested { get; set; }
        }

        /// <summary>Tracker for endpoints known to be self. </summary>
        private readonly ISelfEndpointTracker selfEndpointTracker;
        private readonly IAsyncProvider asyncProvider;

        /// <summary>Instance logger.</summary>
        private readonly ILogger logger;

        /// <summary>Provider of time functions.</summary>
        private readonly IDateTimeProvider dateTimeProvider;

        /// <inheritdoc/>
        public NetworkPeerState State { get; private set; }

        /// <summary>Table of valid transitions between peer states.</summary>
        private static readonly Dictionary<NetworkPeerState, NetworkPeerState[]> StateTransitionTable = new Dictionary<NetworkPeerState, NetworkPeerState[]>()
        {
            { NetworkPeerState.Created, new[] { NetworkPeerState.Connected, NetworkPeerState.Offline, NetworkPeerState.Failed} },
            { NetworkPeerState.Connected, new[] { NetworkPeerState.HandShaked, NetworkPeerState.Disconnecting, NetworkPeerState.Offline, NetworkPeerState.Failed} },
            { NetworkPeerState.HandShaked, new[] { NetworkPeerState.Disconnecting, NetworkPeerState.Offline, NetworkPeerState.Failed} },
            { NetworkPeerState.Disconnecting, new[] { NetworkPeerState.Offline, NetworkPeerState.Failed} },
            { NetworkPeerState.Offline, new NetworkPeerState[] {} },
            { NetworkPeerState.Failed, new NetworkPeerState[] {} }
        };

        /// <inheritdoc/>
        public IPEndPoint RemoteSocketEndpoint { get; private set; }

        /// <inheritdoc/>
        public IPAddress RemoteSocketAddress => this.RemoteSocketEndpoint.Address;

        /// <inheritdoc/>
        public int RemoteSocketPort => this.RemoteSocketEndpoint.Port;

        /// <inheritdoc/>
        public bool Inbound { get; private set; }

        /// <inheritdoc/>
        public List<INetworkPeerBehavior> Behaviors { get; private set; }

        /// <inheritdoc/>
        public IPEndPoint PeerEndPoint { get; private set; }

        /// <inheritdoc/>
        public TimeSpan? TimeOffset { get; private set; }

        /// <inheritdoc/>
        public NetworkPeerConnection Connection { get; private set; }

        /// <summary>Statistics about the number of bytes transferred from and to the peer.</summary>
        private PerformanceCounter counter;

        /// <inheritdoc/>
        public PerformanceCounter Counter
        {
            get
            {
                if (this.counter == null)
                    this.counter = new PerformanceCounter();

                return this.counter;
            }
        }

        /// <inheritdoc/>
        public ProtocolVersion Version
        {
            get
            {
                ProtocolVersion peerVersion = this.PeerVersion == null ? this.MyVersion.Version : this.PeerVersion.Version;
                ProtocolVersion myVersion = this.MyVersion.Version;
                uint min = Math.Min((uint)peerVersion, (uint)myVersion);
                return (ProtocolVersion)min;
            }
        }

        /// <inheritdoc/>
        public bool IsConnected
        {
            get
            {
                return (this.State == NetworkPeerState.Connected) || (this.State == NetworkPeerState.HandShaked);
            }
        }

        /// <inheritdoc />
        public bool MatchRemoteIPAddress(IPAddress ip, int? port = null)
        {
            bool isConnectedOrHandShaked = (this.State == NetworkPeerState.Connected || this.State == NetworkPeerState.HandShaked);

            bool isAddressMatching = this.RemoteSocketAddress.Equals(ip)
                                     && (!port.HasValue || port == this.RemoteSocketPort);

            bool isPeerVersionAddressMatching = this.PeerVersion?.AddressFrom != null
                                                && this.PeerVersion.AddressFrom.Address.Equals(ip)
                                                && (!port.HasValue || port == this.PeerVersion.AddressFrom.Port);

            return (isConnectedOrHandShaked && isAddressMatching) || isPeerVersionAddressMatching;
        }

        /// <summary><c>true</c> to advertise "addr" message with our external endpoint to the peer when passing to <see cref="NetworkPeerState.HandShaked"/> state.</summary>
        private bool advertize;

        /// <inheritdoc/>
        public VersionPayload MyVersion { get; private set; }

        /// <inheritdoc/>
        public VersionPayload PeerVersion { get; private set; }

        /// <summary>Set to <c>1</c> if the peer disconnection has been initiated, <c>0</c> otherwise.</summary>
        private int disconnected;

        /// <summary>Set to <c>1</c> if the peer disposal has been initiated, <c>0</c> otherwise.</summary>
        private int disposed;

        /// <summary>
        /// Async context to allow to recognize whether <see cref="onDisconnected"/> callback execution is scheduled in this async context.
        /// <para>
        /// It is not <c>null</c> if one of the following callbacks is in progress: <see cref="StateChanged"/>, <see cref="MessageReceived"/>,
        /// set to <c>null</c> otherwise.
        /// </para>
        /// </summary>
        private readonly ValueContainer<DisconnectedExecutionAsyncContext> onDisconnectedAsyncContext;

        /// <summary>Transaction options we would like.</summary>
        private TransactionOptions preferredTransactionOptions;

        /// <inheritdoc/>
        public TransactionOptions SupportedTransactionOptions { get; private set; }

        /// <inheritdoc/>
        public NetworkPeerDisconnectReason DisconnectReason { get; private set; }

        /// <inheritdoc/>
        public Network Network { get; set; }

        /// <inheritdoc/>
        public AsyncExecutionEvent<INetworkPeer, NetworkPeerState> StateChanged { get; private set; }

        /// <inheritdoc/>
        public AsyncExecutionEvent<INetworkPeer, IncomingMessage> MessageReceived { get; private set; }

        /// <inheritdoc/>
        public NetworkPeerConnectionParameters ConnectionParameters { get; private set; }

        /// <inheritdoc/>
        public MessageProducer<IncomingMessage> MessageProducer { get { return this.Connection.MessageProducer; } }

        /// <summary>Callback that is invoked when peer has finished disconnecting, or <c>null</c> when no notification after the disconnection is required.</summary>
        private readonly Action<INetworkPeer> onDisconnected;

        /// <summary>Callback that is invoked just before a message is to be sent to a peer, or <c>null</c> when nothing needs to be called.</summary>
        private readonly Action<IPEndPoint, Payload> onSendingMessage;

        /// <summary>A queue for sending payload messages to peers.</summary>
        private readonly IAsyncDelegateDequeuer<Payload> asyncPayloadsQueue;

        /// <summary>
        /// Initializes parts of the object that are common for both inbound and outbound peers.
        /// </summary>
        /// <param name="inbound"><c>true</c> for inbound peers, <c>false</c> for outbound peers.</param>
        /// <param name="peerEndPoint">IP address and port on the side of the peer.</param>
        /// <param name="network">Specification of the network the node runs on - regtest/testnet/mainnet.</param>
        /// <param name="parameters">Various settings and requirements related to how the connections with peers are going to be established, or <c>null</c> to use default parameters.</param>
        /// <param name="dateTimeProvider">Provider of time functions.</param>
        /// <param name="loggerFactory">Factory for creating loggers.</param>
        /// <param name="selfEndpointTracker">Tracker for endpoints known to be self.</param>
        /// <param name="onDisconnected">Callback that is invoked when peer has finished disconnecting, or <c>null</c> when no notification after the disconnection is required.</param>
        private NetworkPeer(bool inbound,
            IPEndPoint peerEndPoint,
            Network network,
            NetworkPeerConnectionParameters parameters,
            IDateTimeProvider dateTimeProvider,
            ILoggerFactory loggerFactory,
            ISelfEndpointTracker selfEndpointTracker,
            IAsyncProvider asyncProvider,
            Action<INetworkPeer> onDisconnected = null,
            Action<IPEndPoint, Payload> onSendingMessage = null)
        {
            this.dateTimeProvider = dateTimeProvider;

            this.preferredTransactionOptions = parameters.PreferredTransactionOptions;
            this.SupportedTransactionOptions = parameters.PreferredTransactionOptions & ~TransactionOptions.All;

            this.State = inbound ? NetworkPeerState.Connected : NetworkPeerState.Created;
            this.Inbound = inbound;
            this.PeerEndPoint = peerEndPoint;
            this.RemoteSocketEndpoint = this.PeerEndPoint;

            this.Network = network;
            this.Behaviors = new List<INetworkPeerBehavior>();
            this.selfEndpointTracker = selfEndpointTracker;
            this.asyncProvider = asyncProvider;
            this.onDisconnectedAsyncContext = new ValueContainer<DisconnectedExecutionAsyncContext>();

            this.ConnectionParameters = parameters ?? new NetworkPeerConnectionParameters();
            this.MyVersion = this.ConnectionParameters.CreateVersion(this.selfEndpointTracker.MyExternalAddress, this.PeerEndPoint, network, this.dateTimeProvider.GetTimeOffset());

            this.MessageReceived = new AsyncExecutionEvent<INetworkPeer, IncomingMessage>();
            this.StateChanged = new AsyncExecutionEvent<INetworkPeer, NetworkPeerState>();
            this.onDisconnected = onDisconnected;
            this.onSendingMessage = onSendingMessage;

            string dequeuerName = $"{nameof(NetworkPeer)}-{nameof(this.asyncPayloadsQueue)}-{this.PeerEndPoint.ToString()}";
            this.asyncPayloadsQueue = asyncProvider.CreateAndRunAsyncDelegateDequeuer<Payload>(dequeuerName, this.SendMessageHandledAsync);
        }

        /// <summary>
        /// Initializes an instance of the object for outbound network peers.
        /// </summary>
        /// <param name="peerEndPoint">IP address and port on the side of the peer.</param>
        /// <param name="network">Specification of the network the node runs on - regtest/testnet/mainnet.</param>
        /// <param name="parameters">Various settings and requirements related to how the connections with peers are going to be established, or <c>null</c> to use default parameters.</param>
        /// <param name="networkPeerFactory">Factory for creating P2P network peers.</param>
        /// <param name="dateTimeProvider">Provider of time functions.</param>
        /// <param name="loggerFactory">Factory for creating loggers.</param>
        /// <param name="selfEndpointTracker">Tracker for endpoints known to be self.</param>
        /// <param name="onDisconnected">Callback that is invoked when peer has finished disconnecting, or <c>null</c> when no notification after the disconnection is required.</param>
        public NetworkPeer(IPEndPoint peerEndPoint,
            Network network,
            NetworkPeerConnectionParameters parameters,
            INetworkPeerFactory networkPeerFactory,
            IDateTimeProvider dateTimeProvider,
            ILoggerFactory loggerFactory,
            ISelfEndpointTracker selfEndpointTracker,
            IAsyncProvider asyncProvider,
            Action<INetworkPeer> onDisconnected = null,
            Action<IPEndPoint, Payload> onSendingMessage = null
            )
            : this(false, peerEndPoint, network, parameters, dateTimeProvider, loggerFactory, selfEndpointTracker, asyncProvider, onDisconnected, onSendingMessage)
        {
            var client = new TcpClient(AddressFamily.InterNetworkV6);
            client.Client.SetSocketOption(SocketOptionLevel.IPv6, SocketOptionName.IPv6Only, false);
            client.Client.ReceiveBufferSize = parameters.ReceiveBufferSize;
            client.Client.SendBufferSize = parameters.SendBufferSize;

            this.Connection = networkPeerFactory.CreateNetworkPeerConnection(this, client, this.ProcessMessageAsync);

            this.logger = loggerFactory.CreateLogger(this.GetType().FullName, $"[{this.Connection.Id}-{peerEndPoint}] ");
        }

        /// <summary>
        /// Initializes an instance of the object for inbound network peers with already established connection.
        /// </summary>
        /// <param name="peerEndPoint">IP address and port on the side of the peer.</param>
        /// <param name="network">Specification of the network the node runs on - regtest/testnet/mainnet.</param>
        /// <param name="parameters">Various settings and requirements related to how the connections with peers are going to be established, or <c>null</c> to use default parameters.</param>
        /// <param name="client">Already connected network client.</param>
        /// <param name="dateTimeProvider">Provider of time functions.</param>
        /// <param name="networkPeerFactory">Factory for creating P2P network peers.</param>
        /// <param name="loggerFactory">Factory for creating loggers.</param>
        /// <param name="selfEndpointTracker">Tracker for endpoints known to be self.</param>
        /// <param name="onDisconnected">Callback that is invoked when peer has finished disconnecting, or <c>null</c> when no notification after the disconnection is required.</param>
        public NetworkPeer(IPEndPoint peerEndPoint,
            Network network,
            NetworkPeerConnectionParameters parameters,
            TcpClient client,
            IDateTimeProvider dateTimeProvider,
            INetworkPeerFactory networkPeerFactory,
            ILoggerFactory loggerFactory,
            ISelfEndpointTracker selfEndpointTracker,
            IAsyncProvider asyncProvider,
            Action<INetworkPeer> onDisconnected = null,
            Action<IPEndPoint, Payload> onSendingMessage = null)
            : this(true, peerEndPoint, network, parameters, dateTimeProvider, loggerFactory, selfEndpointTracker, asyncProvider, onDisconnected, onSendingMessage)
        {
            this.Connection = networkPeerFactory.CreateNetworkPeerConnection(this, client, this.ProcessMessageAsync);

            this.logger = loggerFactory.CreateLogger(this.GetType().FullName, $"[{this.Connection.Id}-{peerEndPoint}] ");

            this.logger.LogDebug("Connected to peer '{0}'.", this.PeerEndPoint);

            this.InitDefaultBehaviors(this.ConnectionParameters);
            this.Connection.StartReceiveMessages();
        }

        /// <summary>
        /// Sets a new network state of the peer.
        /// </summary>
        /// <param name="newState">New network state to be set.</param>
        /// <remarks>This method is not thread safe.</remarks>
        private async Task SetStateAsync(NetworkPeerState newState)
        {
            NetworkPeerState previous = this.State;

            if (StateTransitionTable[previous].Contains(newState))
            {
                this.State = newState;

                await this.OnStateChangedAsync(previous).ConfigureAwait(false);

                if ((newState == NetworkPeerState.Failed) || (newState == NetworkPeerState.Offline))
                {
                    this.logger.LogDebug("Communication with the peer has been closed. newState={0}", newState);
                    this.asyncProvider.Signals.Publish(new PeerDisconnected(this.Inbound, this.PeerEndPoint, this.DisconnectReason?.Reason, this.DisconnectReason?.Exception));
                    this.ExecuteDisconnectedCallbackWhenSafe();
                }
            }
            else if (previous != newState)
            {
                this.logger.LogDebug("Illegal transition from {0} to {1} occurred.", previous, newState);
            }
        }

        /// <inheritdoc/>
        public async Task ConnectAsync(CancellationToken cancellation = default(CancellationToken))
        {
            try
            {
                this.logger.LogDebug("Connecting to '{0}'.", this.PeerEndPoint);

                await this.Connection.ConnectAsync(this.PeerEndPoint, cancellation).ConfigureAwait(false);

                this.RemoteSocketEndpoint = this.Connection.RemoteEndPoint;

                this.State = NetworkPeerState.Connected;

                this.InitDefaultBehaviors(this.ConnectionParameters);
                this.Connection.StartReceiveMessages();

                this.logger.LogDebug("Outbound connection to '{0}' established.", this.PeerEndPoint);
            }
            catch (OperationCanceledException)
            {
                this.logger.LogDebug("Connection to '{0}' cancelled.", this.PeerEndPoint);

                await this.SetStateAsync(NetworkPeerState.Offline).ConfigureAwait(false);

                this.logger.LogTrace("(-)[CANCELLED]");
                throw;
            }
            catch (Exception ex)
            {
                this.logger.LogDebug("Exception occurred while connecting to peer '{0}': {1}", this.PeerEndPoint, ex is SocketException ? ex.Message : ex.ToString());

                this.DisconnectReason = new NetworkPeerDisconnectReason()
                {
                    Reason = "Unexpected exception while connecting to socket",
                    Exception = ex
                };

                await this.SetStateAsync(NetworkPeerState.Failed).ConfigureAwait(false);

                this.logger.LogTrace("(-)[EXCEPTION]");
                throw;
            }
        }

        /// <summary>
        /// Calls event handlers when the network state of the peer is changed.
        /// </summary>
        /// <param name="previous">Previous network state of the peer.</param>
        private async Task OnStateChangedAsync(NetworkPeerState previous)
        {
<<<<<<< HEAD
            bool insideCallback;

            lock (this.onDisconnectedAsyncContext)
            {
                insideCallback = this.onDisconnectedAsyncContext.Value != null;

                if (!insideCallback)
                    this.onDisconnectedAsyncContext.Value = new DisconnectedExecutionAsyncContext();
            }
=======
            // Creates a context that can be used for postponing/flagging disconnect.
            bool iCreatedContext = this.onDisconnectedAsyncContext.Value == null;
            if (iCreatedContext)
                this.onDisconnectedAsyncContext.Value = new DisconnectedExecutionAsyncContext();
>>>>>>> 24760f0c

            try
            {
                await this.StateChanged.ExecuteCallbacksAsync(this, previous).ConfigureAwait(false);
            }
            catch (Exception e)
            {
                this.logger.LogError("Exception occurred while calling state changed callbacks: {0}", e.ToString());
                throw;
            }
            finally
            {
                // Only the caller that created the context should process and remove it.
                if (iCreatedContext)
                {
                    lock (this.onDisconnectedAsyncContext)
                    {
                        if (this.onDisconnectedAsyncContext.Value.DisconnectCallbackRequested)
                            this.onDisconnected(this);

                        this.onDisconnectedAsyncContext.Value = null;
                    }
                }
            }
        }

        /// <summary>
        /// Processes an incoming message from the peer and calls subscribed event handlers.
        /// </summary>
        /// <param name="message">Message received from the peer.</param>
        /// <param name="cancellation">Cancellation token to abort message processing.</param>
        private async Task ProcessMessageAsync(IncomingMessage message, CancellationToken cancellation)
        {
            try
            {
                switch (message.Message.Payload)
                {
                    case VersionPayload versionPayload:
                        await this.ProcessVersionMessageAsync(versionPayload, cancellation).ConfigureAwait(false);
                        break;

                    case HaveWitnessPayload unused:
                        this.SupportedTransactionOptions |= TransactionOptions.Witness;
                        break;
                }
            }
            catch
            {
                this.logger.LogDebug("Exception occurred while processing a message from the peer. Connection has been closed and message won't be processed further.");
                this.logger.LogTrace("(-)[EXCEPTION_PROCESSING]");
                return;
            }

            bool insideCallback;

            lock (this.onDisconnectedAsyncContext)
            {
                insideCallback = this.onDisconnectedAsyncContext.Value != null;

                if (!insideCallback)
                    this.onDisconnectedAsyncContext.Value = new DisconnectedExecutionAsyncContext();
            }

            try
            {
                await this.MessageReceived.ExecuteCallbacksAsync(this, message).ConfigureAwait(false);
            }
            catch (Exception e)
            {
                this.logger.LogCritical("Exception occurred while calling message received callbacks: {0}", e.ToString());
                this.logger.LogTrace("(-)[EXCEPTION_CALLBACKS]");
                throw;
            }
            finally
            {
                if (!insideCallback)
                {
                    lock (this.onDisconnectedAsyncContext)
                    {
                        if (this.onDisconnectedAsyncContext.Value.DisconnectCallbackRequested)
                            this.onDisconnected(this);

                        this.onDisconnectedAsyncContext.Value = null;
                    }
                }
            }
        }

        /// <summary>
        /// Processes a "version" message received from a peer.
        /// </summary>
        /// <param name="version">Version message received from a peer.</param>
        /// <param name="cancellation">Cancellation token to abort message processing.</param>
        private async Task ProcessVersionMessageAsync(VersionPayload version, CancellationToken cancellation)
        {
            this.logger.LogDebug("Peer's state is {0}.", this.State);

            switch (this.State)
            {
                case NetworkPeerState.Connected:
                    if (this.Inbound)
                        await this.ProcessInitialVersionPayloadAsync(version, cancellation).ConfigureAwait(false);

                    break;

                case NetworkPeerState.HandShaked:
                    if (this.Version >= ProtocolVersion.REJECT_VERSION)
                    {
                        var rejectPayload = new RejectPayload()
                        {
                            Code = RejectCode.DUPLICATE
                        };

                        await this.SendMessageAsync(rejectPayload, cancellation).ConfigureAwait(false);
                    }

                    break;
            }

            this.TimeOffset = this.dateTimeProvider.GetTimeOffset() - version.Timestamp;
            if ((version.Services & NetworkPeerServices.NODE_WITNESS) != 0)
                this.SupportedTransactionOptions |= TransactionOptions.Witness;
        }

        /// <summary>
        /// Processes an initial "version" message received from a peer.
        /// </summary>
        /// <param name="version">Version message received from a peer.</param>
        /// <param name="cancellation">Cancellation token to abort message processing.</param>
        /// <exception cref="OperationCanceledException">Thrown if the response to our "version" message is not received on time.</exception>
        private async Task ProcessInitialVersionPayloadAsync(VersionPayload version, CancellationToken cancellation)
        {
            this.PeerVersion = version;
            bool connectedToSelf = version.Nonce == this.ConnectionParameters.Nonce;

            this.logger.LogDebug("First message received from peer '{0}'.", version.AddressFrom);

            if (connectedToSelf)
            {
                this.logger.LogDebug("Connection to self detected, disconnecting.");

                this.Disconnect("Connected to self");
                this.selfEndpointTracker.Add(version.AddressReceiver);

                this.logger.LogTrace("(-)[CONNECTED_TO_SELF]");
                throw new OperationCanceledException();
            }

            using (CancellationTokenSource cancellationSource = CancellationTokenSource.CreateLinkedTokenSource(this.Connection.CancellationSource.Token, cancellation))
            {
                cancellationSource.CancelAfter(TimeSpan.FromSeconds(10.0));
                try
                {
                    await this.RespondToHandShakeAsync(cancellationSource.Token).ConfigureAwait(false);
                }
                catch (OperationCanceledException ex)
                {
                    if (ex.CancellationToken == cancellationSource.Token)
                    {
                        this.logger.LogDebug("Remote peer hasn't responded within 10 seconds of the handshake completion, dropping connection.");
                        this.Disconnect("Handshake timeout");
                    }
                    else
                    {
                        this.logger.LogDebug("Handshake problem, dropping connection. Problem: '{0}'.", ex.Message);
                        this.Disconnect($"Handshake problem, reason: '{ex.Message}'.");
                    }

                    this.logger.LogTrace("(-)[HANDSHAKE_TIMEDOUT]");
                    throw;
                }
                catch (Exception ex)
                {
                    this.logger.LogDebug("Exception occurred: {0}", ex.ToString());

                    this.Disconnect("Handshake exception", ex);

                    this.logger.LogTrace("(-)[HANDSHAKE_EXCEPTION]");
                    throw;
                }
            }
        }

        /// <summary>
        /// Initializes behaviors from the default template.
        /// </summary>
        /// <param name="parameters">Various settings and requirements related to how the connections with peers are going to be established, including the default behaviors template.</param>
        private void InitDefaultBehaviors(NetworkPeerConnectionParameters parameters)
        {
            this.advertize = parameters.Advertize;
            this.preferredTransactionOptions = parameters.PreferredTransactionOptions;

            foreach (INetworkPeerBehavior behavior in parameters.TemplateBehaviors)
            {
                this.Behaviors.Add(behavior.Clone());
            }

            if ((this.State == NetworkPeerState.Connected) || (this.State == NetworkPeerState.HandShaked))
            {
                foreach (INetworkPeerBehavior behavior in this.Behaviors)
                {
                    behavior.Attach(this);
                }
            }
        }

        /// <inheritdoc/>
        public void SendMessage(Payload payload)
        {
            Guard.NotNull(payload, nameof(payload));

            if (!this.IsConnected)
            {
                this.logger.LogTrace("(-)[NOT_CONNECTED]");
                throw new OperationCanceledException("The peer has been disconnected");
            }

            this.asyncPayloadsQueue.Enqueue(payload);
        }

        /// <summary>
        /// This is used by the <see cref="asyncPayloadsQueue"/> to send payloads messages to peers under a separate thread.
        /// If a message is sent inside the state change even and the send fails this could cause a deadlock,
        /// to avoid that if there is any danger of a deadlock it better to use the SendMessage method and go via the queue.
        /// </summary>
        private async Task SendMessageHandledAsync(Payload payload, CancellationToken cancellation = default(CancellationToken))
        {
            try
            {
                await this.SendMessageAsync(payload, cancellation);
            }
            catch (OperationCanceledException)
            {
                this.logger.LogDebug("Connection to '{0}' cancelled.", this.PeerEndPoint);
            }
            catch (Exception ex)
            {
                this.logger.LogError("Exception occurred while connecting to peer '{0}': {1}", this.PeerEndPoint, ex is SocketException ? ex.Message : ex.ToString());
                throw;
            }
        }

        /// <inheritdoc/>
        public async Task SendMessageAsync(Payload payload, CancellationToken cancellation = default(CancellationToken))
        {
            Guard.NotNull(payload, nameof(payload));

            if (!this.IsConnected)
            {
                this.logger.LogTrace("(-)[NOT_CONNECTED]");
                throw new OperationCanceledException("The peer has been disconnected");
            }

            this.onSendingMessage?.Invoke(this.RemoteSocketEndpoint, payload);

            await this.Connection.SendAsync(payload, cancellation).ConfigureAwait(false);
        }

        /// <inheritdoc/>
        public async Task VersionHandshakeAsync(CancellationToken cancellationToken = default(CancellationToken))
        {
            await this.VersionHandshakeAsync(null, cancellationToken).ConfigureAwait(false);
        }

        /// <inheritdoc/>
        public async Task VersionHandshakeAsync(NetworkPeerRequirement requirements, CancellationToken cancellationToken)
        {
            // Note that this method gets called for outbound peers. When our peer is inbound we receive the initial version handshake from the initiating peer, and it is handled via this.ProcessMessageAsync() only.

            // In stratisX, the equivalent functionality is contained in main.cpp, method ProcessMessage()

            requirements = requirements ?? new NetworkPeerRequirement();
            NetworkPeerListener listener = null;
            try
            {
                listener = new NetworkPeerListener(this, this.asyncProvider);
                this.logger.LogDebug("Sending my version.");
                await this.SendMessageAsync(this.MyVersion, cancellationToken).ConfigureAwait(false);

                this.logger.LogDebug("Waiting for version or rejection message.");
                bool versionReceived = false;
                bool verAckReceived = false;
                while (!versionReceived || !verAckReceived)
                {
                    Payload payload = await listener.ReceivePayloadAsync<Payload>(cancellationToken).ConfigureAwait(false);
                    switch (payload)
                    {
                        case RejectPayload rejectPayload:
                            this.logger.LogTrace("(-)[HANDSHAKE_REJECTED]");
                            throw new ProtocolException("Handshake rejected: " + rejectPayload.Reason);

                        case VersionPayload versionPayload:
                            versionReceived = true;

                            this.PeerVersion = versionPayload;
                            if (!versionPayload.AddressReceiver.Address.MapToIPv6().Equals(this.MyVersion.AddressFrom.Address.MapToIPv6()))
                            {
                                this.logger.LogDebug("Different external address detected by the node '{0}' instead of '{1}'.", versionPayload.AddressReceiver.Address, this.MyVersion.AddressFrom.Address);
                            }

                            if (versionPayload.Version < ProtocolVersion.MIN_PEER_PROTO_VERSION)
                            {
                                this.logger.LogDebug("Outdated version {0} received, disconnecting peer.", versionPayload.Version);

                                this.Disconnect("Outdated version");
                                this.logger.LogTrace("(-)[OUTDATED]");
                                return;
                            }

                            if (!requirements.Check(versionPayload, this.Inbound, out string reason))
                            {
                                this.logger.LogTrace("(-)[UNSUPPORTED_REQUIREMENTS]");
                                this.Disconnect("The peer does not support the required services requirement, reason: " + reason);
                                return;
                            }

                            this.logger.LogDebug("Sending version acknowledgement.");
                            await this.SendMessageAsync(new VerAckPayload(), cancellationToken).ConfigureAwait(false);

                            // Note that we only update our external address data from information returned by outbound peers.
                            // TODO: Is this due to a security assumption or is it an oversight? There is a higher risk the inbounds could be spoofing what they claim our external IP is. We would then use it in future version payloads, so that could be considered an attack.
                            // For outbounds: AddressFrom is our current external endpoint from our perspective, and could easily be incorrect if it has been automatically detected from local NICs.
                            // Whereas AddressReceiver is the endpoint from the peer's perspective, so we update our view using that.
                            this.selfEndpointTracker.UpdateAndAssignMyExternalAddress(versionPayload.AddressReceiver, false);
                            break;

                        case VerAckPayload verAckPayload:
                            verAckReceived = true;
                            break;
                    }
                }

                await this.SetStateAsync(NetworkPeerState.HandShaked).ConfigureAwait(false);

                if (this.advertize && this.MyVersion.AddressFrom.Address.IsRoutable(true))
                {
                    var addrPayload = new AddrPayload
                    (
                        new NetworkAddress(this.MyVersion.AddressFrom)
                        {
                            Time = this.dateTimeProvider.GetTimeOffset()
                        }
                    );

                    await this.SendMessageAsync(addrPayload, cancellationToken).ConfigureAwait(false);
                }

                // Ask the just-handshaked peer for the peers they know about to aid in our own peer discovery.
                await this.SendMessageAsync(new GetAddrPayload(), cancellationToken).ConfigureAwait(false);
            }
            catch
            {
                throw;
            }
            finally
            {
                listener?.Dispose();
            }
        }

        /// <inheritdoc/>
        public async Task RespondToHandShakeAsync(CancellationToken cancellationToken = default(CancellationToken))
        {
            using (var listener = new NetworkPeerListener(this, this.asyncProvider))
            {
                this.logger.LogDebug("Responding to handshake with my version.");
                await this.SendMessageAsync(this.MyVersion, cancellationToken).ConfigureAwait(false);

                this.logger.LogDebug("Waiting for version acknowledgement or rejection message.");

                while (this.State != NetworkPeerState.HandShaked)
                {
                    Payload payload = await listener.ReceivePayloadAsync<Payload>(cancellationToken).ConfigureAwait(false);
                    switch (payload)
                    {
                        case RejectPayload rejectPayload:
                            this.logger.LogDebug("Version rejected: code {0}, reason '{1}'.", rejectPayload.Code, rejectPayload.Reason);
                            this.logger.LogTrace("(-)[VERSION_REJECTED]");
                            throw new ProtocolException("Version rejected " + rejectPayload.Code + ": " + rejectPayload.Reason);

                        case VerAckPayload verAckPayload:
                            this.logger.LogDebug("Sending version acknowledgement.");
                            await this.SendMessageAsync(new VerAckPayload(), cancellationToken).ConfigureAwait(false);
                            await this.SetStateAsync(NetworkPeerState.HandShaked).ConfigureAwait(false);
                            break;
                    }
                }
            }
        }

        /// <inheritdoc/>
        public void Disconnect(string reason, Exception exception = null)
        {
            this.logger.LogDebug("Disconnect called with reason={0} and exception={1}", reason, exception?.ToString() ?? "null");

            if (Interlocked.CompareExchange(ref this.disconnected, 1, 0) == 1)
            {
                this.logger.LogTrace("(-)[DISCONNECTED]");
                return;
            }

            if (this.IsConnected) this.SetStateAsync(NetworkPeerState.Disconnecting).GetAwaiter().GetResult();

            this.Connection.Disconnect();

            if (this.DisconnectReason == null)
            {
                this.DisconnectReason = new NetworkPeerDisconnectReason()
                {
                    Reason = reason,
                    Exception = exception
                };
            }

            NetworkPeerState newState = exception == null ? NetworkPeerState.Offline : NetworkPeerState.Failed;
            this.SetStateAsync(newState).GetAwaiter().GetResult();
        }

        /// <summary>
        /// Executes <see cref="onDisconnected"/> callback if no callbacks are currently executing in the same async context,
        /// schedules <see cref="onDisconnected"/> execution after the callback otherwise.
        /// </summary>
        private void ExecuteDisconnectedCallbackWhenSafe()
        {
            if (this.onDisconnected != null)
            {
                // Value wasn't set in this async context, which means that we are outside of the callbacks execution and it is allowed to call `onDisconnected`.
                if (this.onDisconnectedAsyncContext.Value == null)
                {
                    this.logger.LogDebug("Disconnection callback is being executed.");
                    this.onDisconnected(this);
                }
                else
                {
                    this.logger.LogDebug("Disconnection callback is scheduled for execution when other callbacks are finished.");
                    this.onDisconnectedAsyncContext.Value.DisconnectCallbackRequested = true;
                }
            }
            else
                this.logger.LogDebug("Disconnection callback is not specified.");
        }

        /// <inheritdoc />
        public void Dispose()
        {
            if (Interlocked.CompareExchange(ref this.disposed, 1, 0) == 1)
            {
                this.logger.LogTrace("(-)[DISPOSED]");
                return;
            }

            try
            {
                this.Disconnect("Peer disposed");
            }
            catch (Exception ex)
            {
                this.logger.LogError("Error while disconnecting peer: {0}", ex.ToString());
            }

            this.logger.LogDebug("Behaviors detachment started.");

            foreach (INetworkPeerBehavior behavior in this.Behaviors)
            {
                try
                {
                    behavior.Detach();
                    behavior.Dispose();
                }
                catch (Exception ex)
                {
                    this.logger.LogError("Error while detaching behavior '{0}': {1}", behavior.GetType().FullName, ex.ToString());
                }
            }

            try
            {
                this.asyncPayloadsQueue.Dispose();
            }
            catch (Exception ex)
            {
                this.logger.LogError("Error while disposing `{0}`: {1}", nameof(this.asyncPayloadsQueue), ex.ToString());
            }

            this.Connection.Dispose();

            this.MessageReceived.Dispose();
            this.StateChanged.Dispose();
        }

        /// <inheritdoc />
        public InventoryType AddSupportedOptions(InventoryType inventoryType)
        {
            // Transaction options we prefer and which are also supported by peer.
            TransactionOptions actualTransactionOptions = this.preferredTransactionOptions & this.SupportedTransactionOptions;

            if ((actualTransactionOptions & TransactionOptions.Witness) != 0)
                inventoryType |= InventoryType.MSG_WITNESS_FLAG;

            return inventoryType;
        }

        /// <inheritdoc />
        [NoTrace]
        public T Behavior<T>() where T : INetworkPeerBehavior
        {
            return this.Behaviors.OfType<T>().FirstOrDefault();
        }
    }
}<|MERGE_RESOLUTION|>--- conflicted
+++ resolved
@@ -477,22 +477,10 @@
         /// <param name="previous">Previous network state of the peer.</param>
         private async Task OnStateChangedAsync(NetworkPeerState previous)
         {
-<<<<<<< HEAD
-            bool insideCallback;
-
-            lock (this.onDisconnectedAsyncContext)
-            {
-                insideCallback = this.onDisconnectedAsyncContext.Value != null;
-
-                if (!insideCallback)
-                    this.onDisconnectedAsyncContext.Value = new DisconnectedExecutionAsyncContext();
-            }
-=======
             // Creates a context that can be used for postponing/flagging disconnect.
             bool iCreatedContext = this.onDisconnectedAsyncContext.Value == null;
             if (iCreatedContext)
                 this.onDisconnectedAsyncContext.Value = new DisconnectedExecutionAsyncContext();
->>>>>>> 24760f0c
 
             try
             {
@@ -508,13 +496,10 @@
                 // Only the caller that created the context should process and remove it.
                 if (iCreatedContext)
                 {
-                    lock (this.onDisconnectedAsyncContext)
-                    {
-                        if (this.onDisconnectedAsyncContext.Value.DisconnectCallbackRequested)
-                            this.onDisconnected(this);
-
-                        this.onDisconnectedAsyncContext.Value = null;
-                    }
+                    if (this.onDisconnectedAsyncContext.Value.DisconnectCallbackRequested)
+                        this.onDisconnected(this);
+
+                    this.onDisconnectedAsyncContext.Value = null;                    
                 }
             }
         }

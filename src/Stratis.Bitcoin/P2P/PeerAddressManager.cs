--- conflicted
+++ resolved
@@ -89,11 +89,7 @@
             fileStorage.SaveToFile(
                 snapshotOfPeersToSave
                     .OrderByDescending(p => p.LastConnectionSuccess)
-<<<<<<< HEAD
-                    .ToList(), 
-=======
                     .ToList(),
->>>>>>> cb179734
                 PeerFileName);
         }
 
@@ -113,10 +109,6 @@
            this.peers.TryRemove(endPoint.MapToIpv6(), out PeerAddress address);
         }
 
-<<<<<<< HEAD
-
-=======
->>>>>>> cb179734
         /// <inheritdoc/>
         public void AddPeers(IPEndPoint[] endPoints, IPAddress source)
         {

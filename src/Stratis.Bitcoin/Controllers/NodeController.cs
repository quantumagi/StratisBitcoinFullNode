--- conflicted
+++ resolved
@@ -103,13 +103,9 @@
             StatusModel model = new StatusModel
             {
                 Version = this.fullNode.Version?.ToString() ?? "0",
-<<<<<<< HEAD
-                Agent = this.connectionManager.ConnectionSettings.Agent,
-=======
                 ProtocolVersion = (uint)(this.nodeSettings.ProtocolVersion),
                 Difficulty = GetNetworkDifficulty(this.networkDifficulty)?.Difficulty ?? 0,
                 Agent = this.nodeSettings.Agent,
->>>>>>> 3584caec
                 ProcessId = Process.GetCurrentProcess().Id,
                 Network = this.fullNode.Network.Name,
                 ConsensusHeight = this.chainState.ConsensusTip.Height,

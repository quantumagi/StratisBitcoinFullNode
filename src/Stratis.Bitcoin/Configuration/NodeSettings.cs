--- conflicted
+++ resolved
@@ -1,11 +1,7 @@
 using System;
 using System.Collections.Generic;
 using System.IO;
-<<<<<<< HEAD
 using System.Net;
-=======
-using System.Linq;
->>>>>>> 92d7ff9e
 using System.Reflection;
 using System.Runtime.InteropServices;
 using System.Text;
@@ -292,44 +288,6 @@
         }
 
         /// <summary>
-<<<<<<< HEAD
-        /// Converts a string to an IP endpoint.
-        /// </summary>
-        /// <param name="ipAddress">String to convert.</param>
-        /// <param name="port">Port to use if <paramref name="ipAddress"/> does not specify it.</param>
-        /// <returns>IP end point representation of the string.</returns>
-        /// <remarks>
-        /// IP addresses can have a port specified such that the format of <paramref name="ipAddress"/> is as such: address:port.
-        /// IPv4 and IPv6 addresses are supported.
-        /// In the case where the default port is passed and the IP address has a port specified in it, the IP address's port will take precedence.
-        /// Examples of addresses that are supported are: 15.61.23.23, 15.61.23.23:1500, [1233:3432:2434:2343:3234:2345:6546:4534], [1233:3432:2434:2343:3234:2345:6546:4534]:8333.</remarks>
-        /// <exception cref="ConfigurationException">Thrown in case of the port number is out of range.</exception>    
-        public static IPEndPoint ConvertIpAddressToEndpoint(string ipAddress, int port)
-        {
-            // Checks the validity of the parameters passed.
-            Guard.NotEmpty(ipAddress, nameof(ipAddress));
-            if (port < IPEndPoint.MinPort || port > IPEndPoint.MaxPort)
-            {
-                throw new ConfigurationException($"Port {port} was outside of the values that can assigned for a port [{IPEndPoint.MinPort}-{IPEndPoint.MaxPort}].");
-            }
-
-            int colon = ipAddress.LastIndexOf(':');
-
-            // if a : is found, and it either follows a [...], or no other : is in the string, treat it as port separator
-            bool fHaveColon = colon != -1;
-            bool fBracketed = fHaveColon && (ipAddress[0] == '[' && ipAddress[colon - 1] == ']'); // if there is a colon, and in[0]=='[', colon is not 0, so in[colon-1] is safe
-            bool fMultiColon = fHaveColon && (ipAddress.LastIndexOf(':', colon - 1) != -1);
-            if (fHaveColon && (colon == 0 || fBracketed || !fMultiColon))
-            {
-                if (int.TryParse(ipAddress.Substring(colon + 1), out var n) && n > IPEndPoint.MinPort && n < IPEndPoint.MaxPort)
-                {
-                    ipAddress = ipAddress.Substring(0, colon);
-                    port = n;
-                }
-            }
-
-            return new IPEndPoint(IPAddress.Parse(ipAddress), port);
-=======
         /// Gets the default configuration.
         /// </summary>
         /// <param name="features">The features to include in the configuration file if a default file has to be created.</param>
@@ -362,7 +320,6 @@
                 File.WriteAllText(configFilePath, builder.ToString());
             }
             return configFilePath;
->>>>>>> 92d7ff9e
         }
 
         /// <summary>

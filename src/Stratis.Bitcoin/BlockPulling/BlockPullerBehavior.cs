--- conflicted
+++ resolved
@@ -24,11 +24,7 @@
         double QualityScore { get; }
 
         /// <summary>Upload speed of a peer in bytes per second.</summary>
-<<<<<<< HEAD
-        int SpeedBytesPerSecond { get; }
-=======
         long SpeedBytesPerSecond { get; }
->>>>>>> 159da608
 
         /// <summary>Tip claimed by peer.</summary>
         ChainedHeader Tip { get; set; }
@@ -50,11 +46,7 @@
 
         /// <summary>Recalculates the quality score for this peer.</summary>
         /// <param name="bestSpeedBytesPerSecond">Speed in bytes per second that is considered to be the maximum speed.</param>
-<<<<<<< HEAD
-        void RecalculateQualityScore(int bestSpeedBytesPerSecond);
-=======
         void RecalculateQualityScore(long bestSpeedBytesPerSecond);
->>>>>>> 159da608
 
         /// <summary>Requests blocks from this peer.</summary>
         /// <param name="hashes">Hashes of blocks that should be asked to be delivered.</param>
@@ -80,22 +72,15 @@
         /// <summary>The maximum percentage of samples that can be used when peer is being penalized for not delivering blocks.</summary>
         /// <remarks><c>1</c> is 100%, <c>0</c> is 0%.</remarks>
         internal const double MaxSamplesPercentageToPenalize = 0.1;
-<<<<<<< HEAD
-=======
 
         /// <summary>Limitation on the peer speed estimation.</summary>
         private const int MaxSpeedBytesPerSecond = 1024 * 1024 * 1024;
->>>>>>> 159da608
 
         /// <inheritdoc />
         public double QualityScore { get; private set; }
 
         /// <inheritdoc />
-<<<<<<< HEAD
-        public int SpeedBytesPerSecond { get; private set; }
-=======
         public long SpeedBytesPerSecond { get; private set; }
->>>>>>> 159da608
 
         /// <inheritdoc />
         public ChainedHeader Tip { get; set; }
@@ -144,7 +129,6 @@
 
         /// <inheritdoc/>
         public void AddSample(long blockSizeBytes, double delaySinceRequestedSeconds)
-<<<<<<< HEAD
         {
             this.logger.LogTrace("({0}:{1},{2}:{3})", nameof(blockSizeBytes), blockSizeBytes, nameof(delaySinceRequestedSeconds), delaySinceRequestedSeconds);
 
@@ -160,7 +144,12 @@
             this.averageSizeBytes.AddSample(blockSizeBytes);
             this.averageDelaySeconds.AddSample(adjustedDelay);
 
-            this.SpeedBytesPerSecond = (int)(this.averageSizeBytes.Average / this.averageDelaySeconds.Average);
+            long speedPerSeconds = (long)(this.averageSizeBytes.Average / this.averageDelaySeconds.Average);
+
+            if (speedPerSeconds > MaxSpeedBytesPerSecond)
+                speedPerSeconds = MaxSpeedBytesPerSecond;
+
+            this.SpeedBytesPerSecond = speedPerSeconds;
 
             this.logger.LogTrace("(-):{0}={1}", nameof(this.SpeedBytesPerSecond), this.SpeedBytesPerSecond);
         }
@@ -192,76 +181,15 @@
             int samplesCount = isIbd ? IbdSamplesCount : NormalSamplesCount;
             this.averageSizeBytes.SetMaxSamples(samplesCount);
             this.averageDelaySeconds.SetMaxSamples(samplesCount);
-=======
-        {
-            this.logger.LogTrace("({0}:{1},{2}:{3})", nameof(blockSizeBytes), blockSizeBytes, nameof(delaySinceRequestedSeconds), delaySinceRequestedSeconds);
-
-            double adjustedDelay = delaySinceRequestedSeconds;
-
-            if (this.lastDeliveryTime != null)
-            {
-                double deliveryDiff = (this.dateTimeProvider.GetUtcNow() - this.lastDeliveryTime).Value.TotalSeconds;
-
-                adjustedDelay = Math.Min(delaySinceRequestedSeconds, deliveryDiff);
-            }
-
-            this.averageSizeBytes.AddSample(blockSizeBytes);
-            this.averageDelaySeconds.AddSample(adjustedDelay);
-
-            long speedPerSeconds = (long)(this.averageSizeBytes.Average / this.averageDelaySeconds.Average);
-
-            if (speedPerSeconds > MaxSpeedBytesPerSecond)
-                speedPerSeconds = MaxSpeedBytesPerSecond;
-
-            this.SpeedBytesPerSecond = speedPerSeconds;
-
-            this.logger.LogTrace("(-):{0}={1}", nameof(this.SpeedBytesPerSecond), this.SpeedBytesPerSecond);
-        }
-
-        /// <inheritdoc/>
-        public void Penalize(double delaySeconds, int notDeliveredBlocksCount)
-        {
-            this.logger.LogTrace("({0}:{1},{2}:{3})", nameof(delaySeconds), delaySeconds, nameof(notDeliveredBlocksCount), notDeliveredBlocksCount);
-
-            int maxSamplesToPenalize = (int)(this.averageDelaySeconds.GetMaxSamples() * MaxSamplesPercentageToPenalize);
-            int penalizeTimes = notDeliveredBlocksCount < maxSamplesToPenalize ? notDeliveredBlocksCount : maxSamplesToPenalize;
-            if (penalizeTimes < 1)
-                penalizeTimes = 1;
-
-            this.logger.LogDebug("Peer will be penalized {0} times.", penalizeTimes);
-
-            for (int i = 0; i < penalizeTimes; i++)
-                this.AddSample(0, delaySeconds);
->>>>>>> 159da608
-
-            this.logger.LogTrace("(-)");
-        }
-
-        /// <inheritdoc/>
-<<<<<<< HEAD
-        public void RecalculateQualityScore(int bestSpeedBytesPerSecond)
+
+            this.logger.LogTrace("(-)");
+        }
+
+        /// <inheritdoc/>
+        public void RecalculateQualityScore(long bestSpeedBytesPerSecond)
         {
             this.logger.LogTrace("({0}:{1})", nameof(bestSpeedBytesPerSecond), bestSpeedBytesPerSecond);
 
-=======
-        public void OnIbdStateChanged(bool isIbd)
-        {
-            this.logger.LogTrace("({0}:{1})", nameof(isIbd), isIbd);
-
-            // Recalculates the max samples count that can be used for quality score calculation.
-            int samplesCount = isIbd ? IbdSamplesCount : NormalSamplesCount;
-            this.averageSizeBytes.SetMaxSamples(samplesCount);
-            this.averageDelaySeconds.SetMaxSamples(samplesCount);
-
-            this.logger.LogTrace("(-)");
-        }
-
-        /// <inheritdoc/>
-        public void RecalculateQualityScore(long bestSpeedBytesPerSecond)
-        {
-            this.logger.LogTrace("({0}:{1})", nameof(bestSpeedBytesPerSecond), bestSpeedBytesPerSecond);
-
->>>>>>> 159da608
             if (bestSpeedBytesPerSecond == 0)
                 this.QualityScore = MaxQualityScore;
             else

--- conflicted
+++ resolved
@@ -1,15 +1,12 @@
 ﻿using System.Collections.Generic;
 using System.IO;
 using System.Linq;
-<<<<<<< HEAD
+using CSharpFunctionalExtensions;
+using Microsoft.AspNetCore.Mvc;
+using Microsoft.Extensions.DependencyInjection;
 using System.Security;
 using CSharpFunctionalExtensions;
 using Microsoft.AspNetCore.Mvc;
-=======
-using CSharpFunctionalExtensions;
-using Microsoft.AspNetCore.Mvc;
-using Microsoft.Extensions.DependencyInjection;
->>>>>>> 4264bd7d
 using NBitcoin;
 using Stratis.Bitcoin.Features.Wallet;
 using Stratis.Bitcoin.Features.Wallet.Controllers;
@@ -317,6 +314,66 @@
         }
 
         [Fact]
+        public void BuildTransaction_From_ManyUtxos_EnoughFundsForFee()
+        {
+            using (NodeBuilder builder = NodeBuilder.Create(this))
+            {
+                CoreNode node1 = builder.CreateStratisPowNode(this.network).WithWallet().Start();
+                CoreNode node2 = builder.CreateStratisPowNode(this.network).WithWallet().Start();
+
+                int maturity = (int) node1.FullNode.Network.Consensus.CoinbaseMaturity;
+                TestHelper.MineBlocks(node1, maturity + 1 + 15);
+
+                int currentBestHeight = maturity + 1 + 15;
+
+                // The mining should add coins to the wallet.
+                long total = node1.FullNode.WalletManager().GetSpendableTransactionsInWallet(WalletName).Sum(s => s.Transaction.Amount);
+                Assert.Equal(Money.COIN * 16 * 50, total);
+
+                // Sync all nodes.
+                TestHelper.ConnectAndSync(node1, node2);
+
+                const int utxosToSend = 500;
+                const int howManyTimes = 8;
+
+                for (int i = 0; i < howManyTimes; i++)
+                {
+                    HdAddress sendto = node2.FullNode.WalletManager().GetUnusedAddress(new WalletAccountReference(WalletName, Account));
+                    SendManyUtxosTransaction(node1, sendto.ScriptPubKey, Money.FromUnit(907700, MoneyUnit.Satoshi), utxosToSend);
+                }
+
+                TestBase.WaitLoop(() => node1.CreateRPCClient().GetRawMempool().Length == howManyTimes);
+                TestHelper.MineBlocks(node1, 1);
+                TestHelper.WaitForNodeToSync(node1, node2);
+
+                var transactionsToSpend = node2.FullNode.WalletManager().GetSpendableTransactionsInWallet(WalletName);
+                Assert.Equal(utxosToSend * howManyTimes, transactionsToSpend.Count());
+
+                // Firstly, build a tx with value 1. Previously this would fail as the WalletTransactionHandler didn't pass enough UTXOs.
+                IActionResult result = node2.FullNode.NodeController<WalletController>().BuildTransaction(
+                    new BuildTransactionRequest
+                    {
+                        WalletName = WalletName,
+                        AccountName = "account 0",
+                        FeeAmount = "0.1",
+                        Password = Password,
+                        Recipients = new List<RecipientModel>
+                        {
+                            new RecipientModel
+                            {
+                                Amount = "1",
+                                DestinationAddress = node1.FullNode.WalletManager()
+                                    .GetUnusedAddress(new WalletAccountReference(WalletName, Account)).Address
+                            }
+                        }
+                    });
+
+                JsonResult jsonResult = (JsonResult) result;
+                Assert.NotNull(((WalletBuildTransactionModel)jsonResult.Value).TransactionId);
+            }
+        }
+
+        [Fact]
         public void Given_TheNodeHadAReorg_And_WalletTipIsBehindConsensusTip_When_ANewBlockArrives_Then_WalletCanRecover()
         {
             using (NodeBuilder builder = NodeBuilder.Create(this))

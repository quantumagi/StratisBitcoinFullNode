--- conflicted
+++ resolved
@@ -14,10 +14,6 @@
 {
     public partial class ReorgToLongestChainSpecification
     {
-<<<<<<< HEAD
-        private SharedSteps sharedSteps;
-=======
->>>>>>> 159da608
         private NodeBuilder nodeBuilder;
         private Network network;
         private CoreNode jingNode;
@@ -37,10 +33,6 @@
 
         protected override void BeforeTest()
         {
-<<<<<<< HEAD
-            this.sharedSteps = new SharedSteps();
-=======
->>>>>>> 159da608
             this.network = KnownNetworks.RegTest;
             this.nodeBuilder = NodeBuilder.Create(Path.Combine(this.GetType().Name, this.CurrentTest.DisplayName));
         }
@@ -79,17 +71,10 @@
 
         private void each_mine_a_block()
         {
-<<<<<<< HEAD
-            this.sharedSteps.MineBlocks(1, this.jingNode, AccountZero, WalletZero, WalletPassword);
-            this.sharedSteps.MineBlocks(1, this.bobNode, AccountZero, WalletZero, WalletPassword);
-            this.sharedSteps.MineBlocks(1, this.charlieNode, AccountZero, WalletZero, WalletPassword);
-            this.sharedSteps.MineBlocks(1, this.daveNode, AccountZero, WalletZero, WalletPassword);
-=======
             TestHelper.MineBlocks(this.jingNode, WalletZero, WalletPassword, AccountZero, 1);
             TestHelper.MineBlocks(this.bobNode, WalletZero, WalletPassword, AccountZero, 1);
             TestHelper.MineBlocks(this.charlieNode, WalletZero, WalletPassword, AccountZero, 1);
             TestHelper.MineBlocks(this.daveNode, WalletZero, WalletPassword, AccountZero, 1);
->>>>>>> 159da608
         }
 
         private void jing_loses_connection_to_others_but_carries_on_mining()
@@ -100,11 +85,7 @@
 
             TestHelper.WaitLoop(() => !TestHelper.IsNodeConnected(this.jingNode));
 
-<<<<<<< HEAD
-            this.sharedSteps.MineBlocks(1, this.jingNode, AccountZero, WalletZero, WalletPassword);
-=======
             TestHelper.MineBlocks(this.jingNode, WalletZero, WalletPassword, AccountZero, 1);
->>>>>>> 159da608
 
             this.jingsBlockHeight = this.jingNode.FullNode.Chain.Height;
         }
@@ -113,11 +94,7 @@
         {
             HdAddress nodeCReceivingAddress = this.GetSecondUnusedAddressToAvoidClashWithMiningAddress(this.charlieNode);
 
-<<<<<<< HEAD
-            TransactionBuildContext transactionBuildContext = SharedSteps.CreateTransactionBuildContext(
-=======
             TransactionBuildContext transactionBuildContext = TestHelper.CreateTransactionBuildContext(
->>>>>>> 159da608
                 this.bobNode.FullNode.Network,
                 WalletZero,
                 AccountZero,
@@ -146,13 +123,8 @@
 
         private void charlie_mines_this_block()
         {
-<<<<<<< HEAD
-            this.sharedSteps.MineBlocks(1, this.charlieNode, AccountZero, WalletZero, WalletPassword);
-            this.sharedSteps.WaitForNodeToSync(this.bobNode, this.charlieNode, this.daveNode);
-=======
             TestHelper.MineBlocks(this.charlieNode, WalletZero, WalletPassword, AccountZero, 1);
             TestHelper.WaitForNodeToSync(this.bobNode, this.charlieNode, this.daveNode);
->>>>>>> 159da608
         }
 
         private void dave_confirms_transaction_is_present()
@@ -165,11 +137,7 @@
         private void jings_connection_comes_back()
         {
             this.jingNode.CreateRPCClient().AddNode(this.bobNode.Endpoint);
-<<<<<<< HEAD
-            this.sharedSteps.WaitForNodeToSyncIgnoreMempool(this.jingNode, this.bobNode, this.charlieNode, this.daveNode);
-=======
             TestHelper.WaitForNodeToSyncIgnoreMempool(this.jingNode, this.bobNode, this.charlieNode, this.daveNode);
->>>>>>> 159da608
         }
 
         private void bob_charlie_and_dave_reorg_to_jings_longest_chain()
@@ -195,11 +163,7 @@
         {
             int coinbaseMaturity = (int)this.bobNode.FullNode.Network.Consensus.CoinbaseMaturity;
 
-<<<<<<< HEAD
-            this.sharedSteps.MineBlocks(coinbaseMaturity, this.bobNode, AccountZero, WalletZero, WalletPassword);
-=======
             TestHelper.MineBlocks(this.bobNode, WalletZero, WalletPassword, AccountZero, coinbaseMaturity);
->>>>>>> 159da608
 
             TestHelper.WaitLoop(() => TestHelper.IsNodeSynced(this.jingNode));
             TestHelper.WaitLoop(() => TestHelper.IsNodeSynced(this.bobNode));
@@ -215,11 +179,7 @@
 
         private void meanwhile_jings_chain_advanced_ahead_of_the_others()
         {
-<<<<<<< HEAD
-            this.sharedSteps.MineBlocks(5, this.jingNode, AccountZero, WalletZero, WalletPassword);
-=======
             TestHelper.MineBlocks(this.jingNode, WalletZero, WalletPassword, AccountZero, 5);
->>>>>>> 159da608
 
             this.jingsBlockHeight = this.jingNode.FullNode.Chain.Height;
         }

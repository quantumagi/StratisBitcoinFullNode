﻿using System.Collections.Generic;
using System.IO;
using System.Linq;
<<<<<<< HEAD
=======
using FluentAssertions;
>>>>>>> 159da608
using NBitcoin;
using Stratis.Bitcoin.Features.Miner.Interfaces;
using Stratis.Bitcoin.Features.Miner.Staking;
using Stratis.Bitcoin.Features.Wallet;
using Stratis.Bitcoin.IntegrationTests.Common;
using Stratis.Bitcoin.IntegrationTests.Common.EnvironmentMockUpHelpers;
using Stratis.Bitcoin.Tests.Common;

namespace Stratis.Bitcoin.IntegrationTests
{
    public class ProofOfStakeSteps
    {
<<<<<<< HEAD
        private readonly SharedSteps sharedSteps;
=======
>>>>>>> 159da608
        public readonly NodeBuilder nodeBuilder;
        public CoreNode PremineNodeWithCoins;

        public readonly string PremineNode = "PremineNode";
        public readonly string PremineWallet = "preminewallet";
        public readonly string PremineWalletAccount = "account 0";
        public readonly string PremineWalletPassword = "preminewalletpassword";
        public readonly string PremineWalletPassphrase = "";

        private readonly HashSet<uint256> transactionsBeforeStaking = new HashSet<uint256>();

        public ProofOfStakeSteps(string displayName)
        {
<<<<<<< HEAD
            this.sharedSteps = new SharedSteps();
=======

>>>>>>> 159da608
            this.nodeBuilder = NodeBuilder.Create(Path.Combine(this.GetType().Name, displayName));
        }

        public void GenerateCoins()
        {
            PremineNodeWithWallet();
            MineGenesisAndPremineBlocks();
            MineCoinsToMaturity();
            PremineNodeMinesTenBlocksMoreEnsuringTheyCanBeStaked();
            PremineNodeStartsStaking();
            PremineNodeWalletHasEarnedCoinsThroughStaking();
        }

        public void PremineNodeWithWallet()
        {
            this.PremineNodeWithCoins = this.nodeBuilder.CreateStratisPosNode(KnownNetworks.StratisRegTest);
            this.PremineNodeWithCoins.Start();
            this.PremineNodeWithCoins.NotInIBD();
            this.PremineNodeWithCoins.FullNode.WalletManager().CreateWallet(this.PremineWalletPassword, this.PremineWallet, this.PremineWalletPassphrase);
        }

        public void MineGenesisAndPremineBlocks()
        {
<<<<<<< HEAD
            this.sharedSteps.MinePremineBlocks(this.PremineNodeWithCoins, this.PremineWallet, this.PremineWalletAccount, this.PremineWalletPassword);
=======
            int premineBlockCount = 2;

            var addressUsed = TestHelper.MineBlocks(this.PremineNodeWithCoins, this.PremineWallet, this.PremineWalletPassword, this.PremineWalletAccount, premineBlockCount).AddressUsed;

            // Since the pre-mine will not be immediately spendable, the transactions have to be counted directly from the address.
            addressUsed.Transactions.Count().Should().Be(premineBlockCount);

            IConsensus consensus = this.PremineNodeWithCoins.FullNode.Network.Consensus;

            addressUsed.Transactions.Sum(s => s.Amount).Should().Be(consensus.PremineReward + consensus.ProofOfWorkReward);
>>>>>>> 159da608
        }

        public void MineCoinsToMaturity()
        {
<<<<<<< HEAD
            this.PremineNodeWithCoins.GenerateStratisWithMiner(Convert.ToInt32(this.PremineNodeWithCoins.FullNode.Network.Consensus.CoinbaseMaturity));
            this.sharedSteps.WaitForNodeToSync(this.PremineNodeWithCoins);
=======
            TestHelper.MineBlocks(this.PremineNodeWithCoins, this.PremineWallet, this.PremineWalletPassword, this.PremineWalletAccount, (int)this.PremineNodeWithCoins.FullNode.Network.Consensus.CoinbaseMaturity);
            TestHelper.WaitForNodeToSync(this.PremineNodeWithCoins);
>>>>>>> 159da608
        }

        public void PremineNodeMinesTenBlocksMoreEnsuringTheyCanBeStaked()
        {
            this.PremineNodeWithCoins.GenerateStratisWithMiner(10);
        }

        public void PremineNodeStartsStaking()
        {
            // Get set of transaction IDs present in wallet before staking is started.
            this.transactionsBeforeStaking.Clear();
            foreach (TransactionData transactionData in this.PremineNodeWithCoins.FullNode.WalletManager().Wallets
                .First()
                .GetAllTransactionsByCoinType((CoinType)this.PremineNodeWithCoins.FullNode.Network.Consensus
                    .CoinType))
            {
                this.transactionsBeforeStaking.Add(transactionData.Id);
            }

            var minter = this.PremineNodeWithCoins.FullNode.NodeService<IPosMinting>();
            minter.Stake(new WalletSecret() { WalletName = PremineWallet, WalletPassword = PremineWalletPassword });
        }

        public void PremineNodeWalletHasEarnedCoinsThroughStaking()
        {
            // If new transactions are appearing in the wallet, staking has been successful. Due to coin maturity settings the
            // spendable balance of the wallet actually drops after staking, so the wallet balance should not be used to
            // determine whether staking occurred.
            TestHelper.WaitLoop(() =>
            {
                foreach (TransactionData transactionData in this.PremineNodeWithCoins.FullNode.WalletManager().Wallets
                    .First()
                    .GetAllTransactionsByCoinType((CoinType)this.PremineNodeWithCoins.FullNode.Network.Consensus
                        .CoinType))
                {
                    if (!this.transactionsBeforeStaking.Contains(transactionData.Id) && (transactionData.IsCoinStake ?? false))
                    {
                        return true;
                    }
                }

                return false;
            });
        }
    }
}<|MERGE_RESOLUTION|>--- conflicted
+++ resolved
@@ -1,10 +1,7 @@
 ﻿using System.Collections.Generic;
 using System.IO;
 using System.Linq;
-<<<<<<< HEAD
-=======
 using FluentAssertions;
->>>>>>> 159da608
 using NBitcoin;
 using Stratis.Bitcoin.Features.Miner.Interfaces;
 using Stratis.Bitcoin.Features.Miner.Staking;
@@ -17,10 +14,6 @@
 {
     public class ProofOfStakeSteps
     {
-<<<<<<< HEAD
-        private readonly SharedSteps sharedSteps;
-=======
->>>>>>> 159da608
         public readonly NodeBuilder nodeBuilder;
         public CoreNode PremineNodeWithCoins;
 
@@ -34,11 +27,7 @@
 
         public ProofOfStakeSteps(string displayName)
         {
-<<<<<<< HEAD
-            this.sharedSteps = new SharedSteps();
-=======
 
->>>>>>> 159da608
             this.nodeBuilder = NodeBuilder.Create(Path.Combine(this.GetType().Name, displayName));
         }
 
@@ -62,9 +51,6 @@
 
         public void MineGenesisAndPremineBlocks()
         {
-<<<<<<< HEAD
-            this.sharedSteps.MinePremineBlocks(this.PremineNodeWithCoins, this.PremineWallet, this.PremineWalletAccount, this.PremineWalletPassword);
-=======
             int premineBlockCount = 2;
 
             var addressUsed = TestHelper.MineBlocks(this.PremineNodeWithCoins, this.PremineWallet, this.PremineWalletPassword, this.PremineWalletAccount, premineBlockCount).AddressUsed;
@@ -75,18 +61,12 @@
             IConsensus consensus = this.PremineNodeWithCoins.FullNode.Network.Consensus;
 
             addressUsed.Transactions.Sum(s => s.Amount).Should().Be(consensus.PremineReward + consensus.ProofOfWorkReward);
->>>>>>> 159da608
         }
 
         public void MineCoinsToMaturity()
         {
-<<<<<<< HEAD
-            this.PremineNodeWithCoins.GenerateStratisWithMiner(Convert.ToInt32(this.PremineNodeWithCoins.FullNode.Network.Consensus.CoinbaseMaturity));
-            this.sharedSteps.WaitForNodeToSync(this.PremineNodeWithCoins);
-=======
             TestHelper.MineBlocks(this.PremineNodeWithCoins, this.PremineWallet, this.PremineWalletPassword, this.PremineWalletAccount, (int)this.PremineNodeWithCoins.FullNode.Network.Consensus.CoinbaseMaturity);
             TestHelper.WaitForNodeToSync(this.PremineNodeWithCoins);
->>>>>>> 159da608
         }
 
         public void PremineNodeMinesTenBlocksMoreEnsuringTheyCanBeStaked()

﻿using System;
using System.Collections.Generic;
using System.IO;
using System.Linq;
using System.Runtime.CompilerServices;
using System.Text;
using System.Threading.Tasks;
using DBreeze;
using Microsoft.Extensions.Logging;
using NBitcoin;
using Stratis.Bitcoin.Base;
using Stratis.Bitcoin.Base.Deployments;
using Stratis.Bitcoin.Configuration;
using Stratis.Bitcoin.Configuration.Logging;
using Stratis.Bitcoin.Configuration.Settings;
using Stratis.Bitcoin.Connection;
using Stratis.Bitcoin.Consensus;
using Stratis.Bitcoin.Consensus.Rules;
using Stratis.Bitcoin.Features.Consensus;
using Stratis.Bitcoin.Features.Consensus.CoinViews;
using Stratis.Bitcoin.Features.MemoryPool;
using Stratis.Bitcoin.Features.MemoryPool.Fee;
using Stratis.Bitcoin.Features.Miner;
using Stratis.Bitcoin.Features.SmartContracts;
using Stratis.Bitcoin.Features.SmartContracts.Networks;
using Stratis.Bitcoin.IntegrationTests.Mempool;
using Stratis.Bitcoin.Mining;
using Stratis.Bitcoin.P2P;
using Stratis.Bitcoin.P2P.Peer;
using Stratis.Bitcoin.P2P.Protocol.Payloads;
using Stratis.Bitcoin.Tests.Common;
using Stratis.Bitcoin.Utilities;
using Stratis.Patricia;
using Stratis.SmartContracts;
using Stratis.SmartContracts.Core;
using Stratis.SmartContracts.Core.Receipts;
using Stratis.SmartContracts.Core.State;
using Stratis.SmartContracts.Core.Validation;
using Stratis.SmartContracts.Executor.Reflection;
using Stratis.SmartContracts.Executor.Reflection.Compilation;
using Xunit;
using Key = NBitcoin.Key;
using NewContractAddressExtension = Stratis.SmartContracts.Core.NewContractAddressExtension;


namespace Stratis.Bitcoin.IntegrationTests.SmartContracts
{
<<<<<<< HEAD
    // ========================
    // TODO fix this tests
    // ========================

    ///// <summary>
    ///// This is taken from 'MinerTests.cs' and adjusted to use a different block validator.
    ///// </summary>
    //public sealed class SmartContractMinerTests
    //{
    //    private static FeeRate blockMinFeeRate = new FeeRate(PowMining.DefaultBlockMinTxFee);

    //    public static BlockDefinition AssemblerForTest(TestContext testContext)
    //    {
    //        return new SmartContractBlockDefinition(
    //            testContext.cachedCoinView,
    //            testContext.consensus,
    //            testContext.date,
    //            testContext.executorFactory,
    //            new LoggerFactory(),
    //            testContext.mempool,
    //            testContext.mempoolLock,
    //            testContext.network,
    //            testContext.stateRoot);
    //    }

    //    public class Blockinfo
    //    {
    //        public int extranonce;
    //        public uint nonce;
    //    }

    //    public static long[,] blockinfoarr =
    //    {
    //        {4, 0xa4a3e223}, {2, 0x15c32f9e}, {1, 0x0375b547}, {1, 0x7004a8a5},
    //        {2, 0xce440296}, {2, 0x52cfe198}, {1, 0x77a72cd0}, {2, 0xbb5d6f84},
    //        {2, 0x83f30c2c}, {1, 0x48a73d5b}, {1, 0xef7dcd01}, {2, 0x6809c6c4},
    //        {2, 0x0883ab3c}, {1, 0x087bbbe2}, {2, 0x2104a814}, {2, 0xdffb6daa},
    //        {1, 0xee8a0a08}, {2, 0xba4237c1}, {1, 0xa70349dc}, {1, 0x344722bb},
    //        {3, 0xd6294733}, {2, 0xec9f5c94}, {2, 0xca2fbc28}, {1, 0x6ba4f406},
    //        {2, 0x015d4532}, {1, 0x6e119b7c}, {2, 0x43e8f314}, {2, 0x27962f38},
    //        {2, 0xb571b51b}, {2, 0xb36bee23}, {2, 0xd17924a8}, {2, 0x6bc212d9},
    //        {1, 0x630d4948}, {2, 0x9a4c4ebb}, {2, 0x554be537}, {1, 0xd63ddfc7},
    //        {2, 0xa10acc11}, {1, 0x759a8363}, {2, 0xfb73090d}, {1, 0xe82c6a34},
    //        {1, 0xe33e92d7}, {3, 0x658ef5cb}, {2, 0xba32ff22}, {5, 0x0227a10c},
    //        {1, 0xa9a70155}, {5, 0xd096d809}, {1, 0x37176174}, {1, 0x830b8d0f},
    //        {1, 0xc6e3910e}, {2, 0x823f3ca8}, {1, 0x99850849}, {1, 0x7521fb81},
    //        {1, 0xaacaabab}, {1, 0xd645a2eb}, {5, 0x7aea1781}, {5, 0x9d6e4b78},
    //        {1, 0x4ce90fd8}, {1, 0xabdc832d}, {6, 0x4a34f32a}, {2, 0xf2524c1c},
    //        {2, 0x1bbeb08a}, {1, 0xad47f480}, {1, 0x9f026aeb}, {1, 0x15a95049},
    //        {2, 0xd1cb95b2}, {2, 0xf84bbda5}, {1, 0x0fa62cd1}, {1, 0xe05f9169},
    //        {1, 0x78d194a9}, {5, 0x3e38147b}, {5, 0x737ba0d4}, {1, 0x63378e10},
    //        {1, 0x6d5f91cf}, {2, 0x88612eb8}, {2, 0xe9639484}, {1, 0xb7fabc9d},
    //        {2, 0x19b01592}, {1, 0x5a90dd31}, {2, 0x5bd7e028}, {2, 0x94d00323},
    //        {1, 0xa9b9c01a}, {1, 0x3a40de61}, {1, 0x56e7eec7}, {5, 0x859f7ef6},
    //        {1, 0xfd8e5630}, {1, 0x2b0c9f7f}, {1, 0xba700e26}, {1, 0x7170a408},
    //        {1, 0x70de86a8}, {1, 0x74d64cd5}, {1, 0x49e738a1}, {2, 0x6910b602},
    //        {0, 0x643c565f}, {1, 0x54264b3f}, {2, 0x97ea6396}, {2, 0x55174459},
    //        {2, 0x03e8779a}, {1, 0x98f34d8f}, {1, 0xc07b2b07}, {1, 0xdfe29668},
    //        {1, 0x3141c7c1}, {1, 0xb3b595f4}, {1, 0x735abf08}, {5, 0x623bfbce},
    //        {2, 0xd351e722}, {1, 0xf4ca48c9}, {1, 0x5b19c670}, {1, 0xa164bf0e},
    //        {2, 0xbbbeb305}, {2, 0xfe1c810a}
    //    };

    //    public bool TestSequenceLocks(TestContext testContext, ChainedHeader chainedBlock, Transaction tx, Transaction.LockTimeFlags flags, LockPoints uselock = null)
    //    {
    //        var context = new MempoolValidationContext(tx, new MempoolValidationState(false))
    //        {
    //            View = new MempoolCoinView(testContext.cachedCoinView, testContext.mempool, testContext.mempoolLock, null)
    //        };

    //        context.View.LoadViewAsync(tx).GetAwaiter().GetResult();

    //        return MempoolValidator.CheckSequenceLocks(testContext.network, chainedBlock, context, flags, uselock, false);
    //    }

    //    public class TestContext
    //    {
    //        public List<Blockinfo> blockinfo;
    //        public Network network;
    //        public Script scriptPubKey;
    //        public BlockTemplate newBlock;
    //        public Transaction tx, tx2;
    //        public Script script;
    //        public uint256 hash;
    //        public TestMemPoolEntryHelper entry;
    //        public ConcurrentChain chain;
    //        public ConsensusManager consensus;
    //        public DateTimeProvider date;
    //        public TxMempool mempool;
    //        public MempoolSchedulerLock mempoolLock;
    //        public List<Transaction> txFirst;
    //        public Money BLOCKSUBSIDY = 50 * Money.COIN;
    //        public Money LOWFEE = Money.CENT;
    //        public Money HIGHFEE = Money.COIN;
    //        public Money HIGHERFEE = 4 * Money.COIN;
    //        public int baseheight;
    //        public CachedCoinView cachedCoinView;
    //        public ISmartContractResultRefundProcessor refundProcessor;
    //        public ContractStateRepositoryRoot stateRoot;
    //        public ISmartContractResultTransferProcessor transferProcessor;
    //        public SmartContractValidator validator;
    //        public IKeyEncodingStrategy keyEncodingStrategy;
    //        public ReflectionSmartContractExecutorFactory executorFactory;
    //        public DBreezeContractReceiptStorage receiptStorage;

    //        private bool useCheckpoints = true;
    //        public Key privateKey;
    //        private InternalTransactionExecutorFactory internalTxExecutorFactory;
    //        private ReflectionVirtualMachine vm;

    //        public TestContext()
    //        {
    //        }

    //        public async Task InitializeAsync([CallerMemberName] string callingMethod = "")
    //        {
    //            this.blockinfo = new List<Blockinfo>();
    //            var lst = blockinfoarr.Cast<long>().ToList();
    //            for (int i = 0; i < lst.Count; i += 2)
    //                this.blockinfo.Add(new Blockinfo { extranonce = (int)lst[i], nonce = (uint)lst[i + 1] });

    //            // Note that by default, these tests run with size accounting enabled.
    //            this.network = new SmartContractsRegTest();
    //            this.privateKey = new Key();
    //            this.scriptPubKey = PayToPubkeyHashTemplate.Instance.GenerateScriptPubKey(this.privateKey.PubKey);
    //            this.newBlock = new BlockTemplate(this.network);

    //            this.entry = new TestMemPoolEntryHelper();
    //            this.chain = new ConcurrentChain(this.network);
    //            this.network.Consensus.Options = new ConsensusOptions();
    //            IDateTimeProvider dateTimeProvider = DateTimeProvider.Default;

    //            this.cachedCoinView = new CachedCoinView(new InMemoryCoinView(this.chain.Tip.HashBlock), dateTimeProvider, new LoggerFactory());

    //            var loggerFactory = new ExtendedLoggerFactory();
    //            loggerFactory.AddConsoleWithFilters();

    //            var nodeSettings = NodeSettings.Default();
    //            var consensusSettings = new ConsensusSettings(nodeSettings);
    //            consensusSettings.UseCheckpoints = this.useCheckpoints;

    //            this.keyEncodingStrategy = BasicKeyEncodingStrategy.Default;

    //            var folder = TestBase.AssureEmptyDir(Path.Combine(AppContext.BaseDirectory, "TestData", callingMethod));

    //            var engine = new DBreezeEngine(folder);
    //            var byteStore = new DBreezeByteStore(engine, "ContractState1");
    //            byteStore.Empty();
    //            ISource<byte[], byte[]> stateDB = new NoDeleteSource<byte[], byte[]>(byteStore);

    //            this.stateRoot = new ContractStateRepositoryRoot(stateDB);
    //            this.validator = new SmartContractValidator(new List<ISmartContractValidator>
    //            {
    //                new SmartContractFormatValidator(ReferencedAssemblyResolver.AllowedAssemblies),
    //                new SmartContractDeterminismValidator()
    //            });

    //            this.receiptStorage = new DBreezeContractReceiptStorage(new DataFolder(folder));

    //            this.refundProcessor = new SmartContractResultRefundProcessor(loggerFactory);
    //            this.transferProcessor = new SmartContractResultTransferProcessor(loggerFactory, this.network);

    //            this.internalTxExecutorFactory = new InternalTransactionExecutorFactory(this.keyEncodingStrategy, loggerFactory, this.network);
    //            this.vm = new ReflectionVirtualMachine(this.internalTxExecutorFactory, loggerFactory);
    //            this.executorFactory = new ReflectionSmartContractExecutorFactory(this.keyEncodingStrategy, loggerFactory, this.network, this.refundProcessor, this.transferProcessor, this.validator, this.vm);

    //            var networkPeerFactory = new NetworkPeerFactory(this.network, dateTimeProvider, loggerFactory, new PayloadProvider(), new SelfEndpointTracker());

    //            var peerAddressManager = new PeerAddressManager(DateTimeProvider.Default, nodeSettings.DataFolder, loggerFactory, new SelfEndpointTracker());
    //            var peerDiscovery = new PeerDiscovery(new AsyncLoopFactory(loggerFactory), loggerFactory, Network.Main, networkPeerFactory, new NodeLifetime(), nodeSettings, peerAddressManager);
    //            var connectionSettings = new ConnectionManagerSettings(nodeSettings);
    //            var connectionManager = new ConnectionManager(dateTimeProvider, loggerFactory, this.network, networkPeerFactory, nodeSettings, new NodeLifetime(), new NetworkPeerConnectionParameters(), peerAddressManager, new IPeerConnector[] { }, peerDiscovery, connectionSettings, new SmartContractVersionProvider());

    //            var blockPuller = new LookaheadBlockPuller(this.chain, connectionManager, new LoggerFactory());
    //            var peerBanning = new PeerBanning(connectionManager, loggerFactory, dateTimeProvider, peerAddressManager);
    //            var nodeDeployments = new NodeDeployments(this.network, this.chain);

    //            var smartContractRuleRegistration = new SmartContractRuleRegistration();
    //            ConsensusRules consensusRules = new SmartContractConsensusRules(this.chain, new Checkpoints(), consensusSettings, dateTimeProvider, this.executorFactory, loggerFactory, this.network, nodeDeployments, this.stateRoot, blockPuller, this.cachedCoinView, this.receiptStorage).Register(smartContractRuleRegistration);

    //            this.consensus = new ConsensusLoop(new AsyncLoopFactory(loggerFactory), new NodeLifetime(), this.chain, this.cachedCoinView, blockPuller, new NodeDeployments(this.network, this.chain), loggerFactory, new ChainState(new InvalidBlockHashStore(dateTimeProvider)), connectionManager, dateTimeProvider, new Signals.Signals(), consensusSettings, nodeSettings, peerBanning, consensusRules);
    //            await this.consensus.StartAsync();

    //            this.entry.Fee(11);
    //            this.entry.Height(11);
    //            var date1 = new MemoryPoolTests.DateTimeProviderSet();
    //            date1.time = dateTimeProvider.GetTime();
    //            date1.timeutc = dateTimeProvider.GetUtcNow();
    //            this.date = date1;
    //            this.mempool = new TxMempool(dateTimeProvider, new BlockPolicyEstimator(new MempoolSettings(nodeSettings), new LoggerFactory(), nodeSettings), new LoggerFactory(), nodeSettings); ;
    //            this.mempoolLock = new MempoolSchedulerLock();

    //            // Simple block creation, nothing special yet:
    //            this.newBlock = AssemblerForTest(this).Build(this.chain.Tip, this.scriptPubKey);
    //            this.chain.SetTip(this.newBlock.Block.Header);
    //            await this.consensus.ValidateAndExecuteBlockAsync(new PowRuleContext(new ValidationContext { Block = this.newBlock.Block }, this.network.Consensus, this.consensus.Tip, dateTimeProvider.GetTimeOffset()) { MinedBlock = true });

    //            // We can't make transactions until we have inputs
    //            // Therefore, load 100 blocks :)
    //            this.baseheight = 0;
    //            List<NBitcoin.Block> blocks = new List<NBitcoin.Block>();
    //            this.txFirst = new List<Transaction>();
    //            for (int i = 0; i < this.blockinfo.Count; ++i)
    //            {
    //                var block = NBitcoin.Block.Load(this.newBlock.Block.ToBytes(this.network.Consensus.ConsensusFactory), this.network);
    //                ((SmartContractBlockHeader)block.Header).HashStateRoot = ((SmartContractBlockHeader)this.newBlock.Block.Header).HashStateRoot;
    //                block.Header.HashPrevBlock = this.chain.Tip.HashBlock;
    //                block.Header.Version = 1;
    //                block.Header.Time = Utils.DateTimeToUnixTime(this.chain.Tip.GetMedianTimePast()) + 1;

    //                Transaction txCoinbase = this.network.CreateTransaction(block.Transactions[0].ToBytes(this.network.Consensus.ConsensusFactory));
    //                txCoinbase.Inputs.Clear();
    //                txCoinbase.Version = 1;
    //                txCoinbase.AddInput(new TxIn(new Script(new[] { Op.GetPushOp(this.blockinfo[i].extranonce), Op.GetPushOp(this.chain.Height) })));
    //                txCoinbase.AddOutput(new TxOut(Money.Zero, new Script()));
    //                block.Transactions[0] = txCoinbase;

    //                if (this.txFirst.Count == 0)
    //                    this.baseheight = this.chain.Height;

    //                if (this.txFirst.Count < 4)
    //                    this.txFirst.Add(block.Transactions[0]);

    //                block.UpdateMerkleRoot();

    //                block.Header.Nonce = this.blockinfo[i].nonce;

    //                this.chain.SetTip(block.Header);
    //                await this.consensus.ValidateAndExecuteBlockAsync(new PowRuleContext(new ValidationContext { Block = block }, this.network.Consensus, this.consensus.Tip, dateTimeProvider.GetTimeOffset()) { MinedBlock = true });
    //                blocks.Add(block);
    //            }

    //            // Just to make sure we can still make simple blocks
    //            this.newBlock = AssemblerForTest(this).Build(this.chain.Tip, this.scriptPubKey);
    //            Assert.NotNull(this.newBlock);
    //        }
    //    }

    //    /// <summary>
    //    /// Tests creation of a simple token contract
    //    /// </summary>
    //    [Fact]
    //    public async Task SmartContracts_CreateTokenContract_Async()
    //    {
    //        TestContext context = new TestContext();
    //        await context.InitializeAsync();

    //        ulong gasPrice = 1;
    //        Gas gasLimit = (Gas)1000000;
    //        var gasBudget = gasPrice * gasLimit;

    //        SmartContractCompilationResult compilationResult = SmartContractCompiler.CompileFile("SmartContracts/Token.cs");
    //        Assert.True(compilationResult.Success);

    //        var smartContractCarrier = SmartContractCarrier.CreateContract(1, compilationResult.Compilation, gasPrice, gasLimit);
    //        Transaction tx = this.AddTransactionToMempool(context, smartContractCarrier, context.txFirst[0].GetHash(), 0, gasBudget);
    //        BlockTemplate pblocktemplate = await this.BuildBlockAsync(context);
    //        uint160 newContractAddress = tx.GetNewContractAddress();
    //        byte[] ownerFromStorage = context.stateRoot.GetStorageValue(newContractAddress, Encoding.UTF8.GetBytes("Owner"));
    //        byte[] ownerToBytes = context.privateKey.PubKey.GetAddress(context.network).Hash.ToBytes();
    //        Assert.Equal(ownerFromStorage, ownerToBytes);
    //        Assert.NotNull(context.stateRoot.GetCode(newContractAddress));
    //        Assert.True(pblocktemplate.Block.Transactions[0].Outputs[1].Value > 0); // gas refund
    //    }

    //    /// <summary>
    //    /// Try and spend outputs we don't own
    //    /// </summary>
    //    [Fact]
    //    public async Task SmartContracts_TrySpendingFundsThatArentOurs_Async()
    //    {
    //        TestContext context = new TestContext();
    //        await context.InitializeAsync();

    //        ulong gasPrice = 1;
    //        Gas gasLimit = (Gas)1000000;
    //        var gasBudget = gasPrice * gasLimit;

    //        SmartContractCompilationResult compilationResult = SmartContractCompiler.CompileFile("SmartContracts/TransferTest.cs");
    //        Assert.True(compilationResult.Success);

    //        SmartContractCarrier contractTransaction = SmartContractCarrier.CreateContract(1, compilationResult.Compilation, gasPrice, gasLimit);
    //        Transaction tx = this.AddTransactionToMempool(context, contractTransaction, context.txFirst[0].GetHash(), 0, gasBudget);
    //        BlockTemplate pblocktemplate = await this.BuildBlockAsync(context);
    //        uint160 newContractAddress = tx.GetNewContractAddress();
    //        Assert.NotNull(context.stateRoot.GetCode(newContractAddress));
    //        Assert.True(pblocktemplate.Block.Transactions[0].Outputs[1].Value > 0); // gas refund

    //        context.mempool.Clear();

    //        ulong fundsToSend = 5000000000L - gasBudget;

    //        SmartContractCarrier transferTransaction = SmartContractCarrier.CallContract(1, newContractAddress, "Test", gasPrice, gasLimit);
    //        BlockTemplate pblocktemplate2 = await this.AddTransactionToMemPoolAndBuildBlockAsync(context, transferTransaction, context.txFirst[1].GetHash(), fundsToSend, gasBudget);
    //        Assert.Equal(3, pblocktemplate2.Block.Transactions.Count);

    //        context.mempool.Clear();

    //        var maliciousPerson = new Key();
    //        var entryFee = 10000;
    //        TestMemPoolEntryHelper entry = new TestMemPoolEntryHelper();
    //        var maliciousTxBuilder = new TransactionBuilder(context.network);
    //        var maliciousAmount = 500000000; // 5 BTC
    //        var maliciousPaymentScript = PayToPubkeyHashTemplate.Instance.GenerateScriptPubKey(maliciousPerson.PubKey);

    //        maliciousTxBuilder.AddCoins(pblocktemplate2.Block.Transactions[2]);
    //        maliciousTxBuilder.Send(maliciousPaymentScript, maliciousAmount);
    //        maliciousTxBuilder.SetChange(context.privateKey);
    //        maliciousTxBuilder.SendFees(entryFee);
    //        var maliciousTx = maliciousTxBuilder.BuildTransaction(false);

    //        // Signing example
    //        //tx.Sign(new Key[] { context.privateKey }, funds);

    //        context.mempool.AddUnchecked(
    //            maliciousTx.GetHash(),
    //            entry.Fee(entryFee)
    //                .Time(context.date.GetTime())
    //                .SpendsCoinbase(true)
    //                .FromTx(maliciousTx));

    //        await Assert.ThrowsAsync<ConsensusErrorException>(async () =>
    //        {
    //            await this.BuildBlockAsync(context);
    //        });
    //    }

    //    /// <summary>
    //    /// Test that contracts correctly send funds to one person
    //    /// </summary>
    //    [Fact]
    //    public async Task SmartContracts_TransferFundsToSingleRecipient_Async()
    //    {
    //        var context = new TestContext();
    //        await context.InitializeAsync();

    //        ulong gasPrice = 1;
    //        Gas gasLimit = (Gas)1000000;
    //        var gasBudget = gasPrice * gasLimit;

    //        SmartContractCompilationResult compilationResult = SmartContractCompiler.CompileFile("SmartContracts/TransferTest.cs");
    //        Assert.True(compilationResult.Success);

    //        SmartContractCarrier contractTransaction = SmartContractCarrier.CreateContract(1, compilationResult.Compilation, gasPrice, gasLimit);
    //        Transaction tx = this.AddTransactionToMempool(context, contractTransaction, context.txFirst[0].GetHash(), 0, gasBudget);
    //        BlockTemplate pblocktemplate = await this.BuildBlockAsync(context);
    //        uint160 newContractAddress = tx.GetNewContractAddress();
    //        Assert.NotNull(context.stateRoot.GetCode(newContractAddress));
    //        Assert.True(pblocktemplate.Block.Transactions[0].Outputs[1].Value > 0); // gas refund

    //        context.mempool.Clear();

    //        ulong fundsToSend = 5000000000L - gasBudget;

    //        SmartContractCarrier transferTransaction = SmartContractCarrier.CallContract(1, newContractAddress, "Test", gasPrice, gasLimit);
    //        BlockTemplate pblocktemplate2 = await this.AddTransactionToMemPoolAndBuildBlockAsync(context, transferTransaction, context.txFirst[1].GetHash(), fundsToSend, gasBudget);
    //        Assert.Equal(3, pblocktemplate2.Block.Transactions.Count);
    //        Assert.True(pblocktemplate2.Block.Transactions[0].Outputs[1].Value > 0); // gas refund
    //        Assert.Single(pblocktemplate2.Block.Transactions[2].Inputs); // There is 1 input to the condensing transaction: the previous callcontract transaction
    //        uint256 hashOfContractCallTx = pblocktemplate2.Block.Transactions[1].GetHash();
    //        Assert.Equal(hashOfContractCallTx, pblocktemplate2.Block.Transactions[2].Inputs[0].PrevOut.Hash);
    //        Assert.Equal(fundsToSend - 100, (ulong)pblocktemplate2.Block.Transactions[2].Outputs[0].Value); // First txout should be the change to the contract, with a value of the input - 100
    //        Assert.Equal(100, pblocktemplate2.Block.Transactions[2].Outputs[1].Value); // Second txout should be the transfer to a new person, with a value of 100

    //        context.mempool.Clear();

    //        SmartContractCarrier transferTransaction2 = SmartContractCarrier.CallContract(1, newContractAddress, "Test", gasPrice, gasLimit);
    //        BlockTemplate pblocktemplate3 = await this.AddTransactionToMemPoolAndBuildBlockAsync(context, transferTransaction2, context.txFirst[2].GetHash(), fundsToSend, gasBudget);
    //        Assert.Equal(3, pblocktemplate3.Block.Transactions.Count); // 1 coinbase, 1 contract call, 1 condensingtx with send
    //        Assert.True(pblocktemplate3.Block.Transactions[0].Outputs[1].Value > 0); // gas refund
    //        Assert.Equal(2, pblocktemplate3.Block.Transactions[2].Inputs.Count); // There are 2 inputs to the condensing transaction: the previous callcontract transaction and the unspent from above
    //        uint256 hashOfPrevCondensingTx = pblocktemplate2.Block.Transactions[2].GetHash();
    //        uint256 hashOfContractCallTx3 = pblocktemplate3.Block.Transactions[1].GetHash();
    //        Assert.Equal(hashOfPrevCondensingTx, pblocktemplate3.Block.Transactions[2].Inputs[1].PrevOut.Hash);
    //        Assert.Equal(hashOfContractCallTx3, pblocktemplate3.Block.Transactions[2].Inputs[0].PrevOut.Hash);
    //        Assert.Equal(fundsToSend * 2 - 200, (ulong)pblocktemplate3.Block.Transactions[2].Outputs[0].Value); // First txout should be the change to the contract, with a value of the value given twice, - 200 (100 for each transfer)
    //        Assert.Equal(100, pblocktemplate3.Block.Transactions[2].Outputs[1].Value); // Second txout should be the transfer to a new person, with a value of 100
    //    }

    //    /// <summary>
    //    /// Send funds with create
    //    /// </summary>
    //    [Fact]
    //    public async Task SmartContracts_CreateWithFunds_Success_Async()
    //    {
    //        TestContext context = new TestContext();
    //        await context.InitializeAsync();

    //        ulong gasPrice = 1;
    //        Gas gasLimit = (Gas)1000000;
    //        var gasBudget = gasPrice * gasLimit;

    //        SmartContractCompilationResult compilationResult = SmartContractCompiler.CompileFile("SmartContracts/StorageDemo.cs");
    //        Assert.True(compilationResult.Success);

    //        var contractCarrier = SmartContractCarrier.CreateContract(1, compilationResult.Compilation, gasPrice, gasLimit);
    //        Transaction tx = this.AddTransactionToMempool(context, contractCarrier, context.txFirst[0].GetHash(), 100_000_000, gasBudget);
    //        BlockTemplate pblocktemplate = await this.BuildBlockAsync(context);
    //        uint160 newContractAddress = tx.GetNewContractAddress();
    //        Assert.NotNull(context.stateRoot.GetCode(newContractAddress));
    //        Assert.True(pblocktemplate.Block.Transactions[0].Outputs[1].Value > 0); // gas refund
    //        var unspent = context.stateRoot.GetUnspent(newContractAddress);
    //        context.mempool.Clear();
    //    }

    //    /// <summary>
    //    /// Test that contract correctly send funds to 2 people inside one contract call
    //    /// </summary>
    //    [Fact]
    //    public async Task SmartContracts_TransferFundsToMultipleRecipients_Async()
    //    {
    //        TestContext context = new TestContext();
    //        await context.InitializeAsync();

    //        ulong gasPrice = 1;
    //        Gas gasLimit = (Gas)1000000;
    //        var gasBudget = gasPrice * gasLimit;

    //        SmartContractCompilationResult compilationResult = SmartContractCompiler.CompileFile("SmartContracts/TransferTest.cs");
    //        Assert.True(compilationResult.Success);

    //        var contractCarrier = SmartContractCarrier.CreateContract(1, compilationResult.Compilation, gasPrice, gasLimit);
    //        Transaction tx = this.AddTransactionToMempool(context, contractCarrier, context.txFirst[0].GetHash(), 0, gasBudget);
    //        BlockTemplate pblocktemplate = await this.BuildBlockAsync(context);
    //        uint160 newContractAddress = tx.GetNewContractAddress();
    //        Assert.NotNull(context.stateRoot.GetCode(newContractAddress));
    //        Assert.True(pblocktemplate.Block.Transactions[0].Outputs[1].Value > 0); // gas refund

    //        context.mempool.Clear();

    //        ulong fundsToSend = 5000000000L - gasBudget;

    //        var transferTransaction = SmartContractCarrier.CallContract(1, newContractAddress, "Test2", gasPrice, gasLimit);
    //        BlockTemplate pblocktemplate2 = await this.AddTransactionToMemPoolAndBuildBlockAsync(context, transferTransaction, context.txFirst[1].GetHash(), fundsToSend, gasBudget);
    //        Assert.Equal(3, pblocktemplate2.Block.Transactions.Count);
    //        Assert.True(pblocktemplate2.Block.Transactions[0].Outputs[1].Value > 0); // gas refund
    //        Assert.Single(pblocktemplate2.Block.Transactions[2].Inputs); // There is 1 input to the condensing transaction: the previous callcontract transaction
    //        var hashOfContractCallTx = pblocktemplate2.Block.Transactions[1].GetHash();
    //        Assert.Equal(hashOfContractCallTx, pblocktemplate2.Block.Transactions[2].Inputs[0].PrevOut.Hash);
    //        Assert.Equal(fundsToSend - 200, (ulong)pblocktemplate2.Block.Transactions[2].Outputs[0].Value); // First txout should be the change to the contract, with a value of the input - 200
    //        Assert.Equal(100, pblocktemplate2.Block.Transactions[2].Outputs[1].Value); // Second txout should be the transfer to a new person, with a value of 100
    //        Assert.Equal(100, pblocktemplate2.Block.Transactions[2].Outputs[2].Value); // Third txout should be the transfer to a new person, with a value of 100

    //        context.mempool.Clear();

    //        transferTransaction = SmartContractCarrier.CallContract(1, newContractAddress, "Test2", gasPrice, gasLimit);
    //        BlockTemplate pblocktemplate3 = await this.AddTransactionToMemPoolAndBuildBlockAsync(context, transferTransaction, context.txFirst[2].GetHash(), fundsToSend, gasBudget);
    //        Assert.Equal(3, pblocktemplate3.Block.Transactions.Count); // 1 coinbase, 1 contract call, 1 condensingtx with send
    //        Assert.True(pblocktemplate3.Block.Transactions[0].Outputs[1].Value > 0); // gas refund
    //        Assert.Equal(2, pblocktemplate3.Block.Transactions[2].Inputs.Count); // There are 2 inputs to the condensing transaction: the previous callcontract transaction and the unspent from above
    //        var hashOfPrevCondensingTx = pblocktemplate2.Block.Transactions[2].GetHash();
    //        var hashOfContractCallTx3 = pblocktemplate3.Block.Transactions[1].GetHash();
    //        Assert.Equal(hashOfPrevCondensingTx, pblocktemplate3.Block.Transactions[2].Inputs[1].PrevOut.Hash);
    //        Assert.Equal(hashOfContractCallTx3, pblocktemplate3.Block.Transactions[2].Inputs[0].PrevOut.Hash);
    //        Assert.Equal(fundsToSend * 2 - 400, (ulong)pblocktemplate3.Block.Transactions[2].Outputs[0].Value); // First txout should be the change to the contract, with a value of the value given twice, - 400 (100 for each transfer)
    //        Assert.Equal(100, pblocktemplate3.Block.Transactions[2].Outputs[1].Value); // Second txout should be the transfer to a new person, with a value of 100
    //        Assert.Equal(100, pblocktemplate3.Block.Transactions[2].Outputs[2].Value); // Third txout should be the transfer to a new person, with a value of 100
    //    }

    //    /// <summary>
    //    /// Tests that contracts manage their UTXOs correctly when not sending funds or receiving funds.
    //    /// </summary>
    //    [Fact]
    //    public async Task SmartContracts_SendValue_NoTransfers_Async()
    //    {
    //        var context = new TestContext();
    //        await context.InitializeAsync();

    //        ulong gasPrice = 1;
    //        Gas gasLimit = (Gas)1000000;
    //        var gasBudget = gasPrice * gasLimit;

    //        SmartContractCompilationResult compilationResult = SmartContractCompiler.CompileFile("SmartContracts/TransferTest.cs");
    //        Assert.True(compilationResult.Success);

    //        SmartContractCarrier contractTransaction = SmartContractCarrier.CreateContract(1, compilationResult.Compilation, gasPrice, gasLimit);
    //        Transaction tx = this.AddTransactionToMempool(context, contractTransaction, context.txFirst[0].GetHash(), 0, gasBudget);
    //        BlockTemplate pblocktemplate = await this.BuildBlockAsync(context);
    //        uint160 newContractAddress = tx.GetNewContractAddress();
    //        Assert.NotNull(context.stateRoot.GetCode(newContractAddress));
    //        Assert.True(pblocktemplate.Block.Transactions[0].Outputs[1].Value > 0); // gas refund

    //        context.mempool.Clear();

    //        var transferTransaction = SmartContractCarrier.CallContract(1, newContractAddress, "DoNothing", gasPrice, gasLimit);
    //        BlockTemplate pblocktemplate3 = await this.AddTransactionToMemPoolAndBuildBlockAsync(context, transferTransaction, context.txFirst[2].GetHash(), 100_000, gasBudget);
    //        Assert.Equal(2, pblocktemplate3.Block.Transactions.Count); // In this case we are sending 0, and doing no transfers, so we don't need a condensing transaction
    //    }

    //    /// <summary>
    //    /// Tests that contracts manage their UTXOs correctly when not sending funds or receiving funds.
    //    /// </summary>
    //    [Fact]
    //    public async Task SmartContracts_NoTransfers_Async()
    //    {
    //        var context = new TestContext();
    //        await context.InitializeAsync();

    //        ulong gasPrice = 1;
    //        Gas gasLimit = (Gas)1000000;
    //        var gasBudget = gasPrice * gasLimit;

    //        SmartContractCompilationResult compilationResult = SmartContractCompiler.CompileFile("SmartContracts/TransferTest.cs");
    //        Assert.True(compilationResult.Success);

    //        SmartContractCarrier contractTransaction = SmartContractCarrier.CreateContract(1, compilationResult.Compilation, gasPrice, gasLimit);
    //        Transaction tx = this.AddTransactionToMempool(context, contractTransaction, context.txFirst[0].GetHash(), 0, gasBudget);
    //        BlockTemplate pblocktemplate = await this.BuildBlockAsync(context);
    //        uint160 newContractAddress = tx.GetNewContractAddress();
    //        Assert.NotNull(context.stateRoot.GetCode(newContractAddress));
    //        Assert.True(pblocktemplate.Block.Transactions[0].Outputs[1].Value > 0); // gas refund

    //        context.mempool.Clear();

    //        ulong fundsToSend = 5000000000L - gasBudget;
    //        SmartContractCarrier transferTransaction = SmartContractCarrier.CallContract(1, newContractAddress, "Test2", gasPrice, gasLimit);
    //        BlockTemplate pblocktemplate2 = await this.AddTransactionToMemPoolAndBuildBlockAsync(context, transferTransaction, context.txFirst[1].GetHash(), fundsToSend, gasBudget);
    //        Assert.Equal(3, pblocktemplate2.Block.Transactions.Count);
    //        Assert.True(pblocktemplate2.Block.Transactions[0].Outputs[1].Value > 0); // gas refund
    //        Assert.Single(pblocktemplate2.Block.Transactions[2].Inputs); // There is 1 input to the condensing transaction: the previous callcontract transaction
    //        var hashOfContractCallTx = pblocktemplate2.Block.Transactions[1].GetHash();
    //        Assert.Equal(hashOfContractCallTx, pblocktemplate2.Block.Transactions[2].Inputs[0].PrevOut.Hash);
    //        Assert.Equal(fundsToSend - 200, (ulong)pblocktemplate2.Block.Transactions[2].Outputs[0].Value); // First txout should be the change to the contract, with a value of the input - 200
    //        Assert.Equal(100, pblocktemplate2.Block.Transactions[2].Outputs[1].Value); // Second txout should be the transfer to a new person, with a value of 100
    //        Assert.Equal(100, pblocktemplate2.Block.Transactions[2].Outputs[2].Value); // Third txout should be the transfer to a new person, with a value of 100

    //        context.mempool.Clear();

    //        transferTransaction = SmartContractCarrier.CallContract(1, newContractAddress, "DoNothing", gasPrice, gasLimit);
    //        BlockTemplate pblocktemplate3 = await this.AddTransactionToMemPoolAndBuildBlockAsync(context, transferTransaction, context.txFirst[2].GetHash(), 0, gasBudget);
    //        Assert.Equal(2, pblocktemplate3.Block.Transactions.Count); // In this case we are sending 0, and doing no transfers, so we don't need a condensing transaction
    //    }

    //    /// <summary>
    //    /// Should deploy 2 contracts, and then send funds from one to the other and end up with correct balances for all.
    //    /// </summary>
    //    [Fact]
    //    public async Task SmartContracts_TransferToP2PKH_Async()
    //    {
    //        TestContext context = new TestContext();
    //        await context.InitializeAsync();

    //        ulong gasPrice = 1;
    //        // This uses a lot of gas
    //        Gas gasLimit = (Gas)1000000;
    //        var gasBudget = gasPrice * gasLimit;

    //        SmartContractCompilationResult compilationResult = SmartContractCompiler.CompileFile("SmartContracts/TransferTest.cs");
    //        Assert.True(compilationResult.Success);

    //        SmartContractCarrier contractTransaction = SmartContractCarrier.CreateContract(1, compilationResult.Compilation, gasPrice, gasLimit);
    //        Transaction tx = this.AddTransactionToMempool(context, contractTransaction, context.txFirst[0].GetHash(), 0, gasBudget);
    //        BlockTemplate pblocktemplate = await this.BuildBlockAsync(context);
    //        uint160 newContractAddress = tx.GetNewContractAddress();
    //        Assert.NotNull(context.stateRoot.GetCode(newContractAddress));

    //        context.mempool.Clear();

    //        ulong fundsToSend = 1000;

    //        SmartContractCarrier transferTransaction = SmartContractCarrier.CallContract(1, newContractAddress, "P2KTest", gasPrice, gasLimit);
    //        pblocktemplate = await this.AddTransactionToMemPoolAndBuildBlockAsync(context, transferTransaction, context.txFirst[1].GetHash(), fundsToSend, gasBudget);
    //        Assert.Equal(3, pblocktemplate.Block.Transactions.Count);
    //        Assert.Single(pblocktemplate.Block.Transactions[2].Inputs);
    //        Assert.Equal(pblocktemplate.Block.Transactions[1].GetHash(), pblocktemplate.Block.Transactions[2].Inputs[0].PrevOut.Hash); // Input should be from the call that was just made.
    //        Assert.Equal(900, pblocktemplate.Block.Transactions[2].Outputs[0].Value); // First txout should be the change back to the contract, with a value of 900
    //        Assert.Equal(100, pblocktemplate.Block.Transactions[2].Outputs[1].Value); // First txout should be the transfer to the second contract, with a value of 100
    //    }

    //    /// <summary>
    //    /// Should deploy 2 contracts, and then send funds from one to the other and end up with correct balances for all.
    //    /// </summary>
    //    [Fact]
    //    public async Task SmartContracts_TransferBetweenContracts_Async()
    //    {
    //        TestContext context = new TestContext();
    //        await context.InitializeAsync();

    //        ulong gasPrice = 1;
    //        // This uses a lot of gas
    //        Gas gasLimit = (Gas)1000000;
    //        var gasBudget = gasPrice * gasLimit;

    //        SmartContractCompilationResult compilationResult = SmartContractCompiler.CompileFile("SmartContracts/InterContract1.cs");
    //        Assert.True(compilationResult.Success);

    //        SmartContractCarrier contractTransaction = SmartContractCarrier.CreateContract(1, compilationResult.Compilation, gasPrice, gasLimit);
    //        Transaction tx = this.AddTransactionToMempool(context, contractTransaction, context.txFirst[0].GetHash(), 0, gasBudget);
    //        BlockTemplate pblocktemplate = await this.BuildBlockAsync(context);
    //        uint160 newContractAddress = tx.GetNewContractAddress();
    //        Assert.NotNull(context.stateRoot.GetCode(newContractAddress));

    //        context.mempool.Clear();

    //        compilationResult = SmartContractCompiler.CompileFile("SmartContracts/InterContract2.cs");
    //        Assert.True(compilationResult.Success);

    //        SmartContractCarrier contractTransaction2 = SmartContractCarrier.CreateContract(1, compilationResult.Compilation, gasPrice, gasLimit);
    //        tx = this.AddTransactionToMempool(context, contractTransaction2, context.txFirst[1].GetHash(), 0, gasBudget);
    //        pblocktemplate = await this.BuildBlockAsync(context);
    //        uint160 newContractAddress2 = tx.GetNewContractAddress();
    //        Assert.NotNull(context.stateRoot.GetCode(newContractAddress2));

    //        context.mempool.Clear();

    //        ulong fundsToSend = 1000;
    //        string[] testMethodParameters = new string[]
    //        {
    //            string.Format("{0}#{1}", (int)SmartContractCarrierDataType.String, newContractAddress.ToAddress(context.network)),
    //        };

    //        SmartContractCarrier transferTransaction = SmartContractCarrier.CallContract(1, newContractAddress2, "ContractTransfer", gasPrice, gasLimit, testMethodParameters);
    //        pblocktemplate = await this.AddTransactionToMemPoolAndBuildBlockAsync(context, transferTransaction, context.txFirst[2].GetHash(), fundsToSend, gasBudget);
    //        Assert.Equal(Encoding.UTF8.GetBytes("testString"), context.stateRoot.GetStorageValue(newContractAddress, Encoding.UTF8.GetBytes("test")));
    //        Assert.Equal(3, pblocktemplate.Block.Transactions.Count);
    //        Assert.Single(pblocktemplate.Block.Transactions[2].Inputs);
    //        Assert.Equal(pblocktemplate.Block.Transactions[1].GetHash(), pblocktemplate.Block.Transactions[2].Inputs[0].PrevOut.Hash); // Input should be from the call that was just made.
    //        Assert.Equal(900, pblocktemplate.Block.Transactions[2].Outputs[0].Value); // First txout should be the change back to the contract, with a value of 900
    //        Assert.Equal(100, pblocktemplate.Block.Transactions[2].Outputs[1].Value); // First txout should be the transfer to the second contract, with a value of 100

    //        context.mempool.Clear();

    //        SmartContractCarrier transferTransaction2 = SmartContractCarrier.CallContract(1, newContractAddress2, "ContractTransfer", gasPrice, gasLimit, testMethodParameters);
    //        pblocktemplate = await this.AddTransactionToMemPoolAndBuildBlockAsync(context, transferTransaction2, context.txFirst[3].GetHash(), 0, gasBudget);
    //        Assert.Equal(3, pblocktemplate.Block.Transactions.Count);
    //        Assert.Equal(2, pblocktemplate.Block.Transactions[2].Inputs.Count);
    //        Assert.Equal(800, pblocktemplate.Block.Transactions[2].Outputs[0].Value);
    //        Assert.Equal(200, pblocktemplate.Block.Transactions[2].Outputs[1].Value);
    //    }

    //    /// <summary>
    //    /// Should deploy 2 contracts, invoke a method on one, get the value from it, and persist it
    //    /// </summary>
    //    [Fact]
    //    public async Task SmartContracts_InvokeContract_Async()
    //    {
    //        TestContext context = new TestContext();
    //        await context.InitializeAsync();

    //        ulong gasPrice = 1;
    //        // This uses a lot of gas
    //        Gas gasLimit = (Gas)1000000;
    //        var gasBudget = gasPrice * gasLimit;

    //        SmartContractCarrier contractTransaction = SmartContractCarrier.CreateContract(1, SmartContractCompiler.CompileFile("SmartContracts/CountContract.cs").Compilation, gasPrice, gasLimit);
    //        Transaction tx = this.AddTransactionToMempool(context, contractTransaction, context.txFirst[0].GetHash(), 0, gasBudget);
    //        BlockTemplate pblocktemplate = await this.BuildBlockAsync(context);
    //        uint160 newContractAddress = tx.GetNewContractAddress();
    //        Assert.NotNull(context.stateRoot.GetCode(newContractAddress));

    //        context.mempool.Clear();

    //        SmartContractCarrier contractTransaction2 = SmartContractCarrier.CreateContract(1, SmartContractCompiler.CompileFile("SmartContracts/CallContract.cs").Compilation, gasPrice, gasLimit);
    //        tx = this.AddTransactionToMempool(context, contractTransaction2, context.txFirst[1].GetHash(), 0, gasBudget);
    //        pblocktemplate = await this.BuildBlockAsync(context);
    //        uint160 newContractAddress2 = tx.GetNewContractAddress();
    //        Assert.NotNull(context.stateRoot.GetCode(newContractAddress2));

    //        context.mempool.Clear();

    //        ulong fundsToSend = 1000;
    //        string[] testMethodParameters = new string[]
    //        {
    //            string.Format("{0}#{1}", (int)SmartContractCarrierDataType.String, newContractAddress.ToAddress(context.network)),
    //        };

    //        SmartContractCarrier transferTransaction = SmartContractCarrier.CallContract(1, newContractAddress2, "Tester", gasPrice, gasLimit, testMethodParameters);
    //        pblocktemplate = await this.AddTransactionToMemPoolAndBuildBlockAsync(context, transferTransaction, context.txFirst[2].GetHash(), fundsToSend, gasBudget);
    //        Assert.True(Convert.ToBoolean(context.stateRoot.GetStorageValue(newContractAddress, Encoding.UTF8.GetBytes("SaveWorked"))[0]));
    //    }

    //    [Fact]
    //    public async Task SmartContracts_TransferBetweenContracts_WithException_Async()
    //    {
    //        TestContext context = new TestContext();
    //        await context.InitializeAsync();

    //        ulong gasPrice = 1;
    //        // This uses a lot of gas
    //        Gas gasLimit = (Gas)1000000;
    //        var gasBudget = gasPrice * gasLimit;

    //        SmartContractCompilationResult compilationResult = SmartContractCompiler.CompileFile("SmartContracts/InterContract1.cs");
    //        Assert.True(compilationResult.Success);

    //        SmartContractCarrier contractTransaction = SmartContractCarrier.CreateContract(1, compilationResult.Compilation, gasPrice, gasLimit);

    //        Transaction tx = AddTransactionToMempool(context, contractTransaction, context.txFirst[0].GetHash(), 0, gasBudget);
    //        BlockTemplate pblocktemplate = await BuildBlockAsync(context);
    //        uint160 newContractAddress = SmartContractCarrier.Deserialize(tx).GetNewContractAddress();

    //        string newContractAddressString = newContractAddress.ToString();
    //        Assert.NotNull(context.stateRoot.GetCode(newContractAddress));

    //        context.mempool.Clear();

    //        compilationResult = SmartContractCompiler.CompileFile("SmartContracts/InterContract2.cs");
    //        Assert.True(compilationResult.Success);

    //        SmartContractCarrier contractTransaction2 = SmartContractCarrier.CreateContract(1, compilationResult.Compilation, gasPrice, gasLimit);

    //        tx = AddTransactionToMempool(context, contractTransaction2, context.txFirst[1].GetHash(), 0, gasBudget);
    //        pblocktemplate = await BuildBlockAsync(context);
    //        uint160 newContractAddress2 = SmartContractCarrier.Deserialize(tx).GetNewContractAddress();

    //        Assert.NotNull(context.stateRoot.GetCode(newContractAddress2));

    //        context.mempool.Clear();

    //        ulong fundsToSend = 1000;
    //        string[] testMethodParameters = new string[]
    //        {
    //            string.Format("{0}#{1}", (int)SmartContractCarrierDataType.String, newContractAddress.ToString()),
    //        };
    //        SmartContractCarrier transferTransaction = SmartContractCarrier.CallContract(1, newContractAddress2, "ContractTransferWithFail", gasPrice, gasLimit, testMethodParameters);
    //        pblocktemplate = await this.AddTransactionToMemPoolAndBuildBlockAsync(context, transferTransaction, context.txFirst[2].GetHash(), fundsToSend, gasBudget);
    //        Assert.Equal(3, pblocktemplate.Block.Transactions.Count);
    //        Assert.Single(pblocktemplate.Block.Transactions[2].Inputs);
    //        Assert.Equal(pblocktemplate.Block.Transactions[1].GetHash(), pblocktemplate.Block.Transactions[2].Inputs[0].PrevOut.Hash); // Input should be from the call that was just made.
    //        Assert.Equal(1000, pblocktemplate.Block.Transactions[2].Outputs[0].Value); // Only txOut should be to contract
    //    }

    //    /// <summary>
    //    /// Can execute a smart contract transaction referencing a P2PKH that's in the same block, above it.
    //    /// </summary>
    //    /// <returns></returns>
    //    [Fact]
    //    public async Task SmartContract_ReferencingInputInSameBlock()
    //    {
    //        TestContext context = new TestContext();
    //        await context.InitializeAsync();

    //        // Create the transaction to be used as the input and add to mempool
    //        var preTransaction = context.network.Consensus.ConsensusFactory.CreateTransaction();
    //        var txIn = new TxIn(new OutPoint(context.txFirst[0].GetHash(), 0))
    //        {
    //            ScriptSig = context.privateKey.ScriptPubKey
    //        };
    //        preTransaction.AddInput(txIn);
    //        preTransaction.AddOutput(new TxOut(new Money(49, MoneyUnit.BTC), PayToPubkeyHashTemplate.Instance.GenerateScriptPubKey(context.privateKey.PubKey)));
    //        preTransaction.Sign(context.network, context.privateKey, false);

    //        var entry = new TestMemPoolEntryHelper();
    //        context.mempool.AddUnchecked(preTransaction.GetHash(), entry.Fee(30000).Time(context.date.GetTime()).SpendsCoinbase(true).FromTx(preTransaction));

    //        // Add the smart contract transaction to the mempool and mine as normal.
    //        ulong gasPrice = 1;
    //        Gas gasLimit = (Gas)1000000;
    //        var gasBudget = gasPrice * gasLimit;
    //        SmartContractCompilationResult compilationResult = SmartContractCompiler.CompileFile("SmartContracts/InterContract1.cs");
    //        Assert.True(compilationResult.Success);
    //        SmartContractCarrier contractTransaction = SmartContractCarrier.CreateContract(1, compilationResult.Compilation, gasPrice, gasLimit);
    //        Transaction tx = this.AddTransactionToMempool(context, contractTransaction, preTransaction.GetHash(), 0, gasBudget, false);
    //        BlockTemplate pblocktemplate = await this.BuildBlockAsync(context);

    //        // Check all went well. i.e. contract is deployed.
    //        uint160 newContractAddress = SmartContractCarrier.Deserialize(tx).GetNewContractAddress();
    //        string newContractAddressString = newContractAddress.ToString();
    //        Assert.NotNull(context.stateRoot.GetCode(newContractAddress));
    //    }

    //    private async Task<BlockTemplate> AddTransactionToMemPoolAndBuildBlockAsync(TestContext context, SmartContractCarrier smartContractCarrier, uint256 prevOutHash, ulong value, ulong gasBudget)
    //    {
    //        this.AddTransactionToMempool(context, smartContractCarrier, prevOutHash, value, gasBudget);
    //        return await this.BuildBlockAsync(context);
    //    }

    //    private Transaction AddTransactionToMempool(TestContext context, SmartContractCarrier smartContractCarrier, uint256 prevOutHash, ulong value, ulong gasBudget, bool spendsCoinbase = true)
    //    {
    //        var entryFee = gasBudget;
    //        TestMemPoolEntryHelper entry = new TestMemPoolEntryHelper();
    //        Transaction tx = new Transaction();
    //        var txIn = new TxIn(new OutPoint(prevOutHash, 0))
    //        {
    //            ScriptSig = context.privateKey.ScriptPubKey
    //        };
    //        tx.AddInput(txIn);
    //        tx.AddOutput(new TxOut(new Money(value), new Script(smartContractCarrier.Serialize())));
    //        tx.Sign(context.network, context.privateKey, false);
    //        context.mempool.AddUnchecked(tx.GetHash(), entry.Fee(entryFee).Time(context.date.GetTime()).SpendsCoinbase(spendsCoinbase).FromTx(tx));
    //        return tx;
    //    }

    //    private async Task<BlockTemplate> BuildBlockAsync(TestContext context)
    //    {
    //        BlockTemplate pblocktemplate = AssemblerForTest(context).Build(context.chain.Tip, context.scriptPubKey);
    //        context.chain.SetTip(pblocktemplate.Block.Header);
    //        await context.consensus.ValidateAndExecuteBlockAsync(new PowRuleContext(new ValidationContext { Block = pblocktemplate.Block }, context.network.Consensus, context.consensus.Tip, context.date.GetTimeOffset()) { MinedBlock = true });
    //        return pblocktemplate;
    //    }
    //}

    //public sealed class MockServiceProvider : IServiceProvider
    //{
    //    private readonly Dictionary<Type, object> registered;

    //    public MockServiceProvider(
    //        CoinView coinView,
    //        ISmartContractExecutorFactory executorFactory,
    //        ContractStateRepositoryRoot stateRoot,
    //        ILoggerFactory loggerFactory,
    //        ISmartContractReceiptStorage receiptStorage)
    //    {
    //        this.registered = new Dictionary<Type, object>
    //        {
    //            { typeof(CoinView), coinView },
    //            { typeof(ISmartContractExecutorFactory), executorFactory },
    //            { typeof(ContractStateRepositoryRoot), stateRoot },
    //            { typeof(ILoggerFactory), loggerFactory },
    //            { typeof(ISmartContractReceiptStorage), receiptStorage }
    //        };
    //    }

    //    public object GetService(Type serviceType)
    //    {
    //        return this.registered[serviceType];
    //    }
    //}
=======
    /// <summary>
    /// This is taken from 'MinerTests.cs' and adjusted to use a different block validator.
    /// </summary>
    public sealed class SmartContractMinerTests
    {
        private static FeeRate blockMinFeeRate = new FeeRate(PowMining.DefaultBlockMinTxFee);

        public static BlockDefinition AssemblerForTest(TestContext testContext)
        {
            return new SmartContractBlockDefinition(
                testContext.cachedCoinView,
                testContext.consensus,
                testContext.date,
                testContext.executorFactory,
                new LoggerFactory(),
                testContext.mempool,
                testContext.mempoolLock,
                testContext.network,
                testContext.stateRoot);
        }

        public class Blockinfo
        {
            public int extranonce;
            public uint nonce;
        }

        public static long[,] blockinfoarr =
        {
            {4, 0xa4a3e223}, {2, 0x15c32f9e}, {1, 0x0375b547}, {1, 0x7004a8a5},
            {2, 0xce440296}, {2, 0x52cfe198}, {1, 0x77a72cd0}, {2, 0xbb5d6f84},
            {2, 0x83f30c2c}, {1, 0x48a73d5b}, {1, 0xef7dcd01}, {2, 0x6809c6c4},
            {2, 0x0883ab3c}, {1, 0x087bbbe2}, {2, 0x2104a814}, {2, 0xdffb6daa},
            {1, 0xee8a0a08}, {2, 0xba4237c1}, {1, 0xa70349dc}, {1, 0x344722bb},
            {3, 0xd6294733}, {2, 0xec9f5c94}, {2, 0xca2fbc28}, {1, 0x6ba4f406},
            {2, 0x015d4532}, {1, 0x6e119b7c}, {2, 0x43e8f314}, {2, 0x27962f38},
            {2, 0xb571b51b}, {2, 0xb36bee23}, {2, 0xd17924a8}, {2, 0x6bc212d9},
            {1, 0x630d4948}, {2, 0x9a4c4ebb}, {2, 0x554be537}, {1, 0xd63ddfc7},
            {2, 0xa10acc11}, {1, 0x759a8363}, {2, 0xfb73090d}, {1, 0xe82c6a34},
            {1, 0xe33e92d7}, {3, 0x658ef5cb}, {2, 0xba32ff22}, {5, 0x0227a10c},
            {1, 0xa9a70155}, {5, 0xd096d809}, {1, 0x37176174}, {1, 0x830b8d0f},
            {1, 0xc6e3910e}, {2, 0x823f3ca8}, {1, 0x99850849}, {1, 0x7521fb81},
            {1, 0xaacaabab}, {1, 0xd645a2eb}, {5, 0x7aea1781}, {5, 0x9d6e4b78},
            {1, 0x4ce90fd8}, {1, 0xabdc832d}, {6, 0x4a34f32a}, {2, 0xf2524c1c},
            {2, 0x1bbeb08a}, {1, 0xad47f480}, {1, 0x9f026aeb}, {1, 0x15a95049},
            {2, 0xd1cb95b2}, {2, 0xf84bbda5}, {1, 0x0fa62cd1}, {1, 0xe05f9169},
            {1, 0x78d194a9}, {5, 0x3e38147b}, {5, 0x737ba0d4}, {1, 0x63378e10},
            {1, 0x6d5f91cf}, {2, 0x88612eb8}, {2, 0xe9639484}, {1, 0xb7fabc9d},
            {2, 0x19b01592}, {1, 0x5a90dd31}, {2, 0x5bd7e028}, {2, 0x94d00323},
            {1, 0xa9b9c01a}, {1, 0x3a40de61}, {1, 0x56e7eec7}, {5, 0x859f7ef6},
            {1, 0xfd8e5630}, {1, 0x2b0c9f7f}, {1, 0xba700e26}, {1, 0x7170a408},
            {1, 0x70de86a8}, {1, 0x74d64cd5}, {1, 0x49e738a1}, {2, 0x6910b602},
            {0, 0x643c565f}, {1, 0x54264b3f}, {2, 0x97ea6396}, {2, 0x55174459},
            {2, 0x03e8779a}, {1, 0x98f34d8f}, {1, 0xc07b2b07}, {1, 0xdfe29668},
            {1, 0x3141c7c1}, {1, 0xb3b595f4}, {1, 0x735abf08}, {5, 0x623bfbce},
            {2, 0xd351e722}, {1, 0xf4ca48c9}, {1, 0x5b19c670}, {1, 0xa164bf0e},
            {2, 0xbbbeb305}, {2, 0xfe1c810a}
        };

        public bool TestSequenceLocks(TestContext testContext, ChainedHeader chainedBlock, Transaction tx, Transaction.LockTimeFlags flags, LockPoints uselock = null)
        {
            var context = new MempoolValidationContext(tx, new MempoolValidationState(false))
            {
                View = new MempoolCoinView(testContext.cachedCoinView, testContext.mempool, testContext.mempoolLock, null)
            };

            context.View.LoadViewAsync(tx).GetAwaiter().GetResult();

            return MempoolValidator.CheckSequenceLocks(testContext.network, chainedBlock, context, flags, uselock, false);
        }

        public class TestContext
        {
            public List<Blockinfo> blockinfo;
            public Network network;
            public Script scriptPubKey;
            public BlockTemplate newBlock;
            public Transaction tx, tx2;
            public Script script;
            public uint256 hash;
            public TestMemPoolEntryHelper entry;
            public ConcurrentChain chain;
            public ConsensusLoop consensus;
            public DateTimeProvider date;
            public TxMempool mempool;
            public MempoolSchedulerLock mempoolLock;
            public List<Transaction> txFirst;
            public Money BLOCKSUBSIDY = 50 * Money.COIN;
            public Money LOWFEE = Money.CENT;
            public Money HIGHFEE = Money.COIN;
            public Money HIGHERFEE = 4 * Money.COIN;
            public int baseheight;
            public CachedCoinView cachedCoinView;
            public ISmartContractResultRefundProcessor refundProcessor;
            public ContractStateRepositoryRoot stateRoot;
            public ISmartContractResultTransferProcessor transferProcessor;
            public SmartContractValidator validator;
            public IKeyEncodingStrategy keyEncodingStrategy;
            public ReflectionSmartContractExecutorFactory executorFactory;
            public DBreezeContractReceiptStorage receiptStorage;

            private bool useCheckpoints = true;
            public Key privateKey;
            private InternalTransactionExecutorFactory internalTxExecutorFactory;
            private ReflectionVirtualMachine vm;
            private ICallDataSerializer serializer;

            public TestContext()
            {
            }

            public async Task InitializeAsync([CallerMemberName] string callingMethod = "")
            {
                this.blockinfo = new List<Blockinfo>();
                var lst = blockinfoarr.Cast<long>().ToList();
                for (int i = 0; i < lst.Count; i += 2)
                    this.blockinfo.Add(new Blockinfo { extranonce = (int)lst[i], nonce = (uint)lst[i + 1] });

                // Note that by default, these tests run with size accounting enabled.
                this.network = new SmartContractsRegTest();
                this.privateKey = new Key();
                this.scriptPubKey = PayToPubkeyHashTemplate.Instance.GenerateScriptPubKey(this.privateKey.PubKey);
                this.newBlock = new BlockTemplate(this.network);

                this.entry = new TestMemPoolEntryHelper();
                this.chain = new ConcurrentChain(this.network);
                this.network.Consensus.Options = new ConsensusOptions();
                IDateTimeProvider dateTimeProvider = DateTimeProvider.Default;

                this.cachedCoinView = new CachedCoinView(new InMemoryCoinView(this.chain.Tip.HashBlock), dateTimeProvider, new LoggerFactory());

                var loggerFactory = new ExtendedLoggerFactory();
                loggerFactory.AddConsoleWithFilters();

                var nodeSettings = NodeSettings.Default();
                var consensusSettings = new ConsensusSettings(nodeSettings);
                consensusSettings.UseCheckpoints = this.useCheckpoints;

                this.keyEncodingStrategy = BasicKeyEncodingStrategy.Default;

                var folder = TestBase.AssureEmptyDir(Path.Combine(AppContext.BaseDirectory, "TestData", callingMethod));

                var engine = new DBreezeEngine(folder);
                var byteStore = new DBreezeByteStore(engine, "ContractState1");
                byteStore.Empty();
                ISource<byte[], byte[]> stateDB = new NoDeleteSource<byte[], byte[]>(byteStore);

                this.stateRoot = new ContractStateRepositoryRoot(stateDB);
                this.validator = new SmartContractValidator(new List<ISmartContractValidator>
                {
                    new SmartContractFormatValidator(ReferencedAssemblyResolver.AllowedAssemblies),
                    new SmartContractDeterminismValidator()
                });

                this.receiptStorage = new DBreezeContractReceiptStorage(new DataFolder(folder));

                this.refundProcessor = new SmartContractResultRefundProcessor(loggerFactory);
                this.transferProcessor = new SmartContractResultTransferProcessor(loggerFactory, this.network);

                this.serializer = CallDataSerializer.Default;
                this.internalTxExecutorFactory = new InternalTransactionExecutorFactory(this.keyEncodingStrategy, loggerFactory, this.network);

                this.vm = new ReflectionVirtualMachine(this.validator, this.internalTxExecutorFactory, loggerFactory, this.network);
                this.executorFactory = new ReflectionSmartContractExecutorFactory(loggerFactory, this.serializer, this.refundProcessor, this.transferProcessor, this.vm);

                var networkPeerFactory = new NetworkPeerFactory(this.network, dateTimeProvider, loggerFactory, new PayloadProvider(), new SelfEndpointTracker());

                var peerAddressManager = new PeerAddressManager(DateTimeProvider.Default, nodeSettings.DataFolder, loggerFactory, new SelfEndpointTracker());
                var peerDiscovery = new PeerDiscovery(new AsyncLoopFactory(loggerFactory), loggerFactory, this.network, networkPeerFactory, new NodeLifetime(), nodeSettings, peerAddressManager);
                var connectionSettings = new ConnectionManagerSettings(nodeSettings);
                var connectionManager = new ConnectionManager(dateTimeProvider, loggerFactory, this.network, networkPeerFactory, nodeSettings, new NodeLifetime(), new NetworkPeerConnectionParameters(), peerAddressManager, new IPeerConnector[] { }, peerDiscovery, connectionSettings, new SmartContractVersionProvider());

                var blockPuller = new LookaheadBlockPuller(this.chain, connectionManager, new LoggerFactory());
                var peerBanning = new PeerBanning(connectionManager, loggerFactory, dateTimeProvider, peerAddressManager);
                var nodeDeployments = new NodeDeployments(this.network, this.chain);

                var smartContractRuleRegistration = new SmartContractRuleRegistration();
                ConsensusRules consensusRules = new SmartContractConsensusRules(this.chain, new Checkpoints(), consensusSettings, dateTimeProvider, this.executorFactory, loggerFactory, this.network, nodeDeployments, this.stateRoot, blockPuller, this.cachedCoinView, this.receiptStorage).Register(smartContractRuleRegistration);

                this.consensus = new ConsensusLoop(new AsyncLoopFactory(loggerFactory), new NodeLifetime(), this.chain, this.cachedCoinView, blockPuller, new NodeDeployments(this.network, this.chain), loggerFactory, new ChainState(new InvalidBlockHashStore(dateTimeProvider)), connectionManager, dateTimeProvider, new Signals.Signals(), consensusSettings, nodeSettings, peerBanning, consensusRules);
                await this.consensus.StartAsync();

                this.entry.Fee(11);
                this.entry.Height(11);
                var date1 = new MemoryPoolTests.DateTimeProviderSet();
                date1.time = dateTimeProvider.GetTime();
                date1.timeutc = dateTimeProvider.GetUtcNow();
                this.date = date1;
                this.mempool = new TxMempool(dateTimeProvider, new BlockPolicyEstimator(new MempoolSettings(nodeSettings), new LoggerFactory(), nodeSettings), new LoggerFactory(), nodeSettings); ;
                this.mempoolLock = new MempoolSchedulerLock();

                // Simple block creation, nothing special yet:
                this.newBlock = AssemblerForTest(this).Build(this.chain.Tip, this.scriptPubKey);
                this.chain.SetTip(this.newBlock.Block.Header);
                await this.consensus.ValidateAndExecuteBlockAsync(new PowRuleContext(new ValidationContext { Block = this.newBlock.Block }, this.network.Consensus, this.consensus.Tip, dateTimeProvider.GetTimeOffset()) { MinedBlock = true });

                // We can't make transactions until we have inputs
                // Therefore, load 100 blocks :)
                this.baseheight = 0;
                List<NBitcoin.Block> blocks = new List<NBitcoin.Block>();
                this.txFirst = new List<Transaction>();
                for (int i = 0; i < this.blockinfo.Count; ++i)
                {
                    var block = NBitcoin.Block.Load(this.newBlock.Block.ToBytes(this.network.Consensus.ConsensusFactory), this.network);
                    ((SmartContractBlockHeader)block.Header).HashStateRoot = ((SmartContractBlockHeader)this.newBlock.Block.Header).HashStateRoot;
                    block.Header.HashPrevBlock = this.chain.Tip.HashBlock;
                    block.Header.Version = 1;
                    block.Header.Time = Utils.DateTimeToUnixTime(this.chain.Tip.GetMedianTimePast()) + 1;

                    Transaction txCoinbase = this.network.CreateTransaction(block.Transactions[0].ToBytes(this.network.Consensus.ConsensusFactory));
                    txCoinbase.Inputs.Clear();
                    txCoinbase.Version = 1;
                    txCoinbase.AddInput(new TxIn(new Script(new[] { Op.GetPushOp(this.blockinfo[i].extranonce), Op.GetPushOp(this.chain.Height) })));
                    txCoinbase.AddOutput(new TxOut(Money.Zero, new Script()));
                    block.Transactions[0] = txCoinbase;

                    if (this.txFirst.Count == 0)
                        this.baseheight = this.chain.Height;

                    if (this.txFirst.Count < 4)
                        this.txFirst.Add(block.Transactions[0]);

                    block.UpdateMerkleRoot();

                    block.Header.Nonce = this.blockinfo[i].nonce;

                    this.chain.SetTip(block.Header);
                    await this.consensus.ValidateAndExecuteBlockAsync(new PowRuleContext(new ValidationContext { Block = block }, this.network.Consensus, this.consensus.Tip, dateTimeProvider.GetTimeOffset()) { MinedBlock = true });
                    blocks.Add(block);
                }

                // Just to make sure we can still make simple blocks
                this.newBlock = AssemblerForTest(this).Build(this.chain.Tip, this.scriptPubKey);
                Assert.NotNull(this.newBlock);
            }
        }

        /// <summary>
        /// Tests creation of a simple token contract
        /// </summary>
        [Fact]
        public async Task SmartContracts_CreateTokenContract_Async()
        {
            TestContext context = new TestContext();
            await context.InitializeAsync();

            ulong gasPrice = 1;
            Gas gasLimit = (Gas)1000000;
            var gasBudget = gasPrice * gasLimit;

            SmartContractCompilationResult compilationResult = SmartContractCompiler.CompileFile("SmartContracts/Token.cs");
            Assert.True(compilationResult.Success);

            var smartContractCarrier = SmartContractCarrier.CreateContract(1, compilationResult.Compilation, gasPrice, gasLimit);
            Transaction tx = this.AddTransactionToMempool(context, smartContractCarrier, context.txFirst[0].GetHash(), 0, gasBudget);
            BlockTemplate pblocktemplate = await this.BuildBlockAsync(context);
            uint160 newContractAddress = tx.GetNewContractAddress();
            byte[] ownerFromStorage = context.stateRoot.GetStorageValue(newContractAddress, Encoding.UTF8.GetBytes("Owner"));
            byte[] ownerToBytes = context.privateKey.PubKey.GetAddress(context.network).Hash.ToBytes();
            Assert.Equal(ownerFromStorage, ownerToBytes);
            Assert.NotNull(context.stateRoot.GetCode(newContractAddress));
            Assert.True(pblocktemplate.Block.Transactions[0].Outputs[1].Value > 0); // gas refund
        }

        /// <summary>
        /// Try and spend outputs we don't own
        /// </summary>
        [Fact]
        public async Task SmartContracts_TrySpendingFundsThatArentOurs_Async()
        {
            TestContext context = new TestContext();
            await context.InitializeAsync();

            ulong gasPrice = 1;
            Gas gasLimit = (Gas)1000000;
            var gasBudget = gasPrice * gasLimit;

            SmartContractCompilationResult compilationResult = SmartContractCompiler.CompileFile("SmartContracts/TransferTest.cs");
            Assert.True(compilationResult.Success);

            SmartContractCarrier contractTransaction = SmartContractCarrier.CreateContract(1, compilationResult.Compilation, gasPrice, gasLimit);
            Transaction tx = this.AddTransactionToMempool(context, contractTransaction, context.txFirst[0].GetHash(), 0, gasBudget);
            BlockTemplate pblocktemplate = await this.BuildBlockAsync(context);
            uint160 newContractAddress = tx.GetNewContractAddress();
            Assert.NotNull(context.stateRoot.GetCode(newContractAddress));
            Assert.True(pblocktemplate.Block.Transactions[0].Outputs[1].Value > 0); // gas refund

            context.mempool.Clear();

            ulong fundsToSend = 5000000000L - gasBudget;

            SmartContractCarrier transferTransaction = SmartContractCarrier.CallContract(1, newContractAddress, "Test", gasPrice, gasLimit);
            BlockTemplate pblocktemplate2 = await this.AddTransactionToMemPoolAndBuildBlockAsync(context, transferTransaction, context.txFirst[1].GetHash(), fundsToSend, gasBudget);
            Assert.Equal(3, pblocktemplate2.Block.Transactions.Count);

            context.mempool.Clear();

            var maliciousPerson = new Key();
            var entryFee = 10000;
            TestMemPoolEntryHelper entry = new TestMemPoolEntryHelper();
            var maliciousTxBuilder = new TransactionBuilder(context.network);
            var maliciousAmount = 500000000; // 5 BTC
            var maliciousPaymentScript = PayToPubkeyHashTemplate.Instance.GenerateScriptPubKey(maliciousPerson.PubKey);

            maliciousTxBuilder.AddCoins(pblocktemplate2.Block.Transactions[2]);
            maliciousTxBuilder.Send(maliciousPaymentScript, maliciousAmount);
            maliciousTxBuilder.SetChange(context.privateKey);
            maliciousTxBuilder.SendFees(entryFee);
            var maliciousTx = maliciousTxBuilder.BuildTransaction(false);

            // Signing example
            //tx.Sign(new Key[] { context.privateKey }, funds);

            context.mempool.AddUnchecked(
                maliciousTx.GetHash(),
                entry.Fee(entryFee)
                    .Time(context.date.GetTime())
                    .SpendsCoinbase(true)
                    .FromTx(maliciousTx));

            await Assert.ThrowsAsync<ConsensusErrorException>(async () =>
            {
                await this.BuildBlockAsync(context);
            });
        }

        /// <summary>
        /// Test that contracts correctly send funds to one person
        /// </summary>
        [Fact]
        public async Task SmartContracts_TransferFundsToSingleRecipient_Async()
        {
            var context = new TestContext();
            await context.InitializeAsync();

            ulong gasPrice = 1;
            Gas gasLimit = (Gas)1000000;
            var gasBudget = gasPrice * gasLimit;

            SmartContractCompilationResult compilationResult = SmartContractCompiler.CompileFile("SmartContracts/TransferTest.cs");
            Assert.True(compilationResult.Success);

            SmartContractCarrier contractTransaction = SmartContractCarrier.CreateContract(1, compilationResult.Compilation, gasPrice, gasLimit);
            Transaction tx = this.AddTransactionToMempool(context, contractTransaction, context.txFirst[0].GetHash(), 0, gasBudget);
            BlockTemplate pblocktemplate = await this.BuildBlockAsync(context);
            uint160 newContractAddress = tx.GetNewContractAddress();
            Assert.NotNull(context.stateRoot.GetCode(newContractAddress));
            Assert.True(pblocktemplate.Block.Transactions[0].Outputs[1].Value > 0); // gas refund

            context.mempool.Clear();

            ulong fundsToSend = 5000000000L - gasBudget;

            SmartContractCarrier transferTransaction = SmartContractCarrier.CallContract(1, newContractAddress, "Test", gasPrice, gasLimit);
            BlockTemplate pblocktemplate2 = await this.AddTransactionToMemPoolAndBuildBlockAsync(context, transferTransaction, context.txFirst[1].GetHash(), fundsToSend, gasBudget);
            Assert.Equal(3, pblocktemplate2.Block.Transactions.Count);
            Assert.True(pblocktemplate2.Block.Transactions[0].Outputs[1].Value > 0); // gas refund
            Assert.Single(pblocktemplate2.Block.Transactions[2].Inputs); // There is 1 input to the condensing transaction: the previous callcontract transaction
            uint256 hashOfContractCallTx = pblocktemplate2.Block.Transactions[1].GetHash();
            Assert.Equal(hashOfContractCallTx, pblocktemplate2.Block.Transactions[2].Inputs[0].PrevOut.Hash);
            Assert.Equal(fundsToSend - 100, (ulong)pblocktemplate2.Block.Transactions[2].Outputs[0].Value); // First txout should be the change to the contract, with a value of the input - 100
            Assert.Equal(100, pblocktemplate2.Block.Transactions[2].Outputs[1].Value); // Second txout should be the transfer to a new person, with a value of 100

            context.mempool.Clear();

            SmartContractCarrier transferTransaction2 = SmartContractCarrier.CallContract(1, newContractAddress, "Test", gasPrice, gasLimit);
            BlockTemplate pblocktemplate3 = await this.AddTransactionToMemPoolAndBuildBlockAsync(context, transferTransaction2, context.txFirst[2].GetHash(), fundsToSend, gasBudget);
            Assert.Equal(3, pblocktemplate3.Block.Transactions.Count); // 1 coinbase, 1 contract call, 1 condensingtx with send
            Assert.True(pblocktemplate3.Block.Transactions[0].Outputs[1].Value > 0); // gas refund
            Assert.Equal(2, pblocktemplate3.Block.Transactions[2].Inputs.Count); // There are 2 inputs to the condensing transaction: the previous callcontract transaction and the unspent from above
            uint256 hashOfPrevCondensingTx = pblocktemplate2.Block.Transactions[2].GetHash();
            uint256 hashOfContractCallTx3 = pblocktemplate3.Block.Transactions[1].GetHash();
            Assert.Equal(hashOfPrevCondensingTx, pblocktemplate3.Block.Transactions[2].Inputs[1].PrevOut.Hash);
            Assert.Equal(hashOfContractCallTx3, pblocktemplate3.Block.Transactions[2].Inputs[0].PrevOut.Hash);
            Assert.Equal(fundsToSend * 2 - 200, (ulong)pblocktemplate3.Block.Transactions[2].Outputs[0].Value); // First txout should be the change to the contract, with a value of the value given twice, - 200 (100 for each transfer)
            Assert.Equal(100, pblocktemplate3.Block.Transactions[2].Outputs[1].Value); // Second txout should be the transfer to a new person, with a value of 100
        }

        /// <summary>
        /// Send funds with create
        /// </summary>
        [Fact]
        public async Task SmartContracts_CreateWithFunds_Success_Async()
        {
            TestContext context = new TestContext();
            await context.InitializeAsync();

            ulong gasPrice = 1;
            Gas gasLimit = (Gas)1000000;
            var gasBudget = gasPrice * gasLimit;

            SmartContractCompilationResult compilationResult = SmartContractCompiler.CompileFile("SmartContracts/StorageDemo.cs");
            Assert.True(compilationResult.Success);

            var contractCarrier = SmartContractCarrier.CreateContract(1, compilationResult.Compilation, gasPrice, gasLimit);
            Transaction tx = this.AddTransactionToMempool(context, contractCarrier, context.txFirst[0].GetHash(), 100_000_000, gasBudget);
            BlockTemplate pblocktemplate = await this.BuildBlockAsync(context);
            uint160 newContractAddress = tx.GetNewContractAddress();
            Assert.NotNull(context.stateRoot.GetCode(newContractAddress));
            Assert.True(pblocktemplate.Block.Transactions[0].Outputs[1].Value > 0); // gas refund
            var unspent = context.stateRoot.GetUnspent(newContractAddress);
            context.mempool.Clear();
        }

        /// <summary>
        /// Test that contract correctly send funds to 2 people inside one contract call
        /// </summary>
        [Fact]
        public async Task SmartContracts_TransferFundsToMultipleRecipients_Async()
        {
            TestContext context = new TestContext();
            await context.InitializeAsync();

            ulong gasPrice = 1;
            Gas gasLimit = (Gas)1000000;
            var gasBudget = gasPrice * gasLimit;

            SmartContractCompilationResult compilationResult = SmartContractCompiler.CompileFile("SmartContracts/TransferTest.cs");
            Assert.True(compilationResult.Success);

            var contractCarrier = SmartContractCarrier.CreateContract(1, compilationResult.Compilation, gasPrice, gasLimit);
            Transaction tx = this.AddTransactionToMempool(context, contractCarrier, context.txFirst[0].GetHash(), 0, gasBudget);
            BlockTemplate pblocktemplate = await this.BuildBlockAsync(context);
            uint160 newContractAddress = tx.GetNewContractAddress();
            Assert.NotNull(context.stateRoot.GetCode(newContractAddress));
            Assert.True(pblocktemplate.Block.Transactions[0].Outputs[1].Value > 0); // gas refund

            context.mempool.Clear();

            ulong fundsToSend = 5000000000L - gasBudget;

            var transferTransaction = SmartContractCarrier.CallContract(1, newContractAddress, "Test2", gasPrice, gasLimit);
            BlockTemplate pblocktemplate2 = await this.AddTransactionToMemPoolAndBuildBlockAsync(context, transferTransaction, context.txFirst[1].GetHash(), fundsToSend, gasBudget);
            Assert.Equal(3, pblocktemplate2.Block.Transactions.Count);
            Assert.True(pblocktemplate2.Block.Transactions[0].Outputs[1].Value > 0); // gas refund
            Assert.Single(pblocktemplate2.Block.Transactions[2].Inputs); // There is 1 input to the condensing transaction: the previous callcontract transaction
            var hashOfContractCallTx = pblocktemplate2.Block.Transactions[1].GetHash();
            Assert.Equal(hashOfContractCallTx, pblocktemplate2.Block.Transactions[2].Inputs[0].PrevOut.Hash);
            Assert.Equal(fundsToSend - 200, (ulong)pblocktemplate2.Block.Transactions[2].Outputs[0].Value); // First txout should be the change to the contract, with a value of the input - 200
            Assert.Equal(100, pblocktemplate2.Block.Transactions[2].Outputs[1].Value); // Second txout should be the transfer to a new person, with a value of 100
            Assert.Equal(100, pblocktemplate2.Block.Transactions[2].Outputs[2].Value); // Third txout should be the transfer to a new person, with a value of 100

            context.mempool.Clear();

            transferTransaction = SmartContractCarrier.CallContract(1, newContractAddress, "Test2", gasPrice, gasLimit);
            BlockTemplate pblocktemplate3 = await this.AddTransactionToMemPoolAndBuildBlockAsync(context, transferTransaction, context.txFirst[2].GetHash(), fundsToSend, gasBudget);
            Assert.Equal(3, pblocktemplate3.Block.Transactions.Count); // 1 coinbase, 1 contract call, 1 condensingtx with send
            Assert.True(pblocktemplate3.Block.Transactions[0].Outputs[1].Value > 0); // gas refund
            Assert.Equal(2, pblocktemplate3.Block.Transactions[2].Inputs.Count); // There are 2 inputs to the condensing transaction: the previous callcontract transaction and the unspent from above
            var hashOfPrevCondensingTx = pblocktemplate2.Block.Transactions[2].GetHash();
            var hashOfContractCallTx3 = pblocktemplate3.Block.Transactions[1].GetHash();
            Assert.Equal(hashOfPrevCondensingTx, pblocktemplate3.Block.Transactions[2].Inputs[1].PrevOut.Hash);
            Assert.Equal(hashOfContractCallTx3, pblocktemplate3.Block.Transactions[2].Inputs[0].PrevOut.Hash);
            Assert.Equal(fundsToSend * 2 - 400, (ulong)pblocktemplate3.Block.Transactions[2].Outputs[0].Value); // First txout should be the change to the contract, with a value of the value given twice, - 400 (100 for each transfer)
            Assert.Equal(100, pblocktemplate3.Block.Transactions[2].Outputs[1].Value); // Second txout should be the transfer to a new person, with a value of 100
            Assert.Equal(100, pblocktemplate3.Block.Transactions[2].Outputs[2].Value); // Third txout should be the transfer to a new person, with a value of 100
        }

        /// <summary>
        /// Tests that contracts manage their UTXOs correctly when not sending funds or receiving funds.
        /// </summary>
        [Fact]
        public async Task SmartContracts_SendValue_NoTransfers_Async()
        {
            var context = new TestContext();
            await context.InitializeAsync();

            ulong gasPrice = 1;
            Gas gasLimit = (Gas)1000000;
            var gasBudget = gasPrice * gasLimit;

            SmartContractCompilationResult compilationResult = SmartContractCompiler.CompileFile("SmartContracts/TransferTest.cs");
            Assert.True(compilationResult.Success);

            SmartContractCarrier contractTransaction = SmartContractCarrier.CreateContract(1, compilationResult.Compilation, gasPrice, gasLimit);
            Transaction tx = this.AddTransactionToMempool(context, contractTransaction, context.txFirst[0].GetHash(), 0, gasBudget);
            BlockTemplate pblocktemplate = await this.BuildBlockAsync(context);
            uint160 newContractAddress = tx.GetNewContractAddress();
            Assert.NotNull(context.stateRoot.GetCode(newContractAddress));
            Assert.True(pblocktemplate.Block.Transactions[0].Outputs[1].Value > 0); // gas refund

            context.mempool.Clear();

            var transferTransaction = SmartContractCarrier.CallContract(1, newContractAddress, "DoNothing", gasPrice, gasLimit);
            BlockTemplate pblocktemplate3 = await this.AddTransactionToMemPoolAndBuildBlockAsync(context, transferTransaction, context.txFirst[2].GetHash(), 100_000, gasBudget);
            Assert.Equal(2, pblocktemplate3.Block.Transactions.Count); // In this case we are sending 0, and doing no transfers, so we don't need a condensing transaction
        }

        /// <summary>
        /// Tests that contracts manage their UTXOs correctly when not sending funds or receiving funds.
        /// </summary>
        [Fact]
        public async Task SmartContracts_NoTransfers_Async()
        {
            var context = new TestContext();
            await context.InitializeAsync();

            ulong gasPrice = 1;
            Gas gasLimit = (Gas)1000000;
            var gasBudget = gasPrice * gasLimit;

            SmartContractCompilationResult compilationResult = SmartContractCompiler.CompileFile("SmartContracts/TransferTest.cs");
            Assert.True(compilationResult.Success);

            SmartContractCarrier contractTransaction = SmartContractCarrier.CreateContract(1, compilationResult.Compilation, gasPrice, gasLimit);
            Transaction tx = this.AddTransactionToMempool(context, contractTransaction, context.txFirst[0].GetHash(), 0, gasBudget);
            BlockTemplate pblocktemplate = await this.BuildBlockAsync(context);
            uint160 newContractAddress = tx.GetNewContractAddress();
            Assert.NotNull(context.stateRoot.GetCode(newContractAddress));
            Assert.True(pblocktemplate.Block.Transactions[0].Outputs[1].Value > 0); // gas refund

            context.mempool.Clear();

            ulong fundsToSend = 5000000000L - gasBudget;
            SmartContractCarrier transferTransaction = SmartContractCarrier.CallContract(1, newContractAddress, "Test2", gasPrice, gasLimit);
            BlockTemplate pblocktemplate2 = await this.AddTransactionToMemPoolAndBuildBlockAsync(context, transferTransaction, context.txFirst[1].GetHash(), fundsToSend, gasBudget);
            Assert.Equal(3, pblocktemplate2.Block.Transactions.Count);
            Assert.True(pblocktemplate2.Block.Transactions[0].Outputs[1].Value > 0); // gas refund
            Assert.Single(pblocktemplate2.Block.Transactions[2].Inputs); // There is 1 input to the condensing transaction: the previous callcontract transaction
            var hashOfContractCallTx = pblocktemplate2.Block.Transactions[1].GetHash();
            Assert.Equal(hashOfContractCallTx, pblocktemplate2.Block.Transactions[2].Inputs[0].PrevOut.Hash);
            Assert.Equal(fundsToSend - 200, (ulong)pblocktemplate2.Block.Transactions[2].Outputs[0].Value); // First txout should be the change to the contract, with a value of the input - 200
            Assert.Equal(100, pblocktemplate2.Block.Transactions[2].Outputs[1].Value); // Second txout should be the transfer to a new person, with a value of 100
            Assert.Equal(100, pblocktemplate2.Block.Transactions[2].Outputs[2].Value); // Third txout should be the transfer to a new person, with a value of 100

            context.mempool.Clear();

            transferTransaction = SmartContractCarrier.CallContract(1, newContractAddress, "DoNothing", gasPrice, gasLimit);
            BlockTemplate pblocktemplate3 = await this.AddTransactionToMemPoolAndBuildBlockAsync(context, transferTransaction, context.txFirst[2].GetHash(), 0, gasBudget);
            Assert.Equal(2, pblocktemplate3.Block.Transactions.Count); // In this case we are sending 0, and doing no transfers, so we don't need a condensing transaction
        }

        /// <summary>
        /// Should deploy 2 contracts, and then send funds from one to the other and end up with correct balances for all.
        /// </summary>
        [Fact]
        public async Task SmartContracts_TransferToP2PKH_Async()
        {
            TestContext context = new TestContext();
            await context.InitializeAsync();

            ulong gasPrice = 1;
            // This uses a lot of gas
            Gas gasLimit = (Gas)1000000;
            var gasBudget = gasPrice * gasLimit;

            SmartContractCompilationResult compilationResult = SmartContractCompiler.CompileFile("SmartContracts/TransferTest.cs");
            Assert.True(compilationResult.Success);

            SmartContractCarrier contractTransaction = SmartContractCarrier.CreateContract(1, compilationResult.Compilation, gasPrice, gasLimit);
            Transaction tx = this.AddTransactionToMempool(context, contractTransaction, context.txFirst[0].GetHash(), 0, gasBudget);
            BlockTemplate pblocktemplate = await this.BuildBlockAsync(context);
            uint160 newContractAddress = tx.GetNewContractAddress();
            Assert.NotNull(context.stateRoot.GetCode(newContractAddress));

            context.mempool.Clear();

            ulong fundsToSend = 1000;

            SmartContractCarrier transferTransaction = SmartContractCarrier.CallContract(1, newContractAddress, "P2KTest", gasPrice, gasLimit);
            pblocktemplate = await this.AddTransactionToMemPoolAndBuildBlockAsync(context, transferTransaction, context.txFirst[1].GetHash(), fundsToSend, gasBudget);
            Assert.Equal(3, pblocktemplate.Block.Transactions.Count);
            Assert.Single(pblocktemplate.Block.Transactions[2].Inputs);
            Assert.Equal(pblocktemplate.Block.Transactions[1].GetHash(), pblocktemplate.Block.Transactions[2].Inputs[0].PrevOut.Hash); // Input should be from the call that was just made.
            Assert.Equal(900, pblocktemplate.Block.Transactions[2].Outputs[0].Value); // First txout should be the change back to the contract, with a value of 900
            Assert.Equal(100, pblocktemplate.Block.Transactions[2].Outputs[1].Value); // First txout should be the transfer to the second contract, with a value of 100
        }

        /// <summary>
        /// Should deploy 2 contracts, and then send funds from one to the other and end up with correct balances for all.
        /// </summary>
        [Fact]
        public async Task SmartContracts_TransferBetweenContracts_Async()
        {
            TestContext context = new TestContext();
            await context.InitializeAsync();

            ulong gasPrice = 1;
            // This uses a lot of gas
            Gas gasLimit = (Gas)1000000;
            var gasBudget = gasPrice * gasLimit;

            SmartContractCompilationResult compilationResult = SmartContractCompiler.CompileFile("SmartContracts/InterContract1.cs");
            Assert.True(compilationResult.Success);

            SmartContractCarrier contractTransaction = SmartContractCarrier.CreateContract(1, compilationResult.Compilation, gasPrice, gasLimit);
            Transaction tx = this.AddTransactionToMempool(context, contractTransaction, context.txFirst[0].GetHash(), 0, gasBudget);
            BlockTemplate pblocktemplate = await this.BuildBlockAsync(context);
            uint160 newContractAddress = tx.GetNewContractAddress();
            Assert.NotNull(context.stateRoot.GetCode(newContractAddress));

            context.mempool.Clear();

            compilationResult = SmartContractCompiler.CompileFile("SmartContracts/InterContract2.cs");
            Assert.True(compilationResult.Success);

            SmartContractCarrier contractTransaction2 = SmartContractCarrier.CreateContract(1, compilationResult.Compilation, gasPrice, gasLimit);
            tx = this.AddTransactionToMempool(context, contractTransaction2, context.txFirst[1].GetHash(), 0, gasBudget);
            pblocktemplate = await this.BuildBlockAsync(context);
            uint160 newContractAddress2 = tx.GetNewContractAddress();
            Assert.NotNull(context.stateRoot.GetCode(newContractAddress2));

            context.mempool.Clear();

            ulong fundsToSend = 1000;
            string[] testMethodParameters = new string[]
            {
                string.Format("{0}#{1}", (int)SmartContractCarrierDataType.String, newContractAddress.ToAddress(context.network)),
            };

            SmartContractCarrier transferTransaction = SmartContractCarrier.CallContract(1, newContractAddress2, "ContractTransfer", gasPrice, gasLimit, testMethodParameters);
            pblocktemplate = await this.AddTransactionToMemPoolAndBuildBlockAsync(context, transferTransaction, context.txFirst[2].GetHash(), fundsToSend, gasBudget);
            Assert.Equal(Encoding.UTF8.GetBytes("testString"), context.stateRoot.GetStorageValue(newContractAddress, Encoding.UTF8.GetBytes("test")));
            Assert.Equal(3, pblocktemplate.Block.Transactions.Count);
            Assert.Single(pblocktemplate.Block.Transactions[2].Inputs);
            Assert.Equal(pblocktemplate.Block.Transactions[1].GetHash(), pblocktemplate.Block.Transactions[2].Inputs[0].PrevOut.Hash); // Input should be from the call that was just made.
            Assert.Equal(900, pblocktemplate.Block.Transactions[2].Outputs[0].Value); // First txout should be the change back to the contract, with a value of 900
            Assert.Equal(100, pblocktemplate.Block.Transactions[2].Outputs[1].Value); // First txout should be the transfer to the second contract, with a value of 100

            context.mempool.Clear();

            SmartContractCarrier transferTransaction2 = SmartContractCarrier.CallContract(1, newContractAddress2, "ContractTransfer", gasPrice, gasLimit, testMethodParameters);
            pblocktemplate = await this.AddTransactionToMemPoolAndBuildBlockAsync(context, transferTransaction2, context.txFirst[3].GetHash(), 0, gasBudget);
            Assert.Equal(3, pblocktemplate.Block.Transactions.Count);
            Assert.Equal(2, pblocktemplate.Block.Transactions[2].Inputs.Count);
            Assert.Equal(800, pblocktemplate.Block.Transactions[2].Outputs[0].Value);
            Assert.Equal(200, pblocktemplate.Block.Transactions[2].Outputs[1].Value);
        }

        /// <summary>
        /// Should deploy 2 contracts, invoke a method on one, get the value from it, and persist it
        /// </summary>
        [Fact]
        public async Task SmartContracts_InvokeContract_Async()
        {
            TestContext context = new TestContext();
            await context.InitializeAsync();

            ulong gasPrice = 1;
            // This uses a lot of gas
            Gas gasLimit = (Gas)1000000;
            var gasBudget = gasPrice * gasLimit;

            SmartContractCarrier contractTransaction = SmartContractCarrier.CreateContract(1, SmartContractCompiler.CompileFile("SmartContracts/CountContract.cs").Compilation, gasPrice, gasLimit);
            Transaction tx = this.AddTransactionToMempool(context, contractTransaction, context.txFirst[0].GetHash(), 0, gasBudget);
            BlockTemplate pblocktemplate = await this.BuildBlockAsync(context);
            uint160 newContractAddress = tx.GetNewContractAddress();
            Assert.NotNull(context.stateRoot.GetCode(newContractAddress));

            context.mempool.Clear();

            SmartContractCarrier contractTransaction2 = SmartContractCarrier.CreateContract(1, SmartContractCompiler.CompileFile("SmartContracts/CallContract.cs").Compilation, gasPrice, gasLimit);
            tx = this.AddTransactionToMempool(context, contractTransaction2, context.txFirst[1].GetHash(), 0, gasBudget);
            pblocktemplate = await this.BuildBlockAsync(context);
            uint160 newContractAddress2 = tx.GetNewContractAddress();
            Assert.NotNull(context.stateRoot.GetCode(newContractAddress2));

            context.mempool.Clear();

            ulong fundsToSend = 1000;
            string[] testMethodParameters = new string[]
            {
                string.Format("{0}#{1}", (int)SmartContractCarrierDataType.String, newContractAddress.ToAddress(context.network)),
            };

            SmartContractCarrier transferTransaction = SmartContractCarrier.CallContract(1, newContractAddress2, "Tester", gasPrice, gasLimit, testMethodParameters);
            pblocktemplate = await this.AddTransactionToMemPoolAndBuildBlockAsync(context, transferTransaction, context.txFirst[2].GetHash(), fundsToSend, gasBudget);
            byte[] stateSaveValue = context.stateRoot.GetStorageValue(newContractAddress, Encoding.UTF8.GetBytes("SaveWorked"));
            Assert.NotNull(stateSaveValue);
            Assert.Single(stateSaveValue);
            Assert.True(Convert.ToBoolean(stateSaveValue[0]));
        }

        [Fact]
        public async Task SmartContracts_TransferBetweenContracts_WithException_Async()
        {
            TestContext context = new TestContext();
            await context.InitializeAsync();

            ulong gasPrice = 1;
            // This uses a lot of gas
            Gas gasLimit = (Gas)1000000;
            var gasBudget = gasPrice * gasLimit;

            SmartContractCompilationResult compilationResult = SmartContractCompiler.CompileFile("SmartContracts/InterContract1.cs");
            Assert.True(compilationResult.Success);

            SmartContractCarrier contractTransaction = SmartContractCarrier.CreateContract(1, compilationResult.Compilation, gasPrice, gasLimit);

            Transaction tx = AddTransactionToMempool(context, contractTransaction, context.txFirst[0].GetHash(), 0, gasBudget);
            BlockTemplate pblocktemplate = await BuildBlockAsync(context);
            uint160 newContractAddress = NewContractAddressExtension.GetContractAddressFromTransactionHash(tx.GetHash());

            Assert.NotNull(context.stateRoot.GetCode(newContractAddress));

            context.mempool.Clear();

            compilationResult = SmartContractCompiler.CompileFile("SmartContracts/InterContract2.cs");
            Assert.True(compilationResult.Success);

            SmartContractCarrier contractTransaction2 = SmartContractCarrier.CreateContract(1, compilationResult.Compilation, gasPrice, gasLimit);

            tx = AddTransactionToMempool(context, contractTransaction2, context.txFirst[1].GetHash(), 0, gasBudget);
            pblocktemplate = await BuildBlockAsync(context);
            uint160 newContractAddress2 = NewContractAddressExtension.GetContractAddressFromTransactionHash(tx.GetHash());

            Assert.NotNull(context.stateRoot.GetCode(newContractAddress2));

            context.mempool.Clear();

            ulong fundsToSend = 1000;
            string[] testMethodParameters = new string[]
            {
                string.Format("{0}#{1}", (int)SmartContractCarrierDataType.String, newContractAddress.ToString()),
            };
            SmartContractCarrier transferTransaction = SmartContractCarrier.CallContract(1, newContractAddress2, "ContractTransferWithFail", gasPrice, gasLimit, testMethodParameters);
            pblocktemplate = await this.AddTransactionToMemPoolAndBuildBlockAsync(context, transferTransaction, context.txFirst[2].GetHash(), fundsToSend, gasBudget);
            Assert.Equal(3, pblocktemplate.Block.Transactions.Count);
            Assert.Single(pblocktemplate.Block.Transactions[2].Inputs);
            Assert.Equal(pblocktemplate.Block.Transactions[1].GetHash(), pblocktemplate.Block.Transactions[2].Inputs[0].PrevOut.Hash); // Input should be from the call that was just made.
            Assert.Equal(1000, pblocktemplate.Block.Transactions[2].Outputs[0].Value); // Only txOut should be to contract
        }

        /// <summary>
        /// Can execute a smart contract transaction referencing a P2PKH that's in the same block, above it.
        /// </summary>
        /// <returns></returns>
        [Fact]
        public async Task SmartContract_ReferencingInputInSameBlock()
        {
            TestContext context = new TestContext();
            await context.InitializeAsync();

            // Create the transaction to be used as the input and add to mempool
            var preTransaction = context.network.Consensus.ConsensusFactory.CreateTransaction();
            var txIn = new TxIn(new OutPoint(context.txFirst[0].GetHash(), 0))
            {
                ScriptSig = context.privateKey.ScriptPubKey
            };
            preTransaction.AddInput(txIn);
            preTransaction.AddOutput(new TxOut(new Money(49, MoneyUnit.BTC), PayToPubkeyHashTemplate.Instance.GenerateScriptPubKey(context.privateKey.PubKey)));
            preTransaction.Sign(context.network, context.privateKey, false);

            var entry = new TestMemPoolEntryHelper();
            context.mempool.AddUnchecked(preTransaction.GetHash(), entry.Fee(30000).Time(context.date.GetTime()).SpendsCoinbase(true).FromTx(preTransaction));

            // Add the smart contract transaction to the mempool and mine as normal.
            ulong gasPrice = 1;
            Gas gasLimit = (Gas)1000000;
            var gasBudget = gasPrice * gasLimit;
            SmartContractCompilationResult compilationResult = SmartContractCompiler.CompileFile("SmartContracts/InterContract1.cs");
            Assert.True(compilationResult.Success);
            SmartContractCarrier contractTransaction = SmartContractCarrier.CreateContract(1, compilationResult.Compilation, gasPrice, gasLimit);
            Transaction tx = this.AddTransactionToMempool(context, contractTransaction, preTransaction.GetHash(), 0, gasBudget, false);
            BlockTemplate pblocktemplate = await this.BuildBlockAsync(context);

            // Check all went well. i.e. contract is deployed.
            uint160 newContractAddress = NewContractAddressExtension.GetContractAddressFromTransactionHash(tx.GetHash());
            Assert.NotNull(context.stateRoot.GetCode(newContractAddress));
        }

        private async Task<BlockTemplate> AddTransactionToMemPoolAndBuildBlockAsync(TestContext context, SmartContractCarrier smartContractCarrier, uint256 prevOutHash, ulong value, ulong gasBudget)
        {
            this.AddTransactionToMempool(context, smartContractCarrier, prevOutHash, value, gasBudget);
            return await this.BuildBlockAsync(context);
        }

        private Transaction AddTransactionToMempool(TestContext context, SmartContractCarrier smartContractCarrier, uint256 prevOutHash, ulong value, ulong gasBudget, bool spendsCoinbase = true)
        {
            var entryFee = gasBudget;
            TestMemPoolEntryHelper entry = new TestMemPoolEntryHelper();
            Transaction tx = new Transaction();
            var txIn = new TxIn(new OutPoint(prevOutHash, 0))
            {
                ScriptSig = context.privateKey.ScriptPubKey
            };
            tx.AddInput(txIn);
            tx.AddOutput(new TxOut(new Money(value), new Script(smartContractCarrier.Serialize())));
            tx.Sign(context.network, context.privateKey, false);
            context.mempool.AddUnchecked(tx.GetHash(), entry.Fee(entryFee).Time(context.date.GetTime()).SpendsCoinbase(spendsCoinbase).FromTx(tx));
            return tx;
        }

        private async Task<BlockTemplate> BuildBlockAsync(TestContext context)
        {
            BlockTemplate pblocktemplate = AssemblerForTest(context).Build(context.chain.Tip, context.scriptPubKey);
            context.chain.SetTip(pblocktemplate.Block.Header);
            await context.consensus.ValidateAndExecuteBlockAsync(new PowRuleContext(new ValidationContext { Block = pblocktemplate.Block }, context.network.Consensus, context.consensus.Tip, context.date.GetTimeOffset()) { MinedBlock = true });
            return pblocktemplate;
        }
    }

    public sealed class MockServiceProvider : IServiceProvider
    {
        private readonly Dictionary<Type, object> registered;

        public MockServiceProvider(
            ICoinView coinView,
            ISmartContractExecutorFactory executorFactory,
            ContractStateRepositoryRoot stateRoot,
            ILoggerFactory loggerFactory,
            ISmartContractReceiptStorage receiptStorage)
        {
            this.registered = new Dictionary<Type, object>
            {
                { typeof(ICoinView), coinView },
                { typeof(ISmartContractExecutorFactory), executorFactory },
                { typeof(ContractStateRepositoryRoot), stateRoot },
                { typeof(ILoggerFactory), loggerFactory },
                { typeof(ISmartContractReceiptStorage), receiptStorage }
            };
        }

        public object GetService(Type serviceType)
        {
            return this.registered[serviceType];
        }
    }
>>>>>>> da219923
}<|MERGE_RESOLUTION|>--- conflicted
+++ resolved
@@ -1,1687 +1,867 @@
-﻿using System;
-using System.Collections.Generic;
-using System.IO;
-using System.Linq;
-using System.Runtime.CompilerServices;
-using System.Text;
-using System.Threading.Tasks;
-using DBreeze;
-using Microsoft.Extensions.Logging;
-using NBitcoin;
-using Stratis.Bitcoin.Base;
-using Stratis.Bitcoin.Base.Deployments;
-using Stratis.Bitcoin.Configuration;
-using Stratis.Bitcoin.Configuration.Logging;
-using Stratis.Bitcoin.Configuration.Settings;
-using Stratis.Bitcoin.Connection;
-using Stratis.Bitcoin.Consensus;
-using Stratis.Bitcoin.Consensus.Rules;
-using Stratis.Bitcoin.Features.Consensus;
-using Stratis.Bitcoin.Features.Consensus.CoinViews;
-using Stratis.Bitcoin.Features.MemoryPool;
-using Stratis.Bitcoin.Features.MemoryPool.Fee;
-using Stratis.Bitcoin.Features.Miner;
-using Stratis.Bitcoin.Features.SmartContracts;
-using Stratis.Bitcoin.Features.SmartContracts.Networks;
-using Stratis.Bitcoin.IntegrationTests.Mempool;
-using Stratis.Bitcoin.Mining;
-using Stratis.Bitcoin.P2P;
-using Stratis.Bitcoin.P2P.Peer;
-using Stratis.Bitcoin.P2P.Protocol.Payloads;
-using Stratis.Bitcoin.Tests.Common;
-using Stratis.Bitcoin.Utilities;
-using Stratis.Patricia;
-using Stratis.SmartContracts;
-using Stratis.SmartContracts.Core;
-using Stratis.SmartContracts.Core.Receipts;
-using Stratis.SmartContracts.Core.State;
-using Stratis.SmartContracts.Core.Validation;
-using Stratis.SmartContracts.Executor.Reflection;
-using Stratis.SmartContracts.Executor.Reflection.Compilation;
-using Xunit;
-using Key = NBitcoin.Key;
-using NewContractAddressExtension = Stratis.SmartContracts.Core.NewContractAddressExtension;
-
-
-namespace Stratis.Bitcoin.IntegrationTests.SmartContracts
-{
-<<<<<<< HEAD
-    // ========================
-    // TODO fix this tests
-    // ========================
-
-    ///// <summary>
-    ///// This is taken from 'MinerTests.cs' and adjusted to use a different block validator.
-    ///// </summary>
-    //public sealed class SmartContractMinerTests
-    //{
-    //    private static FeeRate blockMinFeeRate = new FeeRate(PowMining.DefaultBlockMinTxFee);
-
-    //    public static BlockDefinition AssemblerForTest(TestContext testContext)
-    //    {
-    //        return new SmartContractBlockDefinition(
-    //            testContext.cachedCoinView,
-    //            testContext.consensus,
-    //            testContext.date,
-    //            testContext.executorFactory,
-    //            new LoggerFactory(),
-    //            testContext.mempool,
-    //            testContext.mempoolLock,
-    //            testContext.network,
-    //            testContext.stateRoot);
-    //    }
-
-    //    public class Blockinfo
-    //    {
-    //        public int extranonce;
-    //        public uint nonce;
-    //    }
-
-    //    public static long[,] blockinfoarr =
-    //    {
-    //        {4, 0xa4a3e223}, {2, 0x15c32f9e}, {1, 0x0375b547}, {1, 0x7004a8a5},
-    //        {2, 0xce440296}, {2, 0x52cfe198}, {1, 0x77a72cd0}, {2, 0xbb5d6f84},
-    //        {2, 0x83f30c2c}, {1, 0x48a73d5b}, {1, 0xef7dcd01}, {2, 0x6809c6c4},
-    //        {2, 0x0883ab3c}, {1, 0x087bbbe2}, {2, 0x2104a814}, {2, 0xdffb6daa},
-    //        {1, 0xee8a0a08}, {2, 0xba4237c1}, {1, 0xa70349dc}, {1, 0x344722bb},
-    //        {3, 0xd6294733}, {2, 0xec9f5c94}, {2, 0xca2fbc28}, {1, 0x6ba4f406},
-    //        {2, 0x015d4532}, {1, 0x6e119b7c}, {2, 0x43e8f314}, {2, 0x27962f38},
-    //        {2, 0xb571b51b}, {2, 0xb36bee23}, {2, 0xd17924a8}, {2, 0x6bc212d9},
-    //        {1, 0x630d4948}, {2, 0x9a4c4ebb}, {2, 0x554be537}, {1, 0xd63ddfc7},
-    //        {2, 0xa10acc11}, {1, 0x759a8363}, {2, 0xfb73090d}, {1, 0xe82c6a34},
-    //        {1, 0xe33e92d7}, {3, 0x658ef5cb}, {2, 0xba32ff22}, {5, 0x0227a10c},
-    //        {1, 0xa9a70155}, {5, 0xd096d809}, {1, 0x37176174}, {1, 0x830b8d0f},
-    //        {1, 0xc6e3910e}, {2, 0x823f3ca8}, {1, 0x99850849}, {1, 0x7521fb81},
-    //        {1, 0xaacaabab}, {1, 0xd645a2eb}, {5, 0x7aea1781}, {5, 0x9d6e4b78},
-    //        {1, 0x4ce90fd8}, {1, 0xabdc832d}, {6, 0x4a34f32a}, {2, 0xf2524c1c},
-    //        {2, 0x1bbeb08a}, {1, 0xad47f480}, {1, 0x9f026aeb}, {1, 0x15a95049},
-    //        {2, 0xd1cb95b2}, {2, 0xf84bbda5}, {1, 0x0fa62cd1}, {1, 0xe05f9169},
-    //        {1, 0x78d194a9}, {5, 0x3e38147b}, {5, 0x737ba0d4}, {1, 0x63378e10},
-    //        {1, 0x6d5f91cf}, {2, 0x88612eb8}, {2, 0xe9639484}, {1, 0xb7fabc9d},
-    //        {2, 0x19b01592}, {1, 0x5a90dd31}, {2, 0x5bd7e028}, {2, 0x94d00323},
-    //        {1, 0xa9b9c01a}, {1, 0x3a40de61}, {1, 0x56e7eec7}, {5, 0x859f7ef6},
-    //        {1, 0xfd8e5630}, {1, 0x2b0c9f7f}, {1, 0xba700e26}, {1, 0x7170a408},
-    //        {1, 0x70de86a8}, {1, 0x74d64cd5}, {1, 0x49e738a1}, {2, 0x6910b602},
-    //        {0, 0x643c565f}, {1, 0x54264b3f}, {2, 0x97ea6396}, {2, 0x55174459},
-    //        {2, 0x03e8779a}, {1, 0x98f34d8f}, {1, 0xc07b2b07}, {1, 0xdfe29668},
-    //        {1, 0x3141c7c1}, {1, 0xb3b595f4}, {1, 0x735abf08}, {5, 0x623bfbce},
-    //        {2, 0xd351e722}, {1, 0xf4ca48c9}, {1, 0x5b19c670}, {1, 0xa164bf0e},
-    //        {2, 0xbbbeb305}, {2, 0xfe1c810a}
-    //    };
-
-    //    public bool TestSequenceLocks(TestContext testContext, ChainedHeader chainedBlock, Transaction tx, Transaction.LockTimeFlags flags, LockPoints uselock = null)
-    //    {
-    //        var context = new MempoolValidationContext(tx, new MempoolValidationState(false))
-    //        {
-    //            View = new MempoolCoinView(testContext.cachedCoinView, testContext.mempool, testContext.mempoolLock, null)
-    //        };
-
-    //        context.View.LoadViewAsync(tx).GetAwaiter().GetResult();
-
-    //        return MempoolValidator.CheckSequenceLocks(testContext.network, chainedBlock, context, flags, uselock, false);
-    //    }
-
-    //    public class TestContext
-    //    {
-    //        public List<Blockinfo> blockinfo;
-    //        public Network network;
-    //        public Script scriptPubKey;
-    //        public BlockTemplate newBlock;
-    //        public Transaction tx, tx2;
-    //        public Script script;
-    //        public uint256 hash;
-    //        public TestMemPoolEntryHelper entry;
-    //        public ConcurrentChain chain;
-    //        public ConsensusManager consensus;
-    //        public DateTimeProvider date;
-    //        public TxMempool mempool;
-    //        public MempoolSchedulerLock mempoolLock;
-    //        public List<Transaction> txFirst;
-    //        public Money BLOCKSUBSIDY = 50 * Money.COIN;
-    //        public Money LOWFEE = Money.CENT;
-    //        public Money HIGHFEE = Money.COIN;
-    //        public Money HIGHERFEE = 4 * Money.COIN;
-    //        public int baseheight;
-    //        public CachedCoinView cachedCoinView;
-    //        public ISmartContractResultRefundProcessor refundProcessor;
-    //        public ContractStateRepositoryRoot stateRoot;
-    //        public ISmartContractResultTransferProcessor transferProcessor;
-    //        public SmartContractValidator validator;
-    //        public IKeyEncodingStrategy keyEncodingStrategy;
-    //        public ReflectionSmartContractExecutorFactory executorFactory;
-    //        public DBreezeContractReceiptStorage receiptStorage;
-
-    //        private bool useCheckpoints = true;
-    //        public Key privateKey;
-    //        private InternalTransactionExecutorFactory internalTxExecutorFactory;
-    //        private ReflectionVirtualMachine vm;
-
-    //        public TestContext()
-    //        {
-    //        }
-
-    //        public async Task InitializeAsync([CallerMemberName] string callingMethod = "")
-    //        {
-    //            this.blockinfo = new List<Blockinfo>();
-    //            var lst = blockinfoarr.Cast<long>().ToList();
-    //            for (int i = 0; i < lst.Count; i += 2)
-    //                this.blockinfo.Add(new Blockinfo { extranonce = (int)lst[i], nonce = (uint)lst[i + 1] });
-
-    //            // Note that by default, these tests run with size accounting enabled.
-    //            this.network = new SmartContractsRegTest();
-    //            this.privateKey = new Key();
-    //            this.scriptPubKey = PayToPubkeyHashTemplate.Instance.GenerateScriptPubKey(this.privateKey.PubKey);
-    //            this.newBlock = new BlockTemplate(this.network);
-
-    //            this.entry = new TestMemPoolEntryHelper();
-    //            this.chain = new ConcurrentChain(this.network);
-    //            this.network.Consensus.Options = new ConsensusOptions();
-    //            IDateTimeProvider dateTimeProvider = DateTimeProvider.Default;
-
-    //            this.cachedCoinView = new CachedCoinView(new InMemoryCoinView(this.chain.Tip.HashBlock), dateTimeProvider, new LoggerFactory());
-
-    //            var loggerFactory = new ExtendedLoggerFactory();
-    //            loggerFactory.AddConsoleWithFilters();
-
-    //            var nodeSettings = NodeSettings.Default();
-    //            var consensusSettings = new ConsensusSettings(nodeSettings);
-    //            consensusSettings.UseCheckpoints = this.useCheckpoints;
-
-    //            this.keyEncodingStrategy = BasicKeyEncodingStrategy.Default;
-
-    //            var folder = TestBase.AssureEmptyDir(Path.Combine(AppContext.BaseDirectory, "TestData", callingMethod));
-
-    //            var engine = new DBreezeEngine(folder);
-    //            var byteStore = new DBreezeByteStore(engine, "ContractState1");
-    //            byteStore.Empty();
-    //            ISource<byte[], byte[]> stateDB = new NoDeleteSource<byte[], byte[]>(byteStore);
-
-    //            this.stateRoot = new ContractStateRepositoryRoot(stateDB);
-    //            this.validator = new SmartContractValidator(new List<ISmartContractValidator>
-    //            {
-    //                new SmartContractFormatValidator(ReferencedAssemblyResolver.AllowedAssemblies),
-    //                new SmartContractDeterminismValidator()
-    //            });
-
-    //            this.receiptStorage = new DBreezeContractReceiptStorage(new DataFolder(folder));
-
-    //            this.refundProcessor = new SmartContractResultRefundProcessor(loggerFactory);
-    //            this.transferProcessor = new SmartContractResultTransferProcessor(loggerFactory, this.network);
-
-    //            this.internalTxExecutorFactory = new InternalTransactionExecutorFactory(this.keyEncodingStrategy, loggerFactory, this.network);
-    //            this.vm = new ReflectionVirtualMachine(this.internalTxExecutorFactory, loggerFactory);
-    //            this.executorFactory = new ReflectionSmartContractExecutorFactory(this.keyEncodingStrategy, loggerFactory, this.network, this.refundProcessor, this.transferProcessor, this.validator, this.vm);
-
-    //            var networkPeerFactory = new NetworkPeerFactory(this.network, dateTimeProvider, loggerFactory, new PayloadProvider(), new SelfEndpointTracker());
-
-    //            var peerAddressManager = new PeerAddressManager(DateTimeProvider.Default, nodeSettings.DataFolder, loggerFactory, new SelfEndpointTracker());
-    //            var peerDiscovery = new PeerDiscovery(new AsyncLoopFactory(loggerFactory), loggerFactory, Network.Main, networkPeerFactory, new NodeLifetime(), nodeSettings, peerAddressManager);
-    //            var connectionSettings = new ConnectionManagerSettings(nodeSettings);
-    //            var connectionManager = new ConnectionManager(dateTimeProvider, loggerFactory, this.network, networkPeerFactory, nodeSettings, new NodeLifetime(), new NetworkPeerConnectionParameters(), peerAddressManager, new IPeerConnector[] { }, peerDiscovery, connectionSettings, new SmartContractVersionProvider());
-
-    //            var blockPuller = new LookaheadBlockPuller(this.chain, connectionManager, new LoggerFactory());
-    //            var peerBanning = new PeerBanning(connectionManager, loggerFactory, dateTimeProvider, peerAddressManager);
-    //            var nodeDeployments = new NodeDeployments(this.network, this.chain);
-
-    //            var smartContractRuleRegistration = new SmartContractRuleRegistration();
-    //            ConsensusRules consensusRules = new SmartContractConsensusRules(this.chain, new Checkpoints(), consensusSettings, dateTimeProvider, this.executorFactory, loggerFactory, this.network, nodeDeployments, this.stateRoot, blockPuller, this.cachedCoinView, this.receiptStorage).Register(smartContractRuleRegistration);
-
-    //            this.consensus = new ConsensusLoop(new AsyncLoopFactory(loggerFactory), new NodeLifetime(), this.chain, this.cachedCoinView, blockPuller, new NodeDeployments(this.network, this.chain), loggerFactory, new ChainState(new InvalidBlockHashStore(dateTimeProvider)), connectionManager, dateTimeProvider, new Signals.Signals(), consensusSettings, nodeSettings, peerBanning, consensusRules);
-    //            await this.consensus.StartAsync();
-
-    //            this.entry.Fee(11);
-    //            this.entry.Height(11);
-    //            var date1 = new MemoryPoolTests.DateTimeProviderSet();
-    //            date1.time = dateTimeProvider.GetTime();
-    //            date1.timeutc = dateTimeProvider.GetUtcNow();
-    //            this.date = date1;
-    //            this.mempool = new TxMempool(dateTimeProvider, new BlockPolicyEstimator(new MempoolSettings(nodeSettings), new LoggerFactory(), nodeSettings), new LoggerFactory(), nodeSettings); ;
-    //            this.mempoolLock = new MempoolSchedulerLock();
-
-    //            // Simple block creation, nothing special yet:
-    //            this.newBlock = AssemblerForTest(this).Build(this.chain.Tip, this.scriptPubKey);
-    //            this.chain.SetTip(this.newBlock.Block.Header);
-    //            await this.consensus.ValidateAndExecuteBlockAsync(new PowRuleContext(new ValidationContext { Block = this.newBlock.Block }, this.network.Consensus, this.consensus.Tip, dateTimeProvider.GetTimeOffset()) { MinedBlock = true });
-
-    //            // We can't make transactions until we have inputs
-    //            // Therefore, load 100 blocks :)
-    //            this.baseheight = 0;
-    //            List<NBitcoin.Block> blocks = new List<NBitcoin.Block>();
-    //            this.txFirst = new List<Transaction>();
-    //            for (int i = 0; i < this.blockinfo.Count; ++i)
-    //            {
-    //                var block = NBitcoin.Block.Load(this.newBlock.Block.ToBytes(this.network.Consensus.ConsensusFactory), this.network);
-    //                ((SmartContractBlockHeader)block.Header).HashStateRoot = ((SmartContractBlockHeader)this.newBlock.Block.Header).HashStateRoot;
-    //                block.Header.HashPrevBlock = this.chain.Tip.HashBlock;
-    //                block.Header.Version = 1;
-    //                block.Header.Time = Utils.DateTimeToUnixTime(this.chain.Tip.GetMedianTimePast()) + 1;
-
-    //                Transaction txCoinbase = this.network.CreateTransaction(block.Transactions[0].ToBytes(this.network.Consensus.ConsensusFactory));
-    //                txCoinbase.Inputs.Clear();
-    //                txCoinbase.Version = 1;
-    //                txCoinbase.AddInput(new TxIn(new Script(new[] { Op.GetPushOp(this.blockinfo[i].extranonce), Op.GetPushOp(this.chain.Height) })));
-    //                txCoinbase.AddOutput(new TxOut(Money.Zero, new Script()));
-    //                block.Transactions[0] = txCoinbase;
-
-    //                if (this.txFirst.Count == 0)
-    //                    this.baseheight = this.chain.Height;
-
-    //                if (this.txFirst.Count < 4)
-    //                    this.txFirst.Add(block.Transactions[0]);
-
-    //                block.UpdateMerkleRoot();
-
-    //                block.Header.Nonce = this.blockinfo[i].nonce;
-
-    //                this.chain.SetTip(block.Header);
-    //                await this.consensus.ValidateAndExecuteBlockAsync(new PowRuleContext(new ValidationContext { Block = block }, this.network.Consensus, this.consensus.Tip, dateTimeProvider.GetTimeOffset()) { MinedBlock = true });
-    //                blocks.Add(block);
-    //            }
-
-    //            // Just to make sure we can still make simple blocks
-    //            this.newBlock = AssemblerForTest(this).Build(this.chain.Tip, this.scriptPubKey);
-    //            Assert.NotNull(this.newBlock);
-    //        }
-    //    }
-
-    //    /// <summary>
-    //    /// Tests creation of a simple token contract
-    //    /// </summary>
-    //    [Fact]
-    //    public async Task SmartContracts_CreateTokenContract_Async()
-    //    {
-    //        TestContext context = new TestContext();
-    //        await context.InitializeAsync();
-
-    //        ulong gasPrice = 1;
-    //        Gas gasLimit = (Gas)1000000;
-    //        var gasBudget = gasPrice * gasLimit;
-
-    //        SmartContractCompilationResult compilationResult = SmartContractCompiler.CompileFile("SmartContracts/Token.cs");
-    //        Assert.True(compilationResult.Success);
-
-    //        var smartContractCarrier = SmartContractCarrier.CreateContract(1, compilationResult.Compilation, gasPrice, gasLimit);
-    //        Transaction tx = this.AddTransactionToMempool(context, smartContractCarrier, context.txFirst[0].GetHash(), 0, gasBudget);
-    //        BlockTemplate pblocktemplate = await this.BuildBlockAsync(context);
-    //        uint160 newContractAddress = tx.GetNewContractAddress();
-    //        byte[] ownerFromStorage = context.stateRoot.GetStorageValue(newContractAddress, Encoding.UTF8.GetBytes("Owner"));
-    //        byte[] ownerToBytes = context.privateKey.PubKey.GetAddress(context.network).Hash.ToBytes();
-    //        Assert.Equal(ownerFromStorage, ownerToBytes);
-    //        Assert.NotNull(context.stateRoot.GetCode(newContractAddress));
-    //        Assert.True(pblocktemplate.Block.Transactions[0].Outputs[1].Value > 0); // gas refund
-    //    }
-
-    //    /// <summary>
-    //    /// Try and spend outputs we don't own
-    //    /// </summary>
-    //    [Fact]
-    //    public async Task SmartContracts_TrySpendingFundsThatArentOurs_Async()
-    //    {
-    //        TestContext context = new TestContext();
-    //        await context.InitializeAsync();
-
-    //        ulong gasPrice = 1;
-    //        Gas gasLimit = (Gas)1000000;
-    //        var gasBudget = gasPrice * gasLimit;
-
-    //        SmartContractCompilationResult compilationResult = SmartContractCompiler.CompileFile("SmartContracts/TransferTest.cs");
-    //        Assert.True(compilationResult.Success);
-
-    //        SmartContractCarrier contractTransaction = SmartContractCarrier.CreateContract(1, compilationResult.Compilation, gasPrice, gasLimit);
-    //        Transaction tx = this.AddTransactionToMempool(context, contractTransaction, context.txFirst[0].GetHash(), 0, gasBudget);
-    //        BlockTemplate pblocktemplate = await this.BuildBlockAsync(context);
-    //        uint160 newContractAddress = tx.GetNewContractAddress();
-    //        Assert.NotNull(context.stateRoot.GetCode(newContractAddress));
-    //        Assert.True(pblocktemplate.Block.Transactions[0].Outputs[1].Value > 0); // gas refund
-
-    //        context.mempool.Clear();
-
-    //        ulong fundsToSend = 5000000000L - gasBudget;
-
-    //        SmartContractCarrier transferTransaction = SmartContractCarrier.CallContract(1, newContractAddress, "Test", gasPrice, gasLimit);
-    //        BlockTemplate pblocktemplate2 = await this.AddTransactionToMemPoolAndBuildBlockAsync(context, transferTransaction, context.txFirst[1].GetHash(), fundsToSend, gasBudget);
-    //        Assert.Equal(3, pblocktemplate2.Block.Transactions.Count);
-
-    //        context.mempool.Clear();
-
-    //        var maliciousPerson = new Key();
-    //        var entryFee = 10000;
-    //        TestMemPoolEntryHelper entry = new TestMemPoolEntryHelper();
-    //        var maliciousTxBuilder = new TransactionBuilder(context.network);
-    //        var maliciousAmount = 500000000; // 5 BTC
-    //        var maliciousPaymentScript = PayToPubkeyHashTemplate.Instance.GenerateScriptPubKey(maliciousPerson.PubKey);
-
-    //        maliciousTxBuilder.AddCoins(pblocktemplate2.Block.Transactions[2]);
-    //        maliciousTxBuilder.Send(maliciousPaymentScript, maliciousAmount);
-    //        maliciousTxBuilder.SetChange(context.privateKey);
-    //        maliciousTxBuilder.SendFees(entryFee);
-    //        var maliciousTx = maliciousTxBuilder.BuildTransaction(false);
-
-    //        // Signing example
-    //        //tx.Sign(new Key[] { context.privateKey }, funds);
-
-    //        context.mempool.AddUnchecked(
-    //            maliciousTx.GetHash(),
-    //            entry.Fee(entryFee)
-    //                .Time(context.date.GetTime())
-    //                .SpendsCoinbase(true)
-    //                .FromTx(maliciousTx));
-
-    //        await Assert.ThrowsAsync<ConsensusErrorException>(async () =>
-    //        {
-    //            await this.BuildBlockAsync(context);
-    //        });
-    //    }
-
-    //    /// <summary>
-    //    /// Test that contracts correctly send funds to one person
-    //    /// </summary>
-    //    [Fact]
-    //    public async Task SmartContracts_TransferFundsToSingleRecipient_Async()
-    //    {
-    //        var context = new TestContext();
-    //        await context.InitializeAsync();
-
-    //        ulong gasPrice = 1;
-    //        Gas gasLimit = (Gas)1000000;
-    //        var gasBudget = gasPrice * gasLimit;
-
-    //        SmartContractCompilationResult compilationResult = SmartContractCompiler.CompileFile("SmartContracts/TransferTest.cs");
-    //        Assert.True(compilationResult.Success);
-
-    //        SmartContractCarrier contractTransaction = SmartContractCarrier.CreateContract(1, compilationResult.Compilation, gasPrice, gasLimit);
-    //        Transaction tx = this.AddTransactionToMempool(context, contractTransaction, context.txFirst[0].GetHash(), 0, gasBudget);
-    //        BlockTemplate pblocktemplate = await this.BuildBlockAsync(context);
-    //        uint160 newContractAddress = tx.GetNewContractAddress();
-    //        Assert.NotNull(context.stateRoot.GetCode(newContractAddress));
-    //        Assert.True(pblocktemplate.Block.Transactions[0].Outputs[1].Value > 0); // gas refund
-
-    //        context.mempool.Clear();
-
-    //        ulong fundsToSend = 5000000000L - gasBudget;
-
-    //        SmartContractCarrier transferTransaction = SmartContractCarrier.CallContract(1, newContractAddress, "Test", gasPrice, gasLimit);
-    //        BlockTemplate pblocktemplate2 = await this.AddTransactionToMemPoolAndBuildBlockAsync(context, transferTransaction, context.txFirst[1].GetHash(), fundsToSend, gasBudget);
-    //        Assert.Equal(3, pblocktemplate2.Block.Transactions.Count);
-    //        Assert.True(pblocktemplate2.Block.Transactions[0].Outputs[1].Value > 0); // gas refund
-    //        Assert.Single(pblocktemplate2.Block.Transactions[2].Inputs); // There is 1 input to the condensing transaction: the previous callcontract transaction
-    //        uint256 hashOfContractCallTx = pblocktemplate2.Block.Transactions[1].GetHash();
-    //        Assert.Equal(hashOfContractCallTx, pblocktemplate2.Block.Transactions[2].Inputs[0].PrevOut.Hash);
-    //        Assert.Equal(fundsToSend - 100, (ulong)pblocktemplate2.Block.Transactions[2].Outputs[0].Value); // First txout should be the change to the contract, with a value of the input - 100
-    //        Assert.Equal(100, pblocktemplate2.Block.Transactions[2].Outputs[1].Value); // Second txout should be the transfer to a new person, with a value of 100
-
-    //        context.mempool.Clear();
-
-    //        SmartContractCarrier transferTransaction2 = SmartContractCarrier.CallContract(1, newContractAddress, "Test", gasPrice, gasLimit);
-    //        BlockTemplate pblocktemplate3 = await this.AddTransactionToMemPoolAndBuildBlockAsync(context, transferTransaction2, context.txFirst[2].GetHash(), fundsToSend, gasBudget);
-    //        Assert.Equal(3, pblocktemplate3.Block.Transactions.Count); // 1 coinbase, 1 contract call, 1 condensingtx with send
-    //        Assert.True(pblocktemplate3.Block.Transactions[0].Outputs[1].Value > 0); // gas refund
-    //        Assert.Equal(2, pblocktemplate3.Block.Transactions[2].Inputs.Count); // There are 2 inputs to the condensing transaction: the previous callcontract transaction and the unspent from above
-    //        uint256 hashOfPrevCondensingTx = pblocktemplate2.Block.Transactions[2].GetHash();
-    //        uint256 hashOfContractCallTx3 = pblocktemplate3.Block.Transactions[1].GetHash();
-    //        Assert.Equal(hashOfPrevCondensingTx, pblocktemplate3.Block.Transactions[2].Inputs[1].PrevOut.Hash);
-    //        Assert.Equal(hashOfContractCallTx3, pblocktemplate3.Block.Transactions[2].Inputs[0].PrevOut.Hash);
-    //        Assert.Equal(fundsToSend * 2 - 200, (ulong)pblocktemplate3.Block.Transactions[2].Outputs[0].Value); // First txout should be the change to the contract, with a value of the value given twice, - 200 (100 for each transfer)
-    //        Assert.Equal(100, pblocktemplate3.Block.Transactions[2].Outputs[1].Value); // Second txout should be the transfer to a new person, with a value of 100
-    //    }
-
-    //    /// <summary>
-    //    /// Send funds with create
-    //    /// </summary>
-    //    [Fact]
-    //    public async Task SmartContracts_CreateWithFunds_Success_Async()
-    //    {
-    //        TestContext context = new TestContext();
-    //        await context.InitializeAsync();
-
-    //        ulong gasPrice = 1;
-    //        Gas gasLimit = (Gas)1000000;
-    //        var gasBudget = gasPrice * gasLimit;
-
-    //        SmartContractCompilationResult compilationResult = SmartContractCompiler.CompileFile("SmartContracts/StorageDemo.cs");
-    //        Assert.True(compilationResult.Success);
-
-    //        var contractCarrier = SmartContractCarrier.CreateContract(1, compilationResult.Compilation, gasPrice, gasLimit);
-    //        Transaction tx = this.AddTransactionToMempool(context, contractCarrier, context.txFirst[0].GetHash(), 100_000_000, gasBudget);
-    //        BlockTemplate pblocktemplate = await this.BuildBlockAsync(context);
-    //        uint160 newContractAddress = tx.GetNewContractAddress();
-    //        Assert.NotNull(context.stateRoot.GetCode(newContractAddress));
-    //        Assert.True(pblocktemplate.Block.Transactions[0].Outputs[1].Value > 0); // gas refund
-    //        var unspent = context.stateRoot.GetUnspent(newContractAddress);
-    //        context.mempool.Clear();
-    //    }
-
-    //    /// <summary>
-    //    /// Test that contract correctly send funds to 2 people inside one contract call
-    //    /// </summary>
-    //    [Fact]
-    //    public async Task SmartContracts_TransferFundsToMultipleRecipients_Async()
-    //    {
-    //        TestContext context = new TestContext();
-    //        await context.InitializeAsync();
-
-    //        ulong gasPrice = 1;
-    //        Gas gasLimit = (Gas)1000000;
-    //        var gasBudget = gasPrice * gasLimit;
-
-    //        SmartContractCompilationResult compilationResult = SmartContractCompiler.CompileFile("SmartContracts/TransferTest.cs");
-    //        Assert.True(compilationResult.Success);
-
-    //        var contractCarrier = SmartContractCarrier.CreateContract(1, compilationResult.Compilation, gasPrice, gasLimit);
-    //        Transaction tx = this.AddTransactionToMempool(context, contractCarrier, context.txFirst[0].GetHash(), 0, gasBudget);
-    //        BlockTemplate pblocktemplate = await this.BuildBlockAsync(context);
-    //        uint160 newContractAddress = tx.GetNewContractAddress();
-    //        Assert.NotNull(context.stateRoot.GetCode(newContractAddress));
-    //        Assert.True(pblocktemplate.Block.Transactions[0].Outputs[1].Value > 0); // gas refund
-
-    //        context.mempool.Clear();
-
-    //        ulong fundsToSend = 5000000000L - gasBudget;
-
-    //        var transferTransaction = SmartContractCarrier.CallContract(1, newContractAddress, "Test2", gasPrice, gasLimit);
-    //        BlockTemplate pblocktemplate2 = await this.AddTransactionToMemPoolAndBuildBlockAsync(context, transferTransaction, context.txFirst[1].GetHash(), fundsToSend, gasBudget);
-    //        Assert.Equal(3, pblocktemplate2.Block.Transactions.Count);
-    //        Assert.True(pblocktemplate2.Block.Transactions[0].Outputs[1].Value > 0); // gas refund
-    //        Assert.Single(pblocktemplate2.Block.Transactions[2].Inputs); // There is 1 input to the condensing transaction: the previous callcontract transaction
-    //        var hashOfContractCallTx = pblocktemplate2.Block.Transactions[1].GetHash();
-    //        Assert.Equal(hashOfContractCallTx, pblocktemplate2.Block.Transactions[2].Inputs[0].PrevOut.Hash);
-    //        Assert.Equal(fundsToSend - 200, (ulong)pblocktemplate2.Block.Transactions[2].Outputs[0].Value); // First txout should be the change to the contract, with a value of the input - 200
-    //        Assert.Equal(100, pblocktemplate2.Block.Transactions[2].Outputs[1].Value); // Second txout should be the transfer to a new person, with a value of 100
-    //        Assert.Equal(100, pblocktemplate2.Block.Transactions[2].Outputs[2].Value); // Third txout should be the transfer to a new person, with a value of 100
-
-    //        context.mempool.Clear();
-
-    //        transferTransaction = SmartContractCarrier.CallContract(1, newContractAddress, "Test2", gasPrice, gasLimit);
-    //        BlockTemplate pblocktemplate3 = await this.AddTransactionToMemPoolAndBuildBlockAsync(context, transferTransaction, context.txFirst[2].GetHash(), fundsToSend, gasBudget);
-    //        Assert.Equal(3, pblocktemplate3.Block.Transactions.Count); // 1 coinbase, 1 contract call, 1 condensingtx with send
-    //        Assert.True(pblocktemplate3.Block.Transactions[0].Outputs[1].Value > 0); // gas refund
-    //        Assert.Equal(2, pblocktemplate3.Block.Transactions[2].Inputs.Count); // There are 2 inputs to the condensing transaction: the previous callcontract transaction and the unspent from above
-    //        var hashOfPrevCondensingTx = pblocktemplate2.Block.Transactions[2].GetHash();
-    //        var hashOfContractCallTx3 = pblocktemplate3.Block.Transactions[1].GetHash();
-    //        Assert.Equal(hashOfPrevCondensingTx, pblocktemplate3.Block.Transactions[2].Inputs[1].PrevOut.Hash);
-    //        Assert.Equal(hashOfContractCallTx3, pblocktemplate3.Block.Transactions[2].Inputs[0].PrevOut.Hash);
-    //        Assert.Equal(fundsToSend * 2 - 400, (ulong)pblocktemplate3.Block.Transactions[2].Outputs[0].Value); // First txout should be the change to the contract, with a value of the value given twice, - 400 (100 for each transfer)
-    //        Assert.Equal(100, pblocktemplate3.Block.Transactions[2].Outputs[1].Value); // Second txout should be the transfer to a new person, with a value of 100
-    //        Assert.Equal(100, pblocktemplate3.Block.Transactions[2].Outputs[2].Value); // Third txout should be the transfer to a new person, with a value of 100
-    //    }
-
-    //    /// <summary>
-    //    /// Tests that contracts manage their UTXOs correctly when not sending funds or receiving funds.
-    //    /// </summary>
-    //    [Fact]
-    //    public async Task SmartContracts_SendValue_NoTransfers_Async()
-    //    {
-    //        var context = new TestContext();
-    //        await context.InitializeAsync();
-
-    //        ulong gasPrice = 1;
-    //        Gas gasLimit = (Gas)1000000;
-    //        var gasBudget = gasPrice * gasLimit;
-
-    //        SmartContractCompilationResult compilationResult = SmartContractCompiler.CompileFile("SmartContracts/TransferTest.cs");
-    //        Assert.True(compilationResult.Success);
-
-    //        SmartContractCarrier contractTransaction = SmartContractCarrier.CreateContract(1, compilationResult.Compilation, gasPrice, gasLimit);
-    //        Transaction tx = this.AddTransactionToMempool(context, contractTransaction, context.txFirst[0].GetHash(), 0, gasBudget);
-    //        BlockTemplate pblocktemplate = await this.BuildBlockAsync(context);
-    //        uint160 newContractAddress = tx.GetNewContractAddress();
-    //        Assert.NotNull(context.stateRoot.GetCode(newContractAddress));
-    //        Assert.True(pblocktemplate.Block.Transactions[0].Outputs[1].Value > 0); // gas refund
-
-    //        context.mempool.Clear();
-
-    //        var transferTransaction = SmartContractCarrier.CallContract(1, newContractAddress, "DoNothing", gasPrice, gasLimit);
-    //        BlockTemplate pblocktemplate3 = await this.AddTransactionToMemPoolAndBuildBlockAsync(context, transferTransaction, context.txFirst[2].GetHash(), 100_000, gasBudget);
-    //        Assert.Equal(2, pblocktemplate3.Block.Transactions.Count); // In this case we are sending 0, and doing no transfers, so we don't need a condensing transaction
-    //    }
-
-    //    /// <summary>
-    //    /// Tests that contracts manage their UTXOs correctly when not sending funds or receiving funds.
-    //    /// </summary>
-    //    [Fact]
-    //    public async Task SmartContracts_NoTransfers_Async()
-    //    {
-    //        var context = new TestContext();
-    //        await context.InitializeAsync();
-
-    //        ulong gasPrice = 1;
-    //        Gas gasLimit = (Gas)1000000;
-    //        var gasBudget = gasPrice * gasLimit;
-
-    //        SmartContractCompilationResult compilationResult = SmartContractCompiler.CompileFile("SmartContracts/TransferTest.cs");
-    //        Assert.True(compilationResult.Success);
-
-    //        SmartContractCarrier contractTransaction = SmartContractCarrier.CreateContract(1, compilationResult.Compilation, gasPrice, gasLimit);
-    //        Transaction tx = this.AddTransactionToMempool(context, contractTransaction, context.txFirst[0].GetHash(), 0, gasBudget);
-    //        BlockTemplate pblocktemplate = await this.BuildBlockAsync(context);
-    //        uint160 newContractAddress = tx.GetNewContractAddress();
-    //        Assert.NotNull(context.stateRoot.GetCode(newContractAddress));
-    //        Assert.True(pblocktemplate.Block.Transactions[0].Outputs[1].Value > 0); // gas refund
-
-    //        context.mempool.Clear();
-
-    //        ulong fundsToSend = 5000000000L - gasBudget;
-    //        SmartContractCarrier transferTransaction = SmartContractCarrier.CallContract(1, newContractAddress, "Test2", gasPrice, gasLimit);
-    //        BlockTemplate pblocktemplate2 = await this.AddTransactionToMemPoolAndBuildBlockAsync(context, transferTransaction, context.txFirst[1].GetHash(), fundsToSend, gasBudget);
-    //        Assert.Equal(3, pblocktemplate2.Block.Transactions.Count);
-    //        Assert.True(pblocktemplate2.Block.Transactions[0].Outputs[1].Value > 0); // gas refund
-    //        Assert.Single(pblocktemplate2.Block.Transactions[2].Inputs); // There is 1 input to the condensing transaction: the previous callcontract transaction
-    //        var hashOfContractCallTx = pblocktemplate2.Block.Transactions[1].GetHash();
-    //        Assert.Equal(hashOfContractCallTx, pblocktemplate2.Block.Transactions[2].Inputs[0].PrevOut.Hash);
-    //        Assert.Equal(fundsToSend - 200, (ulong)pblocktemplate2.Block.Transactions[2].Outputs[0].Value); // First txout should be the change to the contract, with a value of the input - 200
-    //        Assert.Equal(100, pblocktemplate2.Block.Transactions[2].Outputs[1].Value); // Second txout should be the transfer to a new person, with a value of 100
-    //        Assert.Equal(100, pblocktemplate2.Block.Transactions[2].Outputs[2].Value); // Third txout should be the transfer to a new person, with a value of 100
-
-    //        context.mempool.Clear();
-
-    //        transferTransaction = SmartContractCarrier.CallContract(1, newContractAddress, "DoNothing", gasPrice, gasLimit);
-    //        BlockTemplate pblocktemplate3 = await this.AddTransactionToMemPoolAndBuildBlockAsync(context, transferTransaction, context.txFirst[2].GetHash(), 0, gasBudget);
-    //        Assert.Equal(2, pblocktemplate3.Block.Transactions.Count); // In this case we are sending 0, and doing no transfers, so we don't need a condensing transaction
-    //    }
-
-    //    /// <summary>
-    //    /// Should deploy 2 contracts, and then send funds from one to the other and end up with correct balances for all.
-    //    /// </summary>
-    //    [Fact]
-    //    public async Task SmartContracts_TransferToP2PKH_Async()
-    //    {
-    //        TestContext context = new TestContext();
-    //        await context.InitializeAsync();
-
-    //        ulong gasPrice = 1;
-    //        // This uses a lot of gas
-    //        Gas gasLimit = (Gas)1000000;
-    //        var gasBudget = gasPrice * gasLimit;
-
-    //        SmartContractCompilationResult compilationResult = SmartContractCompiler.CompileFile("SmartContracts/TransferTest.cs");
-    //        Assert.True(compilationResult.Success);
-
-    //        SmartContractCarrier contractTransaction = SmartContractCarrier.CreateContract(1, compilationResult.Compilation, gasPrice, gasLimit);
-    //        Transaction tx = this.AddTransactionToMempool(context, contractTransaction, context.txFirst[0].GetHash(), 0, gasBudget);
-    //        BlockTemplate pblocktemplate = await this.BuildBlockAsync(context);
-    //        uint160 newContractAddress = tx.GetNewContractAddress();
-    //        Assert.NotNull(context.stateRoot.GetCode(newContractAddress));
-
-    //        context.mempool.Clear();
-
-    //        ulong fundsToSend = 1000;
-
-    //        SmartContractCarrier transferTransaction = SmartContractCarrier.CallContract(1, newContractAddress, "P2KTest", gasPrice, gasLimit);
-    //        pblocktemplate = await this.AddTransactionToMemPoolAndBuildBlockAsync(context, transferTransaction, context.txFirst[1].GetHash(), fundsToSend, gasBudget);
-    //        Assert.Equal(3, pblocktemplate.Block.Transactions.Count);
-    //        Assert.Single(pblocktemplate.Block.Transactions[2].Inputs);
-    //        Assert.Equal(pblocktemplate.Block.Transactions[1].GetHash(), pblocktemplate.Block.Transactions[2].Inputs[0].PrevOut.Hash); // Input should be from the call that was just made.
-    //        Assert.Equal(900, pblocktemplate.Block.Transactions[2].Outputs[0].Value); // First txout should be the change back to the contract, with a value of 900
-    //        Assert.Equal(100, pblocktemplate.Block.Transactions[2].Outputs[1].Value); // First txout should be the transfer to the second contract, with a value of 100
-    //    }
-
-    //    /// <summary>
-    //    /// Should deploy 2 contracts, and then send funds from one to the other and end up with correct balances for all.
-    //    /// </summary>
-    //    [Fact]
-    //    public async Task SmartContracts_TransferBetweenContracts_Async()
-    //    {
-    //        TestContext context = new TestContext();
-    //        await context.InitializeAsync();
-
-    //        ulong gasPrice = 1;
-    //        // This uses a lot of gas
-    //        Gas gasLimit = (Gas)1000000;
-    //        var gasBudget = gasPrice * gasLimit;
-
-    //        SmartContractCompilationResult compilationResult = SmartContractCompiler.CompileFile("SmartContracts/InterContract1.cs");
-    //        Assert.True(compilationResult.Success);
-
-    //        SmartContractCarrier contractTransaction = SmartContractCarrier.CreateContract(1, compilationResult.Compilation, gasPrice, gasLimit);
-    //        Transaction tx = this.AddTransactionToMempool(context, contractTransaction, context.txFirst[0].GetHash(), 0, gasBudget);
-    //        BlockTemplate pblocktemplate = await this.BuildBlockAsync(context);
-    //        uint160 newContractAddress = tx.GetNewContractAddress();
-    //        Assert.NotNull(context.stateRoot.GetCode(newContractAddress));
-
-    //        context.mempool.Clear();
-
-    //        compilationResult = SmartContractCompiler.CompileFile("SmartContracts/InterContract2.cs");
-    //        Assert.True(compilationResult.Success);
-
-    //        SmartContractCarrier contractTransaction2 = SmartContractCarrier.CreateContract(1, compilationResult.Compilation, gasPrice, gasLimit);
-    //        tx = this.AddTransactionToMempool(context, contractTransaction2, context.txFirst[1].GetHash(), 0, gasBudget);
-    //        pblocktemplate = await this.BuildBlockAsync(context);
-    //        uint160 newContractAddress2 = tx.GetNewContractAddress();
-    //        Assert.NotNull(context.stateRoot.GetCode(newContractAddress2));
-
-    //        context.mempool.Clear();
-
-    //        ulong fundsToSend = 1000;
-    //        string[] testMethodParameters = new string[]
-    //        {
-    //            string.Format("{0}#{1}", (int)SmartContractCarrierDataType.String, newContractAddress.ToAddress(context.network)),
-    //        };
-
-    //        SmartContractCarrier transferTransaction = SmartContractCarrier.CallContract(1, newContractAddress2, "ContractTransfer", gasPrice, gasLimit, testMethodParameters);
-    //        pblocktemplate = await this.AddTransactionToMemPoolAndBuildBlockAsync(context, transferTransaction, context.txFirst[2].GetHash(), fundsToSend, gasBudget);
-    //        Assert.Equal(Encoding.UTF8.GetBytes("testString"), context.stateRoot.GetStorageValue(newContractAddress, Encoding.UTF8.GetBytes("test")));
-    //        Assert.Equal(3, pblocktemplate.Block.Transactions.Count);
-    //        Assert.Single(pblocktemplate.Block.Transactions[2].Inputs);
-    //        Assert.Equal(pblocktemplate.Block.Transactions[1].GetHash(), pblocktemplate.Block.Transactions[2].Inputs[0].PrevOut.Hash); // Input should be from the call that was just made.
-    //        Assert.Equal(900, pblocktemplate.Block.Transactions[2].Outputs[0].Value); // First txout should be the change back to the contract, with a value of 900
-    //        Assert.Equal(100, pblocktemplate.Block.Transactions[2].Outputs[1].Value); // First txout should be the transfer to the second contract, with a value of 100
-
-    //        context.mempool.Clear();
-
-    //        SmartContractCarrier transferTransaction2 = SmartContractCarrier.CallContract(1, newContractAddress2, "ContractTransfer", gasPrice, gasLimit, testMethodParameters);
-    //        pblocktemplate = await this.AddTransactionToMemPoolAndBuildBlockAsync(context, transferTransaction2, context.txFirst[3].GetHash(), 0, gasBudget);
-    //        Assert.Equal(3, pblocktemplate.Block.Transactions.Count);
-    //        Assert.Equal(2, pblocktemplate.Block.Transactions[2].Inputs.Count);
-    //        Assert.Equal(800, pblocktemplate.Block.Transactions[2].Outputs[0].Value);
-    //        Assert.Equal(200, pblocktemplate.Block.Transactions[2].Outputs[1].Value);
-    //    }
-
-    //    /// <summary>
-    //    /// Should deploy 2 contracts, invoke a method on one, get the value from it, and persist it
-    //    /// </summary>
-    //    [Fact]
-    //    public async Task SmartContracts_InvokeContract_Async()
-    //    {
-    //        TestContext context = new TestContext();
-    //        await context.InitializeAsync();
-
-    //        ulong gasPrice = 1;
-    //        // This uses a lot of gas
-    //        Gas gasLimit = (Gas)1000000;
-    //        var gasBudget = gasPrice * gasLimit;
-
-    //        SmartContractCarrier contractTransaction = SmartContractCarrier.CreateContract(1, SmartContractCompiler.CompileFile("SmartContracts/CountContract.cs").Compilation, gasPrice, gasLimit);
-    //        Transaction tx = this.AddTransactionToMempool(context, contractTransaction, context.txFirst[0].GetHash(), 0, gasBudget);
-    //        BlockTemplate pblocktemplate = await this.BuildBlockAsync(context);
-    //        uint160 newContractAddress = tx.GetNewContractAddress();
-    //        Assert.NotNull(context.stateRoot.GetCode(newContractAddress));
-
-    //        context.mempool.Clear();
-
-    //        SmartContractCarrier contractTransaction2 = SmartContractCarrier.CreateContract(1, SmartContractCompiler.CompileFile("SmartContracts/CallContract.cs").Compilation, gasPrice, gasLimit);
-    //        tx = this.AddTransactionToMempool(context, contractTransaction2, context.txFirst[1].GetHash(), 0, gasBudget);
-    //        pblocktemplate = await this.BuildBlockAsync(context);
-    //        uint160 newContractAddress2 = tx.GetNewContractAddress();
-    //        Assert.NotNull(context.stateRoot.GetCode(newContractAddress2));
-
-    //        context.mempool.Clear();
-
-    //        ulong fundsToSend = 1000;
-    //        string[] testMethodParameters = new string[]
-    //        {
-    //            string.Format("{0}#{1}", (int)SmartContractCarrierDataType.String, newContractAddress.ToAddress(context.network)),
-    //        };
-
-    //        SmartContractCarrier transferTransaction = SmartContractCarrier.CallContract(1, newContractAddress2, "Tester", gasPrice, gasLimit, testMethodParameters);
-    //        pblocktemplate = await this.AddTransactionToMemPoolAndBuildBlockAsync(context, transferTransaction, context.txFirst[2].GetHash(), fundsToSend, gasBudget);
-    //        Assert.True(Convert.ToBoolean(context.stateRoot.GetStorageValue(newContractAddress, Encoding.UTF8.GetBytes("SaveWorked"))[0]));
-    //    }
-
-    //    [Fact]
-    //    public async Task SmartContracts_TransferBetweenContracts_WithException_Async()
-    //    {
-    //        TestContext context = new TestContext();
-    //        await context.InitializeAsync();
-
-    //        ulong gasPrice = 1;
-    //        // This uses a lot of gas
-    //        Gas gasLimit = (Gas)1000000;
-    //        var gasBudget = gasPrice * gasLimit;
-
-    //        SmartContractCompilationResult compilationResult = SmartContractCompiler.CompileFile("SmartContracts/InterContract1.cs");
-    //        Assert.True(compilationResult.Success);
-
-    //        SmartContractCarrier contractTransaction = SmartContractCarrier.CreateContract(1, compilationResult.Compilation, gasPrice, gasLimit);
-
-    //        Transaction tx = AddTransactionToMempool(context, contractTransaction, context.txFirst[0].GetHash(), 0, gasBudget);
-    //        BlockTemplate pblocktemplate = await BuildBlockAsync(context);
-    //        uint160 newContractAddress = SmartContractCarrier.Deserialize(tx).GetNewContractAddress();
-
-    //        string newContractAddressString = newContractAddress.ToString();
-    //        Assert.NotNull(context.stateRoot.GetCode(newContractAddress));
-
-    //        context.mempool.Clear();
-
-    //        compilationResult = SmartContractCompiler.CompileFile("SmartContracts/InterContract2.cs");
-    //        Assert.True(compilationResult.Success);
-
-    //        SmartContractCarrier contractTransaction2 = SmartContractCarrier.CreateContract(1, compilationResult.Compilation, gasPrice, gasLimit);
-
-    //        tx = AddTransactionToMempool(context, contractTransaction2, context.txFirst[1].GetHash(), 0, gasBudget);
-    //        pblocktemplate = await BuildBlockAsync(context);
-    //        uint160 newContractAddress2 = SmartContractCarrier.Deserialize(tx).GetNewContractAddress();
-
-    //        Assert.NotNull(context.stateRoot.GetCode(newContractAddress2));
-
-    //        context.mempool.Clear();
-
-    //        ulong fundsToSend = 1000;
-    //        string[] testMethodParameters = new string[]
-    //        {
-    //            string.Format("{0}#{1}", (int)SmartContractCarrierDataType.String, newContractAddress.ToString()),
-    //        };
-    //        SmartContractCarrier transferTransaction = SmartContractCarrier.CallContract(1, newContractAddress2, "ContractTransferWithFail", gasPrice, gasLimit, testMethodParameters);
-    //        pblocktemplate = await this.AddTransactionToMemPoolAndBuildBlockAsync(context, transferTransaction, context.txFirst[2].GetHash(), fundsToSend, gasBudget);
-    //        Assert.Equal(3, pblocktemplate.Block.Transactions.Count);
-    //        Assert.Single(pblocktemplate.Block.Transactions[2].Inputs);
-    //        Assert.Equal(pblocktemplate.Block.Transactions[1].GetHash(), pblocktemplate.Block.Transactions[2].Inputs[0].PrevOut.Hash); // Input should be from the call that was just made.
-    //        Assert.Equal(1000, pblocktemplate.Block.Transactions[2].Outputs[0].Value); // Only txOut should be to contract
-    //    }
-
-    //    /// <summary>
-    //    /// Can execute a smart contract transaction referencing a P2PKH that's in the same block, above it.
-    //    /// </summary>
-    //    /// <returns></returns>
-    //    [Fact]
-    //    public async Task SmartContract_ReferencingInputInSameBlock()
-    //    {
-    //        TestContext context = new TestContext();
-    //        await context.InitializeAsync();
-
-    //        // Create the transaction to be used as the input and add to mempool
-    //        var preTransaction = context.network.Consensus.ConsensusFactory.CreateTransaction();
-    //        var txIn = new TxIn(new OutPoint(context.txFirst[0].GetHash(), 0))
-    //        {
-    //            ScriptSig = context.privateKey.ScriptPubKey
-    //        };
-    //        preTransaction.AddInput(txIn);
-    //        preTransaction.AddOutput(new TxOut(new Money(49, MoneyUnit.BTC), PayToPubkeyHashTemplate.Instance.GenerateScriptPubKey(context.privateKey.PubKey)));
-    //        preTransaction.Sign(context.network, context.privateKey, false);
-
-    //        var entry = new TestMemPoolEntryHelper();
-    //        context.mempool.AddUnchecked(preTransaction.GetHash(), entry.Fee(30000).Time(context.date.GetTime()).SpendsCoinbase(true).FromTx(preTransaction));
-
-    //        // Add the smart contract transaction to the mempool and mine as normal.
-    //        ulong gasPrice = 1;
-    //        Gas gasLimit = (Gas)1000000;
-    //        var gasBudget = gasPrice * gasLimit;
-    //        SmartContractCompilationResult compilationResult = SmartContractCompiler.CompileFile("SmartContracts/InterContract1.cs");
-    //        Assert.True(compilationResult.Success);
-    //        SmartContractCarrier contractTransaction = SmartContractCarrier.CreateContract(1, compilationResult.Compilation, gasPrice, gasLimit);
-    //        Transaction tx = this.AddTransactionToMempool(context, contractTransaction, preTransaction.GetHash(), 0, gasBudget, false);
-    //        BlockTemplate pblocktemplate = await this.BuildBlockAsync(context);
-
-    //        // Check all went well. i.e. contract is deployed.
-    //        uint160 newContractAddress = SmartContractCarrier.Deserialize(tx).GetNewContractAddress();
-    //        string newContractAddressString = newContractAddress.ToString();
-    //        Assert.NotNull(context.stateRoot.GetCode(newContractAddress));
-    //    }
-
-    //    private async Task<BlockTemplate> AddTransactionToMemPoolAndBuildBlockAsync(TestContext context, SmartContractCarrier smartContractCarrier, uint256 prevOutHash, ulong value, ulong gasBudget)
-    //    {
-    //        this.AddTransactionToMempool(context, smartContractCarrier, prevOutHash, value, gasBudget);
-    //        return await this.BuildBlockAsync(context);
-    //    }
-
-    //    private Transaction AddTransactionToMempool(TestContext context, SmartContractCarrier smartContractCarrier, uint256 prevOutHash, ulong value, ulong gasBudget, bool spendsCoinbase = true)
-    //    {
-    //        var entryFee = gasBudget;
-    //        TestMemPoolEntryHelper entry = new TestMemPoolEntryHelper();
-    //        Transaction tx = new Transaction();
-    //        var txIn = new TxIn(new OutPoint(prevOutHash, 0))
-    //        {
-    //            ScriptSig = context.privateKey.ScriptPubKey
-    //        };
-    //        tx.AddInput(txIn);
-    //        tx.AddOutput(new TxOut(new Money(value), new Script(smartContractCarrier.Serialize())));
-    //        tx.Sign(context.network, context.privateKey, false);
-    //        context.mempool.AddUnchecked(tx.GetHash(), entry.Fee(entryFee).Time(context.date.GetTime()).SpendsCoinbase(spendsCoinbase).FromTx(tx));
-    //        return tx;
-    //    }
-
-    //    private async Task<BlockTemplate> BuildBlockAsync(TestContext context)
-    //    {
-    //        BlockTemplate pblocktemplate = AssemblerForTest(context).Build(context.chain.Tip, context.scriptPubKey);
-    //        context.chain.SetTip(pblocktemplate.Block.Header);
-    //        await context.consensus.ValidateAndExecuteBlockAsync(new PowRuleContext(new ValidationContext { Block = pblocktemplate.Block }, context.network.Consensus, context.consensus.Tip, context.date.GetTimeOffset()) { MinedBlock = true });
-    //        return pblocktemplate;
-    //    }
-    //}
-
-    //public sealed class MockServiceProvider : IServiceProvider
-    //{
-    //    private readonly Dictionary<Type, object> registered;
-
-    //    public MockServiceProvider(
-    //        CoinView coinView,
-    //        ISmartContractExecutorFactory executorFactory,
-    //        ContractStateRepositoryRoot stateRoot,
-    //        ILoggerFactory loggerFactory,
-    //        ISmartContractReceiptStorage receiptStorage)
-    //    {
-    //        this.registered = new Dictionary<Type, object>
-    //        {
-    //            { typeof(CoinView), coinView },
-    //            { typeof(ISmartContractExecutorFactory), executorFactory },
-    //            { typeof(ContractStateRepositoryRoot), stateRoot },
-    //            { typeof(ILoggerFactory), loggerFactory },
-    //            { typeof(ISmartContractReceiptStorage), receiptStorage }
-    //        };
-    //    }
-
-    //    public object GetService(Type serviceType)
-    //    {
-    //        return this.registered[serviceType];
-    //    }
-    //}
-=======
-    /// <summary>
-    /// This is taken from 'MinerTests.cs' and adjusted to use a different block validator.
-    /// </summary>
-    public sealed class SmartContractMinerTests
-    {
-        private static FeeRate blockMinFeeRate = new FeeRate(PowMining.DefaultBlockMinTxFee);
-
-        public static BlockDefinition AssemblerForTest(TestContext testContext)
-        {
-            return new SmartContractBlockDefinition(
-                testContext.cachedCoinView,
-                testContext.consensus,
-                testContext.date,
-                testContext.executorFactory,
-                new LoggerFactory(),
-                testContext.mempool,
-                testContext.mempoolLock,
-                testContext.network,
-                testContext.stateRoot);
-        }
-
-        public class Blockinfo
-        {
-            public int extranonce;
-            public uint nonce;
-        }
-
-        public static long[,] blockinfoarr =
-        {
-            {4, 0xa4a3e223}, {2, 0x15c32f9e}, {1, 0x0375b547}, {1, 0x7004a8a5},
-            {2, 0xce440296}, {2, 0x52cfe198}, {1, 0x77a72cd0}, {2, 0xbb5d6f84},
-            {2, 0x83f30c2c}, {1, 0x48a73d5b}, {1, 0xef7dcd01}, {2, 0x6809c6c4},
-            {2, 0x0883ab3c}, {1, 0x087bbbe2}, {2, 0x2104a814}, {2, 0xdffb6daa},
-            {1, 0xee8a0a08}, {2, 0xba4237c1}, {1, 0xa70349dc}, {1, 0x344722bb},
-            {3, 0xd6294733}, {2, 0xec9f5c94}, {2, 0xca2fbc28}, {1, 0x6ba4f406},
-            {2, 0x015d4532}, {1, 0x6e119b7c}, {2, 0x43e8f314}, {2, 0x27962f38},
-            {2, 0xb571b51b}, {2, 0xb36bee23}, {2, 0xd17924a8}, {2, 0x6bc212d9},
-            {1, 0x630d4948}, {2, 0x9a4c4ebb}, {2, 0x554be537}, {1, 0xd63ddfc7},
-            {2, 0xa10acc11}, {1, 0x759a8363}, {2, 0xfb73090d}, {1, 0xe82c6a34},
-            {1, 0xe33e92d7}, {3, 0x658ef5cb}, {2, 0xba32ff22}, {5, 0x0227a10c},
-            {1, 0xa9a70155}, {5, 0xd096d809}, {1, 0x37176174}, {1, 0x830b8d0f},
-            {1, 0xc6e3910e}, {2, 0x823f3ca8}, {1, 0x99850849}, {1, 0x7521fb81},
-            {1, 0xaacaabab}, {1, 0xd645a2eb}, {5, 0x7aea1781}, {5, 0x9d6e4b78},
-            {1, 0x4ce90fd8}, {1, 0xabdc832d}, {6, 0x4a34f32a}, {2, 0xf2524c1c},
-            {2, 0x1bbeb08a}, {1, 0xad47f480}, {1, 0x9f026aeb}, {1, 0x15a95049},
-            {2, 0xd1cb95b2}, {2, 0xf84bbda5}, {1, 0x0fa62cd1}, {1, 0xe05f9169},
-            {1, 0x78d194a9}, {5, 0x3e38147b}, {5, 0x737ba0d4}, {1, 0x63378e10},
-            {1, 0x6d5f91cf}, {2, 0x88612eb8}, {2, 0xe9639484}, {1, 0xb7fabc9d},
-            {2, 0x19b01592}, {1, 0x5a90dd31}, {2, 0x5bd7e028}, {2, 0x94d00323},
-            {1, 0xa9b9c01a}, {1, 0x3a40de61}, {1, 0x56e7eec7}, {5, 0x859f7ef6},
-            {1, 0xfd8e5630}, {1, 0x2b0c9f7f}, {1, 0xba700e26}, {1, 0x7170a408},
-            {1, 0x70de86a8}, {1, 0x74d64cd5}, {1, 0x49e738a1}, {2, 0x6910b602},
-            {0, 0x643c565f}, {1, 0x54264b3f}, {2, 0x97ea6396}, {2, 0x55174459},
-            {2, 0x03e8779a}, {1, 0x98f34d8f}, {1, 0xc07b2b07}, {1, 0xdfe29668},
-            {1, 0x3141c7c1}, {1, 0xb3b595f4}, {1, 0x735abf08}, {5, 0x623bfbce},
-            {2, 0xd351e722}, {1, 0xf4ca48c9}, {1, 0x5b19c670}, {1, 0xa164bf0e},
-            {2, 0xbbbeb305}, {2, 0xfe1c810a}
-        };
-
-        public bool TestSequenceLocks(TestContext testContext, ChainedHeader chainedBlock, Transaction tx, Transaction.LockTimeFlags flags, LockPoints uselock = null)
-        {
-            var context = new MempoolValidationContext(tx, new MempoolValidationState(false))
-            {
-                View = new MempoolCoinView(testContext.cachedCoinView, testContext.mempool, testContext.mempoolLock, null)
-            };
-
-            context.View.LoadViewAsync(tx).GetAwaiter().GetResult();
-
-            return MempoolValidator.CheckSequenceLocks(testContext.network, chainedBlock, context, flags, uselock, false);
-        }
-
-        public class TestContext
-        {
-            public List<Blockinfo> blockinfo;
-            public Network network;
-            public Script scriptPubKey;
-            public BlockTemplate newBlock;
-            public Transaction tx, tx2;
-            public Script script;
-            public uint256 hash;
-            public TestMemPoolEntryHelper entry;
-            public ConcurrentChain chain;
-            public ConsensusLoop consensus;
-            public DateTimeProvider date;
-            public TxMempool mempool;
-            public MempoolSchedulerLock mempoolLock;
-            public List<Transaction> txFirst;
-            public Money BLOCKSUBSIDY = 50 * Money.COIN;
-            public Money LOWFEE = Money.CENT;
-            public Money HIGHFEE = Money.COIN;
-            public Money HIGHERFEE = 4 * Money.COIN;
-            public int baseheight;
-            public CachedCoinView cachedCoinView;
-            public ISmartContractResultRefundProcessor refundProcessor;
-            public ContractStateRepositoryRoot stateRoot;
-            public ISmartContractResultTransferProcessor transferProcessor;
-            public SmartContractValidator validator;
-            public IKeyEncodingStrategy keyEncodingStrategy;
-            public ReflectionSmartContractExecutorFactory executorFactory;
-            public DBreezeContractReceiptStorage receiptStorage;
-
-            private bool useCheckpoints = true;
-            public Key privateKey;
-            private InternalTransactionExecutorFactory internalTxExecutorFactory;
-            private ReflectionVirtualMachine vm;
-            private ICallDataSerializer serializer;
-
-            public TestContext()
-            {
-            }
-
-            public async Task InitializeAsync([CallerMemberName] string callingMethod = "")
-            {
-                this.blockinfo = new List<Blockinfo>();
-                var lst = blockinfoarr.Cast<long>().ToList();
-                for (int i = 0; i < lst.Count; i += 2)
-                    this.blockinfo.Add(new Blockinfo { extranonce = (int)lst[i], nonce = (uint)lst[i + 1] });
-
-                // Note that by default, these tests run with size accounting enabled.
-                this.network = new SmartContractsRegTest();
-                this.privateKey = new Key();
-                this.scriptPubKey = PayToPubkeyHashTemplate.Instance.GenerateScriptPubKey(this.privateKey.PubKey);
-                this.newBlock = new BlockTemplate(this.network);
-
-                this.entry = new TestMemPoolEntryHelper();
-                this.chain = new ConcurrentChain(this.network);
-                this.network.Consensus.Options = new ConsensusOptions();
-                IDateTimeProvider dateTimeProvider = DateTimeProvider.Default;
-
-                this.cachedCoinView = new CachedCoinView(new InMemoryCoinView(this.chain.Tip.HashBlock), dateTimeProvider, new LoggerFactory());
-
-                var loggerFactory = new ExtendedLoggerFactory();
-                loggerFactory.AddConsoleWithFilters();
-
-                var nodeSettings = NodeSettings.Default();
-                var consensusSettings = new ConsensusSettings(nodeSettings);
-                consensusSettings.UseCheckpoints = this.useCheckpoints;
-
-                this.keyEncodingStrategy = BasicKeyEncodingStrategy.Default;
-
-                var folder = TestBase.AssureEmptyDir(Path.Combine(AppContext.BaseDirectory, "TestData", callingMethod));
-
-                var engine = new DBreezeEngine(folder);
-                var byteStore = new DBreezeByteStore(engine, "ContractState1");
-                byteStore.Empty();
-                ISource<byte[], byte[]> stateDB = new NoDeleteSource<byte[], byte[]>(byteStore);
-
-                this.stateRoot = new ContractStateRepositoryRoot(stateDB);
-                this.validator = new SmartContractValidator(new List<ISmartContractValidator>
-                {
-                    new SmartContractFormatValidator(ReferencedAssemblyResolver.AllowedAssemblies),
-                    new SmartContractDeterminismValidator()
-                });
-
-                this.receiptStorage = new DBreezeContractReceiptStorage(new DataFolder(folder));
-
-                this.refundProcessor = new SmartContractResultRefundProcessor(loggerFactory);
-                this.transferProcessor = new SmartContractResultTransferProcessor(loggerFactory, this.network);
-
-                this.serializer = CallDataSerializer.Default;
-                this.internalTxExecutorFactory = new InternalTransactionExecutorFactory(this.keyEncodingStrategy, loggerFactory, this.network);
-
-                this.vm = new ReflectionVirtualMachine(this.validator, this.internalTxExecutorFactory, loggerFactory, this.network);
-                this.executorFactory = new ReflectionSmartContractExecutorFactory(loggerFactory, this.serializer, this.refundProcessor, this.transferProcessor, this.vm);
-
-                var networkPeerFactory = new NetworkPeerFactory(this.network, dateTimeProvider, loggerFactory, new PayloadProvider(), new SelfEndpointTracker());
-
-                var peerAddressManager = new PeerAddressManager(DateTimeProvider.Default, nodeSettings.DataFolder, loggerFactory, new SelfEndpointTracker());
-                var peerDiscovery = new PeerDiscovery(new AsyncLoopFactory(loggerFactory), loggerFactory, this.network, networkPeerFactory, new NodeLifetime(), nodeSettings, peerAddressManager);
-                var connectionSettings = new ConnectionManagerSettings(nodeSettings);
-                var connectionManager = new ConnectionManager(dateTimeProvider, loggerFactory, this.network, networkPeerFactory, nodeSettings, new NodeLifetime(), new NetworkPeerConnectionParameters(), peerAddressManager, new IPeerConnector[] { }, peerDiscovery, connectionSettings, new SmartContractVersionProvider());
-
-                var blockPuller = new LookaheadBlockPuller(this.chain, connectionManager, new LoggerFactory());
-                var peerBanning = new PeerBanning(connectionManager, loggerFactory, dateTimeProvider, peerAddressManager);
-                var nodeDeployments = new NodeDeployments(this.network, this.chain);
-
-                var smartContractRuleRegistration = new SmartContractRuleRegistration();
-                ConsensusRules consensusRules = new SmartContractConsensusRules(this.chain, new Checkpoints(), consensusSettings, dateTimeProvider, this.executorFactory, loggerFactory, this.network, nodeDeployments, this.stateRoot, blockPuller, this.cachedCoinView, this.receiptStorage).Register(smartContractRuleRegistration);
-
-                this.consensus = new ConsensusLoop(new AsyncLoopFactory(loggerFactory), new NodeLifetime(), this.chain, this.cachedCoinView, blockPuller, new NodeDeployments(this.network, this.chain), loggerFactory, new ChainState(new InvalidBlockHashStore(dateTimeProvider)), connectionManager, dateTimeProvider, new Signals.Signals(), consensusSettings, nodeSettings, peerBanning, consensusRules);
-                await this.consensus.StartAsync();
-
-                this.entry.Fee(11);
-                this.entry.Height(11);
-                var date1 = new MemoryPoolTests.DateTimeProviderSet();
-                date1.time = dateTimeProvider.GetTime();
-                date1.timeutc = dateTimeProvider.GetUtcNow();
-                this.date = date1;
-                this.mempool = new TxMempool(dateTimeProvider, new BlockPolicyEstimator(new MempoolSettings(nodeSettings), new LoggerFactory(), nodeSettings), new LoggerFactory(), nodeSettings); ;
-                this.mempoolLock = new MempoolSchedulerLock();
-
-                // Simple block creation, nothing special yet:
-                this.newBlock = AssemblerForTest(this).Build(this.chain.Tip, this.scriptPubKey);
-                this.chain.SetTip(this.newBlock.Block.Header);
-                await this.consensus.ValidateAndExecuteBlockAsync(new PowRuleContext(new ValidationContext { Block = this.newBlock.Block }, this.network.Consensus, this.consensus.Tip, dateTimeProvider.GetTimeOffset()) { MinedBlock = true });
-
-                // We can't make transactions until we have inputs
-                // Therefore, load 100 blocks :)
-                this.baseheight = 0;
-                List<NBitcoin.Block> blocks = new List<NBitcoin.Block>();
-                this.txFirst = new List<Transaction>();
-                for (int i = 0; i < this.blockinfo.Count; ++i)
-                {
-                    var block = NBitcoin.Block.Load(this.newBlock.Block.ToBytes(this.network.Consensus.ConsensusFactory), this.network);
-                    ((SmartContractBlockHeader)block.Header).HashStateRoot = ((SmartContractBlockHeader)this.newBlock.Block.Header).HashStateRoot;
-                    block.Header.HashPrevBlock = this.chain.Tip.HashBlock;
-                    block.Header.Version = 1;
-                    block.Header.Time = Utils.DateTimeToUnixTime(this.chain.Tip.GetMedianTimePast()) + 1;
-
-                    Transaction txCoinbase = this.network.CreateTransaction(block.Transactions[0].ToBytes(this.network.Consensus.ConsensusFactory));
-                    txCoinbase.Inputs.Clear();
-                    txCoinbase.Version = 1;
-                    txCoinbase.AddInput(new TxIn(new Script(new[] { Op.GetPushOp(this.blockinfo[i].extranonce), Op.GetPushOp(this.chain.Height) })));
-                    txCoinbase.AddOutput(new TxOut(Money.Zero, new Script()));
-                    block.Transactions[0] = txCoinbase;
-
-                    if (this.txFirst.Count == 0)
-                        this.baseheight = this.chain.Height;
-
-                    if (this.txFirst.Count < 4)
-                        this.txFirst.Add(block.Transactions[0]);
-
-                    block.UpdateMerkleRoot();
-
-                    block.Header.Nonce = this.blockinfo[i].nonce;
-
-                    this.chain.SetTip(block.Header);
-                    await this.consensus.ValidateAndExecuteBlockAsync(new PowRuleContext(new ValidationContext { Block = block }, this.network.Consensus, this.consensus.Tip, dateTimeProvider.GetTimeOffset()) { MinedBlock = true });
-                    blocks.Add(block);
-                }
-
-                // Just to make sure we can still make simple blocks
-                this.newBlock = AssemblerForTest(this).Build(this.chain.Tip, this.scriptPubKey);
-                Assert.NotNull(this.newBlock);
-            }
-        }
-
-        /// <summary>
-        /// Tests creation of a simple token contract
-        /// </summary>
-        [Fact]
-        public async Task SmartContracts_CreateTokenContract_Async()
-        {
-            TestContext context = new TestContext();
-            await context.InitializeAsync();
-
-            ulong gasPrice = 1;
-            Gas gasLimit = (Gas)1000000;
-            var gasBudget = gasPrice * gasLimit;
-
-            SmartContractCompilationResult compilationResult = SmartContractCompiler.CompileFile("SmartContracts/Token.cs");
-            Assert.True(compilationResult.Success);
-
-            var smartContractCarrier = SmartContractCarrier.CreateContract(1, compilationResult.Compilation, gasPrice, gasLimit);
-            Transaction tx = this.AddTransactionToMempool(context, smartContractCarrier, context.txFirst[0].GetHash(), 0, gasBudget);
-            BlockTemplate pblocktemplate = await this.BuildBlockAsync(context);
-            uint160 newContractAddress = tx.GetNewContractAddress();
-            byte[] ownerFromStorage = context.stateRoot.GetStorageValue(newContractAddress, Encoding.UTF8.GetBytes("Owner"));
-            byte[] ownerToBytes = context.privateKey.PubKey.GetAddress(context.network).Hash.ToBytes();
-            Assert.Equal(ownerFromStorage, ownerToBytes);
-            Assert.NotNull(context.stateRoot.GetCode(newContractAddress));
-            Assert.True(pblocktemplate.Block.Transactions[0].Outputs[1].Value > 0); // gas refund
-        }
-
-        /// <summary>
-        /// Try and spend outputs we don't own
-        /// </summary>
-        [Fact]
-        public async Task SmartContracts_TrySpendingFundsThatArentOurs_Async()
-        {
-            TestContext context = new TestContext();
-            await context.InitializeAsync();
-
-            ulong gasPrice = 1;
-            Gas gasLimit = (Gas)1000000;
-            var gasBudget = gasPrice * gasLimit;
-
-            SmartContractCompilationResult compilationResult = SmartContractCompiler.CompileFile("SmartContracts/TransferTest.cs");
-            Assert.True(compilationResult.Success);
-
-            SmartContractCarrier contractTransaction = SmartContractCarrier.CreateContract(1, compilationResult.Compilation, gasPrice, gasLimit);
-            Transaction tx = this.AddTransactionToMempool(context, contractTransaction, context.txFirst[0].GetHash(), 0, gasBudget);
-            BlockTemplate pblocktemplate = await this.BuildBlockAsync(context);
-            uint160 newContractAddress = tx.GetNewContractAddress();
-            Assert.NotNull(context.stateRoot.GetCode(newContractAddress));
-            Assert.True(pblocktemplate.Block.Transactions[0].Outputs[1].Value > 0); // gas refund
-
-            context.mempool.Clear();
-
-            ulong fundsToSend = 5000000000L - gasBudget;
-
-            SmartContractCarrier transferTransaction = SmartContractCarrier.CallContract(1, newContractAddress, "Test", gasPrice, gasLimit);
-            BlockTemplate pblocktemplate2 = await this.AddTransactionToMemPoolAndBuildBlockAsync(context, transferTransaction, context.txFirst[1].GetHash(), fundsToSend, gasBudget);
-            Assert.Equal(3, pblocktemplate2.Block.Transactions.Count);
-
-            context.mempool.Clear();
-
-            var maliciousPerson = new Key();
-            var entryFee = 10000;
-            TestMemPoolEntryHelper entry = new TestMemPoolEntryHelper();
-            var maliciousTxBuilder = new TransactionBuilder(context.network);
-            var maliciousAmount = 500000000; // 5 BTC
-            var maliciousPaymentScript = PayToPubkeyHashTemplate.Instance.GenerateScriptPubKey(maliciousPerson.PubKey);
-
-            maliciousTxBuilder.AddCoins(pblocktemplate2.Block.Transactions[2]);
-            maliciousTxBuilder.Send(maliciousPaymentScript, maliciousAmount);
-            maliciousTxBuilder.SetChange(context.privateKey);
-            maliciousTxBuilder.SendFees(entryFee);
-            var maliciousTx = maliciousTxBuilder.BuildTransaction(false);
-
-            // Signing example
-            //tx.Sign(new Key[] { context.privateKey }, funds);
-
-            context.mempool.AddUnchecked(
-                maliciousTx.GetHash(),
-                entry.Fee(entryFee)
-                    .Time(context.date.GetTime())
-                    .SpendsCoinbase(true)
-                    .FromTx(maliciousTx));
-
-            await Assert.ThrowsAsync<ConsensusErrorException>(async () =>
-            {
-                await this.BuildBlockAsync(context);
-            });
-        }
-
-        /// <summary>
-        /// Test that contracts correctly send funds to one person
-        /// </summary>
-        [Fact]
-        public async Task SmartContracts_TransferFundsToSingleRecipient_Async()
-        {
-            var context = new TestContext();
-            await context.InitializeAsync();
-
-            ulong gasPrice = 1;
-            Gas gasLimit = (Gas)1000000;
-            var gasBudget = gasPrice * gasLimit;
-
-            SmartContractCompilationResult compilationResult = SmartContractCompiler.CompileFile("SmartContracts/TransferTest.cs");
-            Assert.True(compilationResult.Success);
-
-            SmartContractCarrier contractTransaction = SmartContractCarrier.CreateContract(1, compilationResult.Compilation, gasPrice, gasLimit);
-            Transaction tx = this.AddTransactionToMempool(context, contractTransaction, context.txFirst[0].GetHash(), 0, gasBudget);
-            BlockTemplate pblocktemplate = await this.BuildBlockAsync(context);
-            uint160 newContractAddress = tx.GetNewContractAddress();
-            Assert.NotNull(context.stateRoot.GetCode(newContractAddress));
-            Assert.True(pblocktemplate.Block.Transactions[0].Outputs[1].Value > 0); // gas refund
-
-            context.mempool.Clear();
-
-            ulong fundsToSend = 5000000000L - gasBudget;
-
-            SmartContractCarrier transferTransaction = SmartContractCarrier.CallContract(1, newContractAddress, "Test", gasPrice, gasLimit);
-            BlockTemplate pblocktemplate2 = await this.AddTransactionToMemPoolAndBuildBlockAsync(context, transferTransaction, context.txFirst[1].GetHash(), fundsToSend, gasBudget);
-            Assert.Equal(3, pblocktemplate2.Block.Transactions.Count);
-            Assert.True(pblocktemplate2.Block.Transactions[0].Outputs[1].Value > 0); // gas refund
-            Assert.Single(pblocktemplate2.Block.Transactions[2].Inputs); // There is 1 input to the condensing transaction: the previous callcontract transaction
-            uint256 hashOfContractCallTx = pblocktemplate2.Block.Transactions[1].GetHash();
-            Assert.Equal(hashOfContractCallTx, pblocktemplate2.Block.Transactions[2].Inputs[0].PrevOut.Hash);
-            Assert.Equal(fundsToSend - 100, (ulong)pblocktemplate2.Block.Transactions[2].Outputs[0].Value); // First txout should be the change to the contract, with a value of the input - 100
-            Assert.Equal(100, pblocktemplate2.Block.Transactions[2].Outputs[1].Value); // Second txout should be the transfer to a new person, with a value of 100
-
-            context.mempool.Clear();
-
-            SmartContractCarrier transferTransaction2 = SmartContractCarrier.CallContract(1, newContractAddress, "Test", gasPrice, gasLimit);
-            BlockTemplate pblocktemplate3 = await this.AddTransactionToMemPoolAndBuildBlockAsync(context, transferTransaction2, context.txFirst[2].GetHash(), fundsToSend, gasBudget);
-            Assert.Equal(3, pblocktemplate3.Block.Transactions.Count); // 1 coinbase, 1 contract call, 1 condensingtx with send
-            Assert.True(pblocktemplate3.Block.Transactions[0].Outputs[1].Value > 0); // gas refund
-            Assert.Equal(2, pblocktemplate3.Block.Transactions[2].Inputs.Count); // There are 2 inputs to the condensing transaction: the previous callcontract transaction and the unspent from above
-            uint256 hashOfPrevCondensingTx = pblocktemplate2.Block.Transactions[2].GetHash();
-            uint256 hashOfContractCallTx3 = pblocktemplate3.Block.Transactions[1].GetHash();
-            Assert.Equal(hashOfPrevCondensingTx, pblocktemplate3.Block.Transactions[2].Inputs[1].PrevOut.Hash);
-            Assert.Equal(hashOfContractCallTx3, pblocktemplate3.Block.Transactions[2].Inputs[0].PrevOut.Hash);
-            Assert.Equal(fundsToSend * 2 - 200, (ulong)pblocktemplate3.Block.Transactions[2].Outputs[0].Value); // First txout should be the change to the contract, with a value of the value given twice, - 200 (100 for each transfer)
-            Assert.Equal(100, pblocktemplate3.Block.Transactions[2].Outputs[1].Value); // Second txout should be the transfer to a new person, with a value of 100
-        }
-
-        /// <summary>
-        /// Send funds with create
-        /// </summary>
-        [Fact]
-        public async Task SmartContracts_CreateWithFunds_Success_Async()
-        {
-            TestContext context = new TestContext();
-            await context.InitializeAsync();
-
-            ulong gasPrice = 1;
-            Gas gasLimit = (Gas)1000000;
-            var gasBudget = gasPrice * gasLimit;
-
-            SmartContractCompilationResult compilationResult = SmartContractCompiler.CompileFile("SmartContracts/StorageDemo.cs");
-            Assert.True(compilationResult.Success);
-
-            var contractCarrier = SmartContractCarrier.CreateContract(1, compilationResult.Compilation, gasPrice, gasLimit);
-            Transaction tx = this.AddTransactionToMempool(context, contractCarrier, context.txFirst[0].GetHash(), 100_000_000, gasBudget);
-            BlockTemplate pblocktemplate = await this.BuildBlockAsync(context);
-            uint160 newContractAddress = tx.GetNewContractAddress();
-            Assert.NotNull(context.stateRoot.GetCode(newContractAddress));
-            Assert.True(pblocktemplate.Block.Transactions[0].Outputs[1].Value > 0); // gas refund
-            var unspent = context.stateRoot.GetUnspent(newContractAddress);
-            context.mempool.Clear();
-        }
-
-        /// <summary>
-        /// Test that contract correctly send funds to 2 people inside one contract call
-        /// </summary>
-        [Fact]
-        public async Task SmartContracts_TransferFundsToMultipleRecipients_Async()
-        {
-            TestContext context = new TestContext();
-            await context.InitializeAsync();
-
-            ulong gasPrice = 1;
-            Gas gasLimit = (Gas)1000000;
-            var gasBudget = gasPrice * gasLimit;
-
-            SmartContractCompilationResult compilationResult = SmartContractCompiler.CompileFile("SmartContracts/TransferTest.cs");
-            Assert.True(compilationResult.Success);
-
-            var contractCarrier = SmartContractCarrier.CreateContract(1, compilationResult.Compilation, gasPrice, gasLimit);
-            Transaction tx = this.AddTransactionToMempool(context, contractCarrier, context.txFirst[0].GetHash(), 0, gasBudget);
-            BlockTemplate pblocktemplate = await this.BuildBlockAsync(context);
-            uint160 newContractAddress = tx.GetNewContractAddress();
-            Assert.NotNull(context.stateRoot.GetCode(newContractAddress));
-            Assert.True(pblocktemplate.Block.Transactions[0].Outputs[1].Value > 0); // gas refund
-
-            context.mempool.Clear();
-
-            ulong fundsToSend = 5000000000L - gasBudget;
-
-            var transferTransaction = SmartContractCarrier.CallContract(1, newContractAddress, "Test2", gasPrice, gasLimit);
-            BlockTemplate pblocktemplate2 = await this.AddTransactionToMemPoolAndBuildBlockAsync(context, transferTransaction, context.txFirst[1].GetHash(), fundsToSend, gasBudget);
-            Assert.Equal(3, pblocktemplate2.Block.Transactions.Count);
-            Assert.True(pblocktemplate2.Block.Transactions[0].Outputs[1].Value > 0); // gas refund
-            Assert.Single(pblocktemplate2.Block.Transactions[2].Inputs); // There is 1 input to the condensing transaction: the previous callcontract transaction
-            var hashOfContractCallTx = pblocktemplate2.Block.Transactions[1].GetHash();
-            Assert.Equal(hashOfContractCallTx, pblocktemplate2.Block.Transactions[2].Inputs[0].PrevOut.Hash);
-            Assert.Equal(fundsToSend - 200, (ulong)pblocktemplate2.Block.Transactions[2].Outputs[0].Value); // First txout should be the change to the contract, with a value of the input - 200
-            Assert.Equal(100, pblocktemplate2.Block.Transactions[2].Outputs[1].Value); // Second txout should be the transfer to a new person, with a value of 100
-            Assert.Equal(100, pblocktemplate2.Block.Transactions[2].Outputs[2].Value); // Third txout should be the transfer to a new person, with a value of 100
-
-            context.mempool.Clear();
-
-            transferTransaction = SmartContractCarrier.CallContract(1, newContractAddress, "Test2", gasPrice, gasLimit);
-            BlockTemplate pblocktemplate3 = await this.AddTransactionToMemPoolAndBuildBlockAsync(context, transferTransaction, context.txFirst[2].GetHash(), fundsToSend, gasBudget);
-            Assert.Equal(3, pblocktemplate3.Block.Transactions.Count); // 1 coinbase, 1 contract call, 1 condensingtx with send
-            Assert.True(pblocktemplate3.Block.Transactions[0].Outputs[1].Value > 0); // gas refund
-            Assert.Equal(2, pblocktemplate3.Block.Transactions[2].Inputs.Count); // There are 2 inputs to the condensing transaction: the previous callcontract transaction and the unspent from above
-            var hashOfPrevCondensingTx = pblocktemplate2.Block.Transactions[2].GetHash();
-            var hashOfContractCallTx3 = pblocktemplate3.Block.Transactions[1].GetHash();
-            Assert.Equal(hashOfPrevCondensingTx, pblocktemplate3.Block.Transactions[2].Inputs[1].PrevOut.Hash);
-            Assert.Equal(hashOfContractCallTx3, pblocktemplate3.Block.Transactions[2].Inputs[0].PrevOut.Hash);
-            Assert.Equal(fundsToSend * 2 - 400, (ulong)pblocktemplate3.Block.Transactions[2].Outputs[0].Value); // First txout should be the change to the contract, with a value of the value given twice, - 400 (100 for each transfer)
-            Assert.Equal(100, pblocktemplate3.Block.Transactions[2].Outputs[1].Value); // Second txout should be the transfer to a new person, with a value of 100
-            Assert.Equal(100, pblocktemplate3.Block.Transactions[2].Outputs[2].Value); // Third txout should be the transfer to a new person, with a value of 100
-        }
-
-        /// <summary>
-        /// Tests that contracts manage their UTXOs correctly when not sending funds or receiving funds.
-        /// </summary>
-        [Fact]
-        public async Task SmartContracts_SendValue_NoTransfers_Async()
-        {
-            var context = new TestContext();
-            await context.InitializeAsync();
-
-            ulong gasPrice = 1;
-            Gas gasLimit = (Gas)1000000;
-            var gasBudget = gasPrice * gasLimit;
-
-            SmartContractCompilationResult compilationResult = SmartContractCompiler.CompileFile("SmartContracts/TransferTest.cs");
-            Assert.True(compilationResult.Success);
-
-            SmartContractCarrier contractTransaction = SmartContractCarrier.CreateContract(1, compilationResult.Compilation, gasPrice, gasLimit);
-            Transaction tx = this.AddTransactionToMempool(context, contractTransaction, context.txFirst[0].GetHash(), 0, gasBudget);
-            BlockTemplate pblocktemplate = await this.BuildBlockAsync(context);
-            uint160 newContractAddress = tx.GetNewContractAddress();
-            Assert.NotNull(context.stateRoot.GetCode(newContractAddress));
-            Assert.True(pblocktemplate.Block.Transactions[0].Outputs[1].Value > 0); // gas refund
-
-            context.mempool.Clear();
-
-            var transferTransaction = SmartContractCarrier.CallContract(1, newContractAddress, "DoNothing", gasPrice, gasLimit);
-            BlockTemplate pblocktemplate3 = await this.AddTransactionToMemPoolAndBuildBlockAsync(context, transferTransaction, context.txFirst[2].GetHash(), 100_000, gasBudget);
-            Assert.Equal(2, pblocktemplate3.Block.Transactions.Count); // In this case we are sending 0, and doing no transfers, so we don't need a condensing transaction
-        }
-
-        /// <summary>
-        /// Tests that contracts manage their UTXOs correctly when not sending funds or receiving funds.
-        /// </summary>
-        [Fact]
-        public async Task SmartContracts_NoTransfers_Async()
-        {
-            var context = new TestContext();
-            await context.InitializeAsync();
-
-            ulong gasPrice = 1;
-            Gas gasLimit = (Gas)1000000;
-            var gasBudget = gasPrice * gasLimit;
-
-            SmartContractCompilationResult compilationResult = SmartContractCompiler.CompileFile("SmartContracts/TransferTest.cs");
-            Assert.True(compilationResult.Success);
-
-            SmartContractCarrier contractTransaction = SmartContractCarrier.CreateContract(1, compilationResult.Compilation, gasPrice, gasLimit);
-            Transaction tx = this.AddTransactionToMempool(context, contractTransaction, context.txFirst[0].GetHash(), 0, gasBudget);
-            BlockTemplate pblocktemplate = await this.BuildBlockAsync(context);
-            uint160 newContractAddress = tx.GetNewContractAddress();
-            Assert.NotNull(context.stateRoot.GetCode(newContractAddress));
-            Assert.True(pblocktemplate.Block.Transactions[0].Outputs[1].Value > 0); // gas refund
-
-            context.mempool.Clear();
-
-            ulong fundsToSend = 5000000000L - gasBudget;
-            SmartContractCarrier transferTransaction = SmartContractCarrier.CallContract(1, newContractAddress, "Test2", gasPrice, gasLimit);
-            BlockTemplate pblocktemplate2 = await this.AddTransactionToMemPoolAndBuildBlockAsync(context, transferTransaction, context.txFirst[1].GetHash(), fundsToSend, gasBudget);
-            Assert.Equal(3, pblocktemplate2.Block.Transactions.Count);
-            Assert.True(pblocktemplate2.Block.Transactions[0].Outputs[1].Value > 0); // gas refund
-            Assert.Single(pblocktemplate2.Block.Transactions[2].Inputs); // There is 1 input to the condensing transaction: the previous callcontract transaction
-            var hashOfContractCallTx = pblocktemplate2.Block.Transactions[1].GetHash();
-            Assert.Equal(hashOfContractCallTx, pblocktemplate2.Block.Transactions[2].Inputs[0].PrevOut.Hash);
-            Assert.Equal(fundsToSend - 200, (ulong)pblocktemplate2.Block.Transactions[2].Outputs[0].Value); // First txout should be the change to the contract, with a value of the input - 200
-            Assert.Equal(100, pblocktemplate2.Block.Transactions[2].Outputs[1].Value); // Second txout should be the transfer to a new person, with a value of 100
-            Assert.Equal(100, pblocktemplate2.Block.Transactions[2].Outputs[2].Value); // Third txout should be the transfer to a new person, with a value of 100
-
-            context.mempool.Clear();
-
-            transferTransaction = SmartContractCarrier.CallContract(1, newContractAddress, "DoNothing", gasPrice, gasLimit);
-            BlockTemplate pblocktemplate3 = await this.AddTransactionToMemPoolAndBuildBlockAsync(context, transferTransaction, context.txFirst[2].GetHash(), 0, gasBudget);
-            Assert.Equal(2, pblocktemplate3.Block.Transactions.Count); // In this case we are sending 0, and doing no transfers, so we don't need a condensing transaction
-        }
-
-        /// <summary>
-        /// Should deploy 2 contracts, and then send funds from one to the other and end up with correct balances for all.
-        /// </summary>
-        [Fact]
-        public async Task SmartContracts_TransferToP2PKH_Async()
-        {
-            TestContext context = new TestContext();
-            await context.InitializeAsync();
-
-            ulong gasPrice = 1;
-            // This uses a lot of gas
-            Gas gasLimit = (Gas)1000000;
-            var gasBudget = gasPrice * gasLimit;
-
-            SmartContractCompilationResult compilationResult = SmartContractCompiler.CompileFile("SmartContracts/TransferTest.cs");
-            Assert.True(compilationResult.Success);
-
-            SmartContractCarrier contractTransaction = SmartContractCarrier.CreateContract(1, compilationResult.Compilation, gasPrice, gasLimit);
-            Transaction tx = this.AddTransactionToMempool(context, contractTransaction, context.txFirst[0].GetHash(), 0, gasBudget);
-            BlockTemplate pblocktemplate = await this.BuildBlockAsync(context);
-            uint160 newContractAddress = tx.GetNewContractAddress();
-            Assert.NotNull(context.stateRoot.GetCode(newContractAddress));
-
-            context.mempool.Clear();
-
-            ulong fundsToSend = 1000;
-
-            SmartContractCarrier transferTransaction = SmartContractCarrier.CallContract(1, newContractAddress, "P2KTest", gasPrice, gasLimit);
-            pblocktemplate = await this.AddTransactionToMemPoolAndBuildBlockAsync(context, transferTransaction, context.txFirst[1].GetHash(), fundsToSend, gasBudget);
-            Assert.Equal(3, pblocktemplate.Block.Transactions.Count);
-            Assert.Single(pblocktemplate.Block.Transactions[2].Inputs);
-            Assert.Equal(pblocktemplate.Block.Transactions[1].GetHash(), pblocktemplate.Block.Transactions[2].Inputs[0].PrevOut.Hash); // Input should be from the call that was just made.
-            Assert.Equal(900, pblocktemplate.Block.Transactions[2].Outputs[0].Value); // First txout should be the change back to the contract, with a value of 900
-            Assert.Equal(100, pblocktemplate.Block.Transactions[2].Outputs[1].Value); // First txout should be the transfer to the second contract, with a value of 100
-        }
-
-        /// <summary>
-        /// Should deploy 2 contracts, and then send funds from one to the other and end up with correct balances for all.
-        /// </summary>
-        [Fact]
-        public async Task SmartContracts_TransferBetweenContracts_Async()
-        {
-            TestContext context = new TestContext();
-            await context.InitializeAsync();
-
-            ulong gasPrice = 1;
-            // This uses a lot of gas
-            Gas gasLimit = (Gas)1000000;
-            var gasBudget = gasPrice * gasLimit;
-
-            SmartContractCompilationResult compilationResult = SmartContractCompiler.CompileFile("SmartContracts/InterContract1.cs");
-            Assert.True(compilationResult.Success);
-
-            SmartContractCarrier contractTransaction = SmartContractCarrier.CreateContract(1, compilationResult.Compilation, gasPrice, gasLimit);
-            Transaction tx = this.AddTransactionToMempool(context, contractTransaction, context.txFirst[0].GetHash(), 0, gasBudget);
-            BlockTemplate pblocktemplate = await this.BuildBlockAsync(context);
-            uint160 newContractAddress = tx.GetNewContractAddress();
-            Assert.NotNull(context.stateRoot.GetCode(newContractAddress));
-
-            context.mempool.Clear();
-
-            compilationResult = SmartContractCompiler.CompileFile("SmartContracts/InterContract2.cs");
-            Assert.True(compilationResult.Success);
-
-            SmartContractCarrier contractTransaction2 = SmartContractCarrier.CreateContract(1, compilationResult.Compilation, gasPrice, gasLimit);
-            tx = this.AddTransactionToMempool(context, contractTransaction2, context.txFirst[1].GetHash(), 0, gasBudget);
-            pblocktemplate = await this.BuildBlockAsync(context);
-            uint160 newContractAddress2 = tx.GetNewContractAddress();
-            Assert.NotNull(context.stateRoot.GetCode(newContractAddress2));
-
-            context.mempool.Clear();
-
-            ulong fundsToSend = 1000;
-            string[] testMethodParameters = new string[]
-            {
-                string.Format("{0}#{1}", (int)SmartContractCarrierDataType.String, newContractAddress.ToAddress(context.network)),
-            };
-
-            SmartContractCarrier transferTransaction = SmartContractCarrier.CallContract(1, newContractAddress2, "ContractTransfer", gasPrice, gasLimit, testMethodParameters);
-            pblocktemplate = await this.AddTransactionToMemPoolAndBuildBlockAsync(context, transferTransaction, context.txFirst[2].GetHash(), fundsToSend, gasBudget);
-            Assert.Equal(Encoding.UTF8.GetBytes("testString"), context.stateRoot.GetStorageValue(newContractAddress, Encoding.UTF8.GetBytes("test")));
-            Assert.Equal(3, pblocktemplate.Block.Transactions.Count);
-            Assert.Single(pblocktemplate.Block.Transactions[2].Inputs);
-            Assert.Equal(pblocktemplate.Block.Transactions[1].GetHash(), pblocktemplate.Block.Transactions[2].Inputs[0].PrevOut.Hash); // Input should be from the call that was just made.
-            Assert.Equal(900, pblocktemplate.Block.Transactions[2].Outputs[0].Value); // First txout should be the change back to the contract, with a value of 900
-            Assert.Equal(100, pblocktemplate.Block.Transactions[2].Outputs[1].Value); // First txout should be the transfer to the second contract, with a value of 100
-
-            context.mempool.Clear();
-
-            SmartContractCarrier transferTransaction2 = SmartContractCarrier.CallContract(1, newContractAddress2, "ContractTransfer", gasPrice, gasLimit, testMethodParameters);
-            pblocktemplate = await this.AddTransactionToMemPoolAndBuildBlockAsync(context, transferTransaction2, context.txFirst[3].GetHash(), 0, gasBudget);
-            Assert.Equal(3, pblocktemplate.Block.Transactions.Count);
-            Assert.Equal(2, pblocktemplate.Block.Transactions[2].Inputs.Count);
-            Assert.Equal(800, pblocktemplate.Block.Transactions[2].Outputs[0].Value);
-            Assert.Equal(200, pblocktemplate.Block.Transactions[2].Outputs[1].Value);
-        }
-
-        /// <summary>
-        /// Should deploy 2 contracts, invoke a method on one, get the value from it, and persist it
-        /// </summary>
-        [Fact]
-        public async Task SmartContracts_InvokeContract_Async()
-        {
-            TestContext context = new TestContext();
-            await context.InitializeAsync();
-
-            ulong gasPrice = 1;
-            // This uses a lot of gas
-            Gas gasLimit = (Gas)1000000;
-            var gasBudget = gasPrice * gasLimit;
-
-            SmartContractCarrier contractTransaction = SmartContractCarrier.CreateContract(1, SmartContractCompiler.CompileFile("SmartContracts/CountContract.cs").Compilation, gasPrice, gasLimit);
-            Transaction tx = this.AddTransactionToMempool(context, contractTransaction, context.txFirst[0].GetHash(), 0, gasBudget);
-            BlockTemplate pblocktemplate = await this.BuildBlockAsync(context);
-            uint160 newContractAddress = tx.GetNewContractAddress();
-            Assert.NotNull(context.stateRoot.GetCode(newContractAddress));
-
-            context.mempool.Clear();
-
-            SmartContractCarrier contractTransaction2 = SmartContractCarrier.CreateContract(1, SmartContractCompiler.CompileFile("SmartContracts/CallContract.cs").Compilation, gasPrice, gasLimit);
-            tx = this.AddTransactionToMempool(context, contractTransaction2, context.txFirst[1].GetHash(), 0, gasBudget);
-            pblocktemplate = await this.BuildBlockAsync(context);
-            uint160 newContractAddress2 = tx.GetNewContractAddress();
-            Assert.NotNull(context.stateRoot.GetCode(newContractAddress2));
-
-            context.mempool.Clear();
-
-            ulong fundsToSend = 1000;
-            string[] testMethodParameters = new string[]
-            {
-                string.Format("{0}#{1}", (int)SmartContractCarrierDataType.String, newContractAddress.ToAddress(context.network)),
-            };
-
-            SmartContractCarrier transferTransaction = SmartContractCarrier.CallContract(1, newContractAddress2, "Tester", gasPrice, gasLimit, testMethodParameters);
-            pblocktemplate = await this.AddTransactionToMemPoolAndBuildBlockAsync(context, transferTransaction, context.txFirst[2].GetHash(), fundsToSend, gasBudget);
-            byte[] stateSaveValue = context.stateRoot.GetStorageValue(newContractAddress, Encoding.UTF8.GetBytes("SaveWorked"));
-            Assert.NotNull(stateSaveValue);
-            Assert.Single(stateSaveValue);
-            Assert.True(Convert.ToBoolean(stateSaveValue[0]));
-        }
-
-        [Fact]
-        public async Task SmartContracts_TransferBetweenContracts_WithException_Async()
-        {
-            TestContext context = new TestContext();
-            await context.InitializeAsync();
-
-            ulong gasPrice = 1;
-            // This uses a lot of gas
-            Gas gasLimit = (Gas)1000000;
-            var gasBudget = gasPrice * gasLimit;
-
-            SmartContractCompilationResult compilationResult = SmartContractCompiler.CompileFile("SmartContracts/InterContract1.cs");
-            Assert.True(compilationResult.Success);
-
-            SmartContractCarrier contractTransaction = SmartContractCarrier.CreateContract(1, compilationResult.Compilation, gasPrice, gasLimit);
-
-            Transaction tx = AddTransactionToMempool(context, contractTransaction, context.txFirst[0].GetHash(), 0, gasBudget);
-            BlockTemplate pblocktemplate = await BuildBlockAsync(context);
-            uint160 newContractAddress = NewContractAddressExtension.GetContractAddressFromTransactionHash(tx.GetHash());
-
-            Assert.NotNull(context.stateRoot.GetCode(newContractAddress));
-
-            context.mempool.Clear();
-
-            compilationResult = SmartContractCompiler.CompileFile("SmartContracts/InterContract2.cs");
-            Assert.True(compilationResult.Success);
-
-            SmartContractCarrier contractTransaction2 = SmartContractCarrier.CreateContract(1, compilationResult.Compilation, gasPrice, gasLimit);
-
-            tx = AddTransactionToMempool(context, contractTransaction2, context.txFirst[1].GetHash(), 0, gasBudget);
-            pblocktemplate = await BuildBlockAsync(context);
-            uint160 newContractAddress2 = NewContractAddressExtension.GetContractAddressFromTransactionHash(tx.GetHash());
-
-            Assert.NotNull(context.stateRoot.GetCode(newContractAddress2));
-
-            context.mempool.Clear();
-
-            ulong fundsToSend = 1000;
-            string[] testMethodParameters = new string[]
-            {
-                string.Format("{0}#{1}", (int)SmartContractCarrierDataType.String, newContractAddress.ToString()),
-            };
-            SmartContractCarrier transferTransaction = SmartContractCarrier.CallContract(1, newContractAddress2, "ContractTransferWithFail", gasPrice, gasLimit, testMethodParameters);
-            pblocktemplate = await this.AddTransactionToMemPoolAndBuildBlockAsync(context, transferTransaction, context.txFirst[2].GetHash(), fundsToSend, gasBudget);
-            Assert.Equal(3, pblocktemplate.Block.Transactions.Count);
-            Assert.Single(pblocktemplate.Block.Transactions[2].Inputs);
-            Assert.Equal(pblocktemplate.Block.Transactions[1].GetHash(), pblocktemplate.Block.Transactions[2].Inputs[0].PrevOut.Hash); // Input should be from the call that was just made.
-            Assert.Equal(1000, pblocktemplate.Block.Transactions[2].Outputs[0].Value); // Only txOut should be to contract
-        }
-
-        /// <summary>
-        /// Can execute a smart contract transaction referencing a P2PKH that's in the same block, above it.
-        /// </summary>
-        /// <returns></returns>
-        [Fact]
-        public async Task SmartContract_ReferencingInputInSameBlock()
-        {
-            TestContext context = new TestContext();
-            await context.InitializeAsync();
-
-            // Create the transaction to be used as the input and add to mempool
-            var preTransaction = context.network.Consensus.ConsensusFactory.CreateTransaction();
-            var txIn = new TxIn(new OutPoint(context.txFirst[0].GetHash(), 0))
-            {
-                ScriptSig = context.privateKey.ScriptPubKey
-            };
-            preTransaction.AddInput(txIn);
-            preTransaction.AddOutput(new TxOut(new Money(49, MoneyUnit.BTC), PayToPubkeyHashTemplate.Instance.GenerateScriptPubKey(context.privateKey.PubKey)));
-            preTransaction.Sign(context.network, context.privateKey, false);
-
-            var entry = new TestMemPoolEntryHelper();
-            context.mempool.AddUnchecked(preTransaction.GetHash(), entry.Fee(30000).Time(context.date.GetTime()).SpendsCoinbase(true).FromTx(preTransaction));
-
-            // Add the smart contract transaction to the mempool and mine as normal.
-            ulong gasPrice = 1;
-            Gas gasLimit = (Gas)1000000;
-            var gasBudget = gasPrice * gasLimit;
-            SmartContractCompilationResult compilationResult = SmartContractCompiler.CompileFile("SmartContracts/InterContract1.cs");
-            Assert.True(compilationResult.Success);
-            SmartContractCarrier contractTransaction = SmartContractCarrier.CreateContract(1, compilationResult.Compilation, gasPrice, gasLimit);
-            Transaction tx = this.AddTransactionToMempool(context, contractTransaction, preTransaction.GetHash(), 0, gasBudget, false);
-            BlockTemplate pblocktemplate = await this.BuildBlockAsync(context);
-
-            // Check all went well. i.e. contract is deployed.
-            uint160 newContractAddress = NewContractAddressExtension.GetContractAddressFromTransactionHash(tx.GetHash());
-            Assert.NotNull(context.stateRoot.GetCode(newContractAddress));
-        }
-
-        private async Task<BlockTemplate> AddTransactionToMemPoolAndBuildBlockAsync(TestContext context, SmartContractCarrier smartContractCarrier, uint256 prevOutHash, ulong value, ulong gasBudget)
-        {
-            this.AddTransactionToMempool(context, smartContractCarrier, prevOutHash, value, gasBudget);
-            return await this.BuildBlockAsync(context);
-        }
-
-        private Transaction AddTransactionToMempool(TestContext context, SmartContractCarrier smartContractCarrier, uint256 prevOutHash, ulong value, ulong gasBudget, bool spendsCoinbase = true)
-        {
-            var entryFee = gasBudget;
-            TestMemPoolEntryHelper entry = new TestMemPoolEntryHelper();
-            Transaction tx = new Transaction();
-            var txIn = new TxIn(new OutPoint(prevOutHash, 0))
-            {
-                ScriptSig = context.privateKey.ScriptPubKey
-            };
-            tx.AddInput(txIn);
-            tx.AddOutput(new TxOut(new Money(value), new Script(smartContractCarrier.Serialize())));
-            tx.Sign(context.network, context.privateKey, false);
-            context.mempool.AddUnchecked(tx.GetHash(), entry.Fee(entryFee).Time(context.date.GetTime()).SpendsCoinbase(spendsCoinbase).FromTx(tx));
-            return tx;
-        }
-
-        private async Task<BlockTemplate> BuildBlockAsync(TestContext context)
-        {
-            BlockTemplate pblocktemplate = AssemblerForTest(context).Build(context.chain.Tip, context.scriptPubKey);
-            context.chain.SetTip(pblocktemplate.Block.Header);
-            await context.consensus.ValidateAndExecuteBlockAsync(new PowRuleContext(new ValidationContext { Block = pblocktemplate.Block }, context.network.Consensus, context.consensus.Tip, context.date.GetTimeOffset()) { MinedBlock = true });
-            return pblocktemplate;
-        }
-    }
-
-    public sealed class MockServiceProvider : IServiceProvider
-    {
-        private readonly Dictionary<Type, object> registered;
-
-        public MockServiceProvider(
-            ICoinView coinView,
-            ISmartContractExecutorFactory executorFactory,
-            ContractStateRepositoryRoot stateRoot,
-            ILoggerFactory loggerFactory,
-            ISmartContractReceiptStorage receiptStorage)
-        {
-            this.registered = new Dictionary<Type, object>
-            {
-                { typeof(ICoinView), coinView },
-                { typeof(ISmartContractExecutorFactory), executorFactory },
-                { typeof(ContractStateRepositoryRoot), stateRoot },
-                { typeof(ILoggerFactory), loggerFactory },
-                { typeof(ISmartContractReceiptStorage), receiptStorage }
-            };
-        }
-
-        public object GetService(Type serviceType)
-        {
-            return this.registered[serviceType];
-        }
-    }
->>>>>>> da219923
-}+﻿//using System;
+//using System.Collections.Generic;
+//using System.IO;
+//using System.Linq;
+//using System.Runtime.CompilerServices;
+//using System.Text;
+//using System.Threading.Tasks;
+//using DBreeze;
+//using Microsoft.Extensions.Logging;
+//using NBitcoin;
+//using Stratis.Bitcoin.Base;
+//using Stratis.Bitcoin.Base.Deployments;
+//using Stratis.Bitcoin.BlockPulling;
+//using Stratis.Bitcoin.Configuration;
+//using Stratis.Bitcoin.Configuration.Logging;
+//using Stratis.Bitcoin.Configuration.Settings;
+//using Stratis.Bitcoin.Connection;
+//using Stratis.Bitcoin.Consensus;
+//using Stratis.Bitcoin.Consensus.Rules;
+//using Stratis.Bitcoin.Features.Consensus;
+//using Stratis.Bitcoin.Features.Consensus.CoinViews;
+//using Stratis.Bitcoin.Features.MemoryPool;
+//using Stratis.Bitcoin.Features.MemoryPool.Fee;
+//using Stratis.Bitcoin.Features.Miner;
+//using Stratis.Bitcoin.Features.SmartContracts;
+//using Stratis.Bitcoin.Features.SmartContracts.Networks;
+//using Stratis.Bitcoin.IntegrationTests.Mempool;
+//using Stratis.Bitcoin.Mining;
+//using Stratis.Bitcoin.P2P;
+//using Stratis.Bitcoin.P2P.Peer;
+//using Stratis.Bitcoin.P2P.Protocol.Payloads;
+//using Stratis.Bitcoin.Tests.Common;
+//using Stratis.Bitcoin.Utilities;
+//using Stratis.Patricia;
+//using Stratis.SmartContracts;
+//using Stratis.SmartContracts.Core;
+//using Stratis.SmartContracts.Core.Receipts;
+//using Stratis.SmartContracts.Core.State;
+//using Stratis.SmartContracts.Core.Validation;
+//using Stratis.SmartContracts.Executor.Reflection;
+//using Stratis.SmartContracts.Executor.Reflection.Compilation;
+//using Xunit;
+//using Key = NBitcoin.Key;
+//using NewContractAddressExtension = Stratis.SmartContracts.Core.NewContractAddressExtension;
+
+
+//namespace Stratis.Bitcoin.IntegrationTests.SmartContracts
+//{
+//    /// <summary>
+//    /// This is taken from 'MinerTests.cs' and adjusted to use a different block validator.
+//    /// </summary>
+//    public sealed class SmartContractMinerTests
+//    {
+//        private static FeeRate blockMinFeeRate = new FeeRate(PowMining.DefaultBlockMinTxFee);
+
+//        public static BlockDefinition AssemblerForTest(TestContext testContext)
+//        {
+//            return new SmartContractBlockDefinition(
+//                testContext.cachedCoinView,
+//                testContext.consensus,
+//                testContext.date,
+//                testContext.executorFactory,
+//                new LoggerFactory(),
+//                testContext.mempool,
+//                testContext.mempoolLock,
+//                testContext.network,
+//                testContext.stateRoot);
+//        }
+
+//        public class Blockinfo
+//        {
+//            public int extranonce;
+//            public uint nonce;
+//        }
+
+//        public static long[,] blockinfoarr =
+//        {
+//            {4, 0xa4a3e223}, {2, 0x15c32f9e}, {1, 0x0375b547}, {1, 0x7004a8a5},
+//            {2, 0xce440296}, {2, 0x52cfe198}, {1, 0x77a72cd0}, {2, 0xbb5d6f84},
+//            {2, 0x83f30c2c}, {1, 0x48a73d5b}, {1, 0xef7dcd01}, {2, 0x6809c6c4},
+//            {2, 0x0883ab3c}, {1, 0x087bbbe2}, {2, 0x2104a814}, {2, 0xdffb6daa},
+//            {1, 0xee8a0a08}, {2, 0xba4237c1}, {1, 0xa70349dc}, {1, 0x344722bb},
+//            {3, 0xd6294733}, {2, 0xec9f5c94}, {2, 0xca2fbc28}, {1, 0x6ba4f406},
+//            {2, 0x015d4532}, {1, 0x6e119b7c}, {2, 0x43e8f314}, {2, 0x27962f38},
+//            {2, 0xb571b51b}, {2, 0xb36bee23}, {2, 0xd17924a8}, {2, 0x6bc212d9},
+//            {1, 0x630d4948}, {2, 0x9a4c4ebb}, {2, 0x554be537}, {1, 0xd63ddfc7},
+//            {2, 0xa10acc11}, {1, 0x759a8363}, {2, 0xfb73090d}, {1, 0xe82c6a34},
+//            {1, 0xe33e92d7}, {3, 0x658ef5cb}, {2, 0xba32ff22}, {5, 0x0227a10c},
+//            {1, 0xa9a70155}, {5, 0xd096d809}, {1, 0x37176174}, {1, 0x830b8d0f},
+//            {1, 0xc6e3910e}, {2, 0x823f3ca8}, {1, 0x99850849}, {1, 0x7521fb81},
+//            {1, 0xaacaabab}, {1, 0xd645a2eb}, {5, 0x7aea1781}, {5, 0x9d6e4b78},
+//            {1, 0x4ce90fd8}, {1, 0xabdc832d}, {6, 0x4a34f32a}, {2, 0xf2524c1c},
+//            {2, 0x1bbeb08a}, {1, 0xad47f480}, {1, 0x9f026aeb}, {1, 0x15a95049},
+//            {2, 0xd1cb95b2}, {2, 0xf84bbda5}, {1, 0x0fa62cd1}, {1, 0xe05f9169},
+//            {1, 0x78d194a9}, {5, 0x3e38147b}, {5, 0x737ba0d4}, {1, 0x63378e10},
+//            {1, 0x6d5f91cf}, {2, 0x88612eb8}, {2, 0xe9639484}, {1, 0xb7fabc9d},
+//            {2, 0x19b01592}, {1, 0x5a90dd31}, {2, 0x5bd7e028}, {2, 0x94d00323},
+//            {1, 0xa9b9c01a}, {1, 0x3a40de61}, {1, 0x56e7eec7}, {5, 0x859f7ef6},
+//            {1, 0xfd8e5630}, {1, 0x2b0c9f7f}, {1, 0xba700e26}, {1, 0x7170a408},
+//            {1, 0x70de86a8}, {1, 0x74d64cd5}, {1, 0x49e738a1}, {2, 0x6910b602},
+//            {0, 0x643c565f}, {1, 0x54264b3f}, {2, 0x97ea6396}, {2, 0x55174459},
+//            {2, 0x03e8779a}, {1, 0x98f34d8f}, {1, 0xc07b2b07}, {1, 0xdfe29668},
+//            {1, 0x3141c7c1}, {1, 0xb3b595f4}, {1, 0x735abf08}, {5, 0x623bfbce},
+//            {2, 0xd351e722}, {1, 0xf4ca48c9}, {1, 0x5b19c670}, {1, 0xa164bf0e},
+//            {2, 0xbbbeb305}, {2, 0xfe1c810a}
+//        };
+
+//        public bool TestSequenceLocks(TestContext testContext, ChainedHeader chainedBlock, Transaction tx, Transaction.LockTimeFlags flags, LockPoints uselock = null)
+//        {
+//            var context = new MempoolValidationContext(tx, new MempoolValidationState(false))
+//            {
+//                View = new MempoolCoinView(testContext.cachedCoinView, testContext.mempool, testContext.mempoolLock, null)
+//            };
+
+//            context.View.LoadViewAsync(tx).GetAwaiter().GetResult();
+
+//            return MempoolValidator.CheckSequenceLocks(testContext.network, chainedBlock, context, flags, uselock, false);
+//        }
+
+//        public class TestContext
+//        {
+//            public List<Blockinfo> blockinfo;
+//            public Network network;
+//            public Script scriptPubKey;
+//            public BlockTemplate newBlock;
+//            public Transaction tx, tx2;
+//            public Script script;
+//            public uint256 hash;
+//            public TestMemPoolEntryHelper entry;
+//            public ConcurrentChain chain;
+//            public ConsensusLoop consensus;
+//            public DateTimeProvider date;
+//            public TxMempool mempool;
+//            public MempoolSchedulerLock mempoolLock;
+//            public List<Transaction> txFirst;
+//            public Money BLOCKSUBSIDY = 50 * Money.COIN;
+//            public Money LOWFEE = Money.CENT;
+//            public Money HIGHFEE = Money.COIN;
+//            public Money HIGHERFEE = 4 * Money.COIN;
+//            public int baseheight;
+//            public CachedCoinView cachedCoinView;
+//            public ISmartContractResultRefundProcessor refundProcessor;
+//            public ContractStateRepositoryRoot stateRoot;
+//            public ISmartContractResultTransferProcessor transferProcessor;
+//            public SmartContractValidator validator;
+//            public IKeyEncodingStrategy keyEncodingStrategy;
+//            public ReflectionSmartContractExecutorFactory executorFactory;
+//            public DBreezeContractReceiptStorage receiptStorage;
+
+//            private bool useCheckpoints = true;
+//            public Key privateKey;
+//            private InternalTransactionExecutorFactory internalTxExecutorFactory;
+//            private ReflectionVirtualMachine vm;
+//            private ICallDataSerializer serializer;
+
+//            public TestContext()
+//            {
+//            }
+
+//            public async Task InitializeAsync([CallerMemberName] string callingMethod = "")
+//            {
+//                this.blockinfo = new List<Blockinfo>();
+//                var lst = blockinfoarr.Cast<long>().ToList();
+//                for (int i = 0; i < lst.Count; i += 2)
+//                    this.blockinfo.Add(new Blockinfo { extranonce = (int)lst[i], nonce = (uint)lst[i + 1] });
+
+//                // Note that by default, these tests run with size accounting enabled.
+//                this.network = new SmartContractsRegTest();
+//                this.privateKey = new Key();
+//                this.scriptPubKey = PayToPubkeyHashTemplate.Instance.GenerateScriptPubKey(this.privateKey.PubKey);
+//                this.newBlock = new BlockTemplate(this.network);
+
+//                this.entry = new TestMemPoolEntryHelper();
+//                this.chain = new ConcurrentChain(this.network);
+//                this.network.Consensus.Options = new ConsensusOptions();
+//                IDateTimeProvider dateTimeProvider = DateTimeProvider.Default;
+
+//                this.cachedCoinView = new CachedCoinView(new InMemoryCoinView(this.chain.Tip.HashBlock), dateTimeProvider, new LoggerFactory());
+
+//                var loggerFactory = new ExtendedLoggerFactory();
+//                loggerFactory.AddConsoleWithFilters();
+
+//                var nodeSettings = NodeSettings.Default();
+//                var consensusSettings = new ConsensusSettings(nodeSettings);
+//                consensusSettings.UseCheckpoints = this.useCheckpoints;
+
+//                this.keyEncodingStrategy = BasicKeyEncodingStrategy.Default;
+
+//                var folder = TestBase.AssureEmptyDir(Path.Combine(AppContext.BaseDirectory, "TestData", callingMethod));
+
+//                var engine = new DBreezeEngine(folder);
+//                var byteStore = new DBreezeByteStore(engine, "ContractState1");
+//                byteStore.Empty();
+//                ISource<byte[], byte[]> stateDB = new NoDeleteSource<byte[], byte[]>(byteStore);
+
+//                this.stateRoot = new ContractStateRepositoryRoot(stateDB);
+//                this.validator = new SmartContractValidator(new List<ISmartContractValidator>
+//                {
+//                    new SmartContractFormatValidator(ReferencedAssemblyResolver.AllowedAssemblies),
+//                    new SmartContractDeterminismValidator()
+//                });
+
+//                this.receiptStorage = new DBreezeContractReceiptStorage(new DataFolder(folder));
+
+//                this.refundProcessor = new SmartContractResultRefundProcessor(loggerFactory);
+//                this.transferProcessor = new SmartContractResultTransferProcessor(loggerFactory, this.network);
+
+//                this.serializer = CallDataSerializer.Default;
+//                this.internalTxExecutorFactory = new InternalTransactionExecutorFactory(this.keyEncodingStrategy, loggerFactory, this.network);
+
+//                this.vm = new ReflectionVirtualMachine(this.validator, this.internalTxExecutorFactory, loggerFactory, this.network);
+//                this.executorFactory = new ReflectionSmartContractExecutorFactory(loggerFactory, this.serializer, this.refundProcessor, this.transferProcessor, this.vm);
+
+//                var networkPeerFactory = new NetworkPeerFactory(this.network, dateTimeProvider, loggerFactory, new PayloadProvider(), new SelfEndpointTracker());
+
+//                var peerAddressManager = new PeerAddressManager(DateTimeProvider.Default, nodeSettings.DataFolder, loggerFactory, new SelfEndpointTracker());
+//                var peerDiscovery = new PeerDiscovery(new AsyncLoopFactory(loggerFactory), loggerFactory, this.network, networkPeerFactory, new NodeLifetime(), nodeSettings, peerAddressManager);
+//                var connectionSettings = new ConnectionManagerSettings(nodeSettings);
+//                var connectionManager = new ConnectionManager(dateTimeProvider, loggerFactory, this.network, networkPeerFactory, nodeSettings, new NodeLifetime(), new NetworkPeerConnectionParameters(), peerAddressManager, new IPeerConnector[] { }, peerDiscovery, connectionSettings, new SmartContractVersionProvider());
+
+//                var blockPuller = new LookaheadBlockPuller(this.chain, connectionManager, new LoggerFactory());
+//                var peerBanning = new PeerBanning(connectionManager, loggerFactory, dateTimeProvider, peerAddressManager);
+//                var nodeDeployments = new NodeDeployments(this.network, this.chain);
+
+//                var smartContractRuleRegistration = new SmartContractRuleRegistration();
+//                ConsensusRules consensusRules = new SmartContractConsensusRules(this.chain, new Checkpoints(), consensusSettings, dateTimeProvider, this.executorFactory, loggerFactory, this.network, nodeDeployments, this.stateRoot, blockPuller, this.cachedCoinView, this.receiptStorage).Register(smartContractRuleRegistration);
+
+//                this.consensus = new ConsensusLoop(new AsyncLoopFactory(loggerFactory), new NodeLifetime(), this.chain, this.cachedCoinView, blockPuller, new NodeDeployments(this.network, this.chain), loggerFactory, new ChainState(new InvalidBlockHashStore(dateTimeProvider)), connectionManager, dateTimeProvider, new Signals.Signals(), consensusSettings, nodeSettings, peerBanning, consensusRules);
+//                await this.consensus.StartAsync();
+
+//                this.entry.Fee(11);
+//                this.entry.Height(11);
+//                var date1 = new MemoryPoolTests.DateTimeProviderSet();
+//                date1.time = dateTimeProvider.GetTime();
+//                date1.timeutc = dateTimeProvider.GetUtcNow();
+//                this.date = date1;
+//                this.mempool = new TxMempool(dateTimeProvider, new BlockPolicyEstimator(new MempoolSettings(nodeSettings), new LoggerFactory(), nodeSettings), new LoggerFactory(), nodeSettings); ;
+//                this.mempoolLock = new MempoolSchedulerLock();
+
+//                // Simple block creation, nothing special yet:
+//                this.newBlock = AssemblerForTest(this).Build(this.chain.Tip, this.scriptPubKey);
+//                this.chain.SetTip(this.newBlock.Block.Header);
+//                await this.consensus.ValidateAndExecuteBlockAsync(new PowRuleContext(new ValidationContext { Block = this.newBlock.Block }, this.network.Consensus, this.consensus.Tip, dateTimeProvider.GetTimeOffset()) { MinedBlock = true });
+
+//                // We can't make transactions until we have inputs
+//                // Therefore, load 100 blocks :)
+//                this.baseheight = 0;
+//                List<NBitcoin.Block> blocks = new List<NBitcoin.Block>();
+//                this.txFirst = new List<Transaction>();
+//                for (int i = 0; i < this.blockinfo.Count; ++i)
+//                {
+//                    var block = NBitcoin.Block.Load(this.newBlock.Block.ToBytes(this.network.Consensus.ConsensusFactory), this.network);
+//                    ((SmartContractBlockHeader)block.Header).HashStateRoot = ((SmartContractBlockHeader)this.newBlock.Block.Header).HashStateRoot;
+//                    block.Header.HashPrevBlock = this.chain.Tip.HashBlock;
+//                    block.Header.Version = 1;
+//                    block.Header.Time = Utils.DateTimeToUnixTime(this.chain.Tip.GetMedianTimePast()) + 1;
+
+//                    Transaction txCoinbase = this.network.CreateTransaction(block.Transactions[0].ToBytes(this.network.Consensus.ConsensusFactory));
+//                    txCoinbase.Inputs.Clear();
+//                    txCoinbase.Version = 1;
+//                    txCoinbase.AddInput(new TxIn(new Script(new[] { Op.GetPushOp(this.blockinfo[i].extranonce), Op.GetPushOp(this.chain.Height) })));
+//                    txCoinbase.AddOutput(new TxOut(Money.Zero, new Script()));
+//                    block.Transactions[0] = txCoinbase;
+
+//                    if (this.txFirst.Count == 0)
+//                        this.baseheight = this.chain.Height;
+
+//                    if (this.txFirst.Count < 4)
+//                        this.txFirst.Add(block.Transactions[0]);
+
+//                    block.UpdateMerkleRoot();
+
+//                    block.Header.Nonce = this.blockinfo[i].nonce;
+
+//                    this.chain.SetTip(block.Header);
+//                    await this.consensus.ValidateAndExecuteBlockAsync(new PowRuleContext(new ValidationContext { Block = block }, this.network.Consensus, this.consensus.Tip, dateTimeProvider.GetTimeOffset()) { MinedBlock = true });
+//                    blocks.Add(block);
+//                }
+
+//                // Just to make sure we can still make simple blocks
+//                this.newBlock = AssemblerForTest(this).Build(this.chain.Tip, this.scriptPubKey);
+//                Assert.NotNull(this.newBlock);
+//            }
+//        }
+
+//        /// <summary>
+//        /// Tests creation of a simple token contract
+//        /// </summary>
+//        [Fact]
+//        public async Task SmartContracts_CreateTokenContract_Async()
+//        {
+//            TestContext context = new TestContext();
+//            await context.InitializeAsync();
+
+//            ulong gasPrice = 1;
+//            Gas gasLimit = (Gas)1000000;
+//            var gasBudget = gasPrice * gasLimit;
+
+//            SmartContractCompilationResult compilationResult = SmartContractCompiler.CompileFile("SmartContracts/Token.cs");
+//            Assert.True(compilationResult.Success);
+
+//            var smartContractCarrier = SmartContractCarrier.CreateContract(1, compilationResult.Compilation, gasPrice, gasLimit);
+//            Transaction tx = this.AddTransactionToMempool(context, smartContractCarrier, context.txFirst[0].GetHash(), 0, gasBudget);
+//            BlockTemplate pblocktemplate = await this.BuildBlockAsync(context);
+//            uint160 newContractAddress = tx.GetNewContractAddress();
+//            byte[] ownerFromStorage = context.stateRoot.GetStorageValue(newContractAddress, Encoding.UTF8.GetBytes("Owner"));
+//            byte[] ownerToBytes = context.privateKey.PubKey.GetAddress(context.network).Hash.ToBytes();
+//            Assert.Equal(ownerFromStorage, ownerToBytes);
+//            Assert.NotNull(context.stateRoot.GetCode(newContractAddress));
+//            Assert.True(pblocktemplate.Block.Transactions[0].Outputs[1].Value > 0); // gas refund
+//        }
+
+//        /// <summary>
+//        /// Try and spend outputs we don't own
+//        /// </summary>
+//        [Fact]
+//        public async Task SmartContracts_TrySpendingFundsThatArentOurs_Async()
+//        {
+//            TestContext context = new TestContext();
+//            await context.InitializeAsync();
+
+//            ulong gasPrice = 1;
+//            Gas gasLimit = (Gas)1000000;
+//            var gasBudget = gasPrice * gasLimit;
+
+//            SmartContractCompilationResult compilationResult = SmartContractCompiler.CompileFile("SmartContracts/TransferTest.cs");
+//            Assert.True(compilationResult.Success);
+
+//            SmartContractCarrier contractTransaction = SmartContractCarrier.CreateContract(1, compilationResult.Compilation, gasPrice, gasLimit);
+//            Transaction tx = this.AddTransactionToMempool(context, contractTransaction, context.txFirst[0].GetHash(), 0, gasBudget);
+//            BlockTemplate pblocktemplate = await this.BuildBlockAsync(context);
+//            uint160 newContractAddress = tx.GetNewContractAddress();
+//            Assert.NotNull(context.stateRoot.GetCode(newContractAddress));
+//            Assert.True(pblocktemplate.Block.Transactions[0].Outputs[1].Value > 0); // gas refund
+
+//            context.mempool.Clear();
+
+//            ulong fundsToSend = 5000000000L - gasBudget;
+
+//            SmartContractCarrier transferTransaction = SmartContractCarrier.CallContract(1, newContractAddress, "Test", gasPrice, gasLimit);
+//            BlockTemplate pblocktemplate2 = await this.AddTransactionToMemPoolAndBuildBlockAsync(context, transferTransaction, context.txFirst[1].GetHash(), fundsToSend, gasBudget);
+//            Assert.Equal(3, pblocktemplate2.Block.Transactions.Count);
+
+//            context.mempool.Clear();
+
+//            var maliciousPerson = new Key();
+//            var entryFee = 10000;
+//            TestMemPoolEntryHelper entry = new TestMemPoolEntryHelper();
+//            var maliciousTxBuilder = new TransactionBuilder(context.network);
+//            var maliciousAmount = 500000000; // 5 BTC
+//            var maliciousPaymentScript = PayToPubkeyHashTemplate.Instance.GenerateScriptPubKey(maliciousPerson.PubKey);
+
+//            maliciousTxBuilder.AddCoins(pblocktemplate2.Block.Transactions[2]);
+//            maliciousTxBuilder.Send(maliciousPaymentScript, maliciousAmount);
+//            maliciousTxBuilder.SetChange(context.privateKey);
+//            maliciousTxBuilder.SendFees(entryFee);
+//            var maliciousTx = maliciousTxBuilder.BuildTransaction(false);
+
+//            // Signing example
+//            //tx.Sign(new Key[] { context.privateKey }, funds);
+
+//            context.mempool.AddUnchecked(
+//                maliciousTx.GetHash(),
+//                entry.Fee(entryFee)
+//                    .Time(context.date.GetTime())
+//                    .SpendsCoinbase(true)
+//                    .FromTx(maliciousTx));
+
+//            await Assert.ThrowsAsync<ConsensusErrorException>(async () =>
+//            {
+//                await this.BuildBlockAsync(context);
+//            });
+//        }
+
+//        /// <summary>
+//        /// Test that contracts correctly send funds to one person
+//        /// </summary>
+//        [Fact]
+//        public async Task SmartContracts_TransferFundsToSingleRecipient_Async()
+//        {
+//            var context = new TestContext();
+//            await context.InitializeAsync();
+
+//            ulong gasPrice = 1;
+//            Gas gasLimit = (Gas)1000000;
+//            var gasBudget = gasPrice * gasLimit;
+
+//            SmartContractCompilationResult compilationResult = SmartContractCompiler.CompileFile("SmartContracts/TransferTest.cs");
+//            Assert.True(compilationResult.Success);
+
+//            SmartContractCarrier contractTransaction = SmartContractCarrier.CreateContract(1, compilationResult.Compilation, gasPrice, gasLimit);
+//            Transaction tx = this.AddTransactionToMempool(context, contractTransaction, context.txFirst[0].GetHash(), 0, gasBudget);
+//            BlockTemplate pblocktemplate = await this.BuildBlockAsync(context);
+//            uint160 newContractAddress = tx.GetNewContractAddress();
+//            Assert.NotNull(context.stateRoot.GetCode(newContractAddress));
+//            Assert.True(pblocktemplate.Block.Transactions[0].Outputs[1].Value > 0); // gas refund
+
+//            context.mempool.Clear();
+
+//            ulong fundsToSend = 5000000000L - gasBudget;
+
+//            SmartContractCarrier transferTransaction = SmartContractCarrier.CallContract(1, newContractAddress, "Test", gasPrice, gasLimit);
+//            BlockTemplate pblocktemplate2 = await this.AddTransactionToMemPoolAndBuildBlockAsync(context, transferTransaction, context.txFirst[1].GetHash(), fundsToSend, gasBudget);
+//            Assert.Equal(3, pblocktemplate2.Block.Transactions.Count);
+//            Assert.True(pblocktemplate2.Block.Transactions[0].Outputs[1].Value > 0); // gas refund
+//            Assert.Single(pblocktemplate2.Block.Transactions[2].Inputs); // There is 1 input to the condensing transaction: the previous callcontract transaction
+//            uint256 hashOfContractCallTx = pblocktemplate2.Block.Transactions[1].GetHash();
+//            Assert.Equal(hashOfContractCallTx, pblocktemplate2.Block.Transactions[2].Inputs[0].PrevOut.Hash);
+//            Assert.Equal(fundsToSend - 100, (ulong)pblocktemplate2.Block.Transactions[2].Outputs[0].Value); // First txout should be the change to the contract, with a value of the input - 100
+//            Assert.Equal(100, pblocktemplate2.Block.Transactions[2].Outputs[1].Value); // Second txout should be the transfer to a new person, with a value of 100
+
+//            context.mempool.Clear();
+
+//            SmartContractCarrier transferTransaction2 = SmartContractCarrier.CallContract(1, newContractAddress, "Test", gasPrice, gasLimit);
+//            BlockTemplate pblocktemplate3 = await this.AddTransactionToMemPoolAndBuildBlockAsync(context, transferTransaction2, context.txFirst[2].GetHash(), fundsToSend, gasBudget);
+//            Assert.Equal(3, pblocktemplate3.Block.Transactions.Count); // 1 coinbase, 1 contract call, 1 condensingtx with send
+//            Assert.True(pblocktemplate3.Block.Transactions[0].Outputs[1].Value > 0); // gas refund
+//            Assert.Equal(2, pblocktemplate3.Block.Transactions[2].Inputs.Count); // There are 2 inputs to the condensing transaction: the previous callcontract transaction and the unspent from above
+//            uint256 hashOfPrevCondensingTx = pblocktemplate2.Block.Transactions[2].GetHash();
+//            uint256 hashOfContractCallTx3 = pblocktemplate3.Block.Transactions[1].GetHash();
+//            Assert.Equal(hashOfPrevCondensingTx, pblocktemplate3.Block.Transactions[2].Inputs[1].PrevOut.Hash);
+//            Assert.Equal(hashOfContractCallTx3, pblocktemplate3.Block.Transactions[2].Inputs[0].PrevOut.Hash);
+//            Assert.Equal(fundsToSend * 2 - 200, (ulong)pblocktemplate3.Block.Transactions[2].Outputs[0].Value); // First txout should be the change to the contract, with a value of the value given twice, - 200 (100 for each transfer)
+//            Assert.Equal(100, pblocktemplate3.Block.Transactions[2].Outputs[1].Value); // Second txout should be the transfer to a new person, with a value of 100
+//        }
+
+//        /// <summary>
+//        /// Send funds with create
+//        /// </summary>
+//        [Fact]
+//        public async Task SmartContracts_CreateWithFunds_Success_Async()
+//        {
+//            TestContext context = new TestContext();
+//            await context.InitializeAsync();
+
+//            ulong gasPrice = 1;
+//            Gas gasLimit = (Gas)1000000;
+//            var gasBudget = gasPrice * gasLimit;
+
+//            SmartContractCompilationResult compilationResult = SmartContractCompiler.CompileFile("SmartContracts/StorageDemo.cs");
+//            Assert.True(compilationResult.Success);
+
+//            var contractCarrier = SmartContractCarrier.CreateContract(1, compilationResult.Compilation, gasPrice, gasLimit);
+//            Transaction tx = this.AddTransactionToMempool(context, contractCarrier, context.txFirst[0].GetHash(), 100_000_000, gasBudget);
+//            BlockTemplate pblocktemplate = await this.BuildBlockAsync(context);
+//            uint160 newContractAddress = tx.GetNewContractAddress();
+//            Assert.NotNull(context.stateRoot.GetCode(newContractAddress));
+//            Assert.True(pblocktemplate.Block.Transactions[0].Outputs[1].Value > 0); // gas refund
+//            var unspent = context.stateRoot.GetUnspent(newContractAddress);
+//            context.mempool.Clear();
+//        }
+
+//        /// <summary>
+//        /// Test that contract correctly send funds to 2 people inside one contract call
+//        /// </summary>
+//        [Fact]
+//        public async Task SmartContracts_TransferFundsToMultipleRecipients_Async()
+//        {
+//            TestContext context = new TestContext();
+//            await context.InitializeAsync();
+
+//            ulong gasPrice = 1;
+//            Gas gasLimit = (Gas)1000000;
+//            var gasBudget = gasPrice * gasLimit;
+
+//            SmartContractCompilationResult compilationResult = SmartContractCompiler.CompileFile("SmartContracts/TransferTest.cs");
+//            Assert.True(compilationResult.Success);
+
+//            var contractCarrier = SmartContractCarrier.CreateContract(1, compilationResult.Compilation, gasPrice, gasLimit);
+//            Transaction tx = this.AddTransactionToMempool(context, contractCarrier, context.txFirst[0].GetHash(), 0, gasBudget);
+//            BlockTemplate pblocktemplate = await this.BuildBlockAsync(context);
+//            uint160 newContractAddress = tx.GetNewContractAddress();
+//            Assert.NotNull(context.stateRoot.GetCode(newContractAddress));
+//            Assert.True(pblocktemplate.Block.Transactions[0].Outputs[1].Value > 0); // gas refund
+
+//            context.mempool.Clear();
+
+//            ulong fundsToSend = 5000000000L - gasBudget;
+
+//            var transferTransaction = SmartContractCarrier.CallContract(1, newContractAddress, "Test2", gasPrice, gasLimit);
+//            BlockTemplate pblocktemplate2 = await this.AddTransactionToMemPoolAndBuildBlockAsync(context, transferTransaction, context.txFirst[1].GetHash(), fundsToSend, gasBudget);
+//            Assert.Equal(3, pblocktemplate2.Block.Transactions.Count);
+//            Assert.True(pblocktemplate2.Block.Transactions[0].Outputs[1].Value > 0); // gas refund
+//            Assert.Single(pblocktemplate2.Block.Transactions[2].Inputs); // There is 1 input to the condensing transaction: the previous callcontract transaction
+//            var hashOfContractCallTx = pblocktemplate2.Block.Transactions[1].GetHash();
+//            Assert.Equal(hashOfContractCallTx, pblocktemplate2.Block.Transactions[2].Inputs[0].PrevOut.Hash);
+//            Assert.Equal(fundsToSend - 200, (ulong)pblocktemplate2.Block.Transactions[2].Outputs[0].Value); // First txout should be the change to the contract, with a value of the input - 200
+//            Assert.Equal(100, pblocktemplate2.Block.Transactions[2].Outputs[1].Value); // Second txout should be the transfer to a new person, with a value of 100
+//            Assert.Equal(100, pblocktemplate2.Block.Transactions[2].Outputs[2].Value); // Third txout should be the transfer to a new person, with a value of 100
+
+//            context.mempool.Clear();
+
+//            transferTransaction = SmartContractCarrier.CallContract(1, newContractAddress, "Test2", gasPrice, gasLimit);
+//            BlockTemplate pblocktemplate3 = await this.AddTransactionToMemPoolAndBuildBlockAsync(context, transferTransaction, context.txFirst[2].GetHash(), fundsToSend, gasBudget);
+//            Assert.Equal(3, pblocktemplate3.Block.Transactions.Count); // 1 coinbase, 1 contract call, 1 condensingtx with send
+//            Assert.True(pblocktemplate3.Block.Transactions[0].Outputs[1].Value > 0); // gas refund
+//            Assert.Equal(2, pblocktemplate3.Block.Transactions[2].Inputs.Count); // There are 2 inputs to the condensing transaction: the previous callcontract transaction and the unspent from above
+//            var hashOfPrevCondensingTx = pblocktemplate2.Block.Transactions[2].GetHash();
+//            var hashOfContractCallTx3 = pblocktemplate3.Block.Transactions[1].GetHash();
+//            Assert.Equal(hashOfPrevCondensingTx, pblocktemplate3.Block.Transactions[2].Inputs[1].PrevOut.Hash);
+//            Assert.Equal(hashOfContractCallTx3, pblocktemplate3.Block.Transactions[2].Inputs[0].PrevOut.Hash);
+//            Assert.Equal(fundsToSend * 2 - 400, (ulong)pblocktemplate3.Block.Transactions[2].Outputs[0].Value); // First txout should be the change to the contract, with a value of the value given twice, - 400 (100 for each transfer)
+//            Assert.Equal(100, pblocktemplate3.Block.Transactions[2].Outputs[1].Value); // Second txout should be the transfer to a new person, with a value of 100
+//            Assert.Equal(100, pblocktemplate3.Block.Transactions[2].Outputs[2].Value); // Third txout should be the transfer to a new person, with a value of 100
+//        }
+
+//        /// <summary>
+//        /// Tests that contracts manage their UTXOs correctly when not sending funds or receiving funds.
+//        /// </summary>
+//        [Fact]
+//        public async Task SmartContracts_SendValue_NoTransfers_Async()
+//        {
+//            var context = new TestContext();
+//            await context.InitializeAsync();
+
+//            ulong gasPrice = 1;
+//            Gas gasLimit = (Gas)1000000;
+//            var gasBudget = gasPrice * gasLimit;
+
+//            SmartContractCompilationResult compilationResult = SmartContractCompiler.CompileFile("SmartContracts/TransferTest.cs");
+//            Assert.True(compilationResult.Success);
+
+//            SmartContractCarrier contractTransaction = SmartContractCarrier.CreateContract(1, compilationResult.Compilation, gasPrice, gasLimit);
+//            Transaction tx = this.AddTransactionToMempool(context, contractTransaction, context.txFirst[0].GetHash(), 0, gasBudget);
+//            BlockTemplate pblocktemplate = await this.BuildBlockAsync(context);
+//            uint160 newContractAddress = tx.GetNewContractAddress();
+//            Assert.NotNull(context.stateRoot.GetCode(newContractAddress));
+//            Assert.True(pblocktemplate.Block.Transactions[0].Outputs[1].Value > 0); // gas refund
+
+//            context.mempool.Clear();
+
+//            var transferTransaction = SmartContractCarrier.CallContract(1, newContractAddress, "DoNothing", gasPrice, gasLimit);
+//            BlockTemplate pblocktemplate3 = await this.AddTransactionToMemPoolAndBuildBlockAsync(context, transferTransaction, context.txFirst[2].GetHash(), 100_000, gasBudget);
+//            Assert.Equal(2, pblocktemplate3.Block.Transactions.Count); // In this case we are sending 0, and doing no transfers, so we don't need a condensing transaction
+//        }
+
+//        /// <summary>
+//        /// Tests that contracts manage their UTXOs correctly when not sending funds or receiving funds.
+//        /// </summary>
+//        [Fact]
+//        public async Task SmartContracts_NoTransfers_Async()
+//        {
+//            var context = new TestContext();
+//            await context.InitializeAsync();
+
+//            ulong gasPrice = 1;
+//            Gas gasLimit = (Gas)1000000;
+//            var gasBudget = gasPrice * gasLimit;
+
+//            SmartContractCompilationResult compilationResult = SmartContractCompiler.CompileFile("SmartContracts/TransferTest.cs");
+//            Assert.True(compilationResult.Success);
+
+//            SmartContractCarrier contractTransaction = SmartContractCarrier.CreateContract(1, compilationResult.Compilation, gasPrice, gasLimit);
+//            Transaction tx = this.AddTransactionToMempool(context, contractTransaction, context.txFirst[0].GetHash(), 0, gasBudget);
+//            BlockTemplate pblocktemplate = await this.BuildBlockAsync(context);
+//            uint160 newContractAddress = tx.GetNewContractAddress();
+//            Assert.NotNull(context.stateRoot.GetCode(newContractAddress));
+//            Assert.True(pblocktemplate.Block.Transactions[0].Outputs[1].Value > 0); // gas refund
+
+//            context.mempool.Clear();
+
+//            ulong fundsToSend = 5000000000L - gasBudget;
+//            SmartContractCarrier transferTransaction = SmartContractCarrier.CallContract(1, newContractAddress, "Test2", gasPrice, gasLimit);
+//            BlockTemplate pblocktemplate2 = await this.AddTransactionToMemPoolAndBuildBlockAsync(context, transferTransaction, context.txFirst[1].GetHash(), fundsToSend, gasBudget);
+//            Assert.Equal(3, pblocktemplate2.Block.Transactions.Count);
+//            Assert.True(pblocktemplate2.Block.Transactions[0].Outputs[1].Value > 0); // gas refund
+//            Assert.Single(pblocktemplate2.Block.Transactions[2].Inputs); // There is 1 input to the condensing transaction: the previous callcontract transaction
+//            var hashOfContractCallTx = pblocktemplate2.Block.Transactions[1].GetHash();
+//            Assert.Equal(hashOfContractCallTx, pblocktemplate2.Block.Transactions[2].Inputs[0].PrevOut.Hash);
+//            Assert.Equal(fundsToSend - 200, (ulong)pblocktemplate2.Block.Transactions[2].Outputs[0].Value); // First txout should be the change to the contract, with a value of the input - 200
+//            Assert.Equal(100, pblocktemplate2.Block.Transactions[2].Outputs[1].Value); // Second txout should be the transfer to a new person, with a value of 100
+//            Assert.Equal(100, pblocktemplate2.Block.Transactions[2].Outputs[2].Value); // Third txout should be the transfer to a new person, with a value of 100
+
+//            context.mempool.Clear();
+
+//            transferTransaction = SmartContractCarrier.CallContract(1, newContractAddress, "DoNothing", gasPrice, gasLimit);
+//            BlockTemplate pblocktemplate3 = await this.AddTransactionToMemPoolAndBuildBlockAsync(context, transferTransaction, context.txFirst[2].GetHash(), 0, gasBudget);
+//            Assert.Equal(2, pblocktemplate3.Block.Transactions.Count); // In this case we are sending 0, and doing no transfers, so we don't need a condensing transaction
+//        }
+
+//        /// <summary>
+//        /// Should deploy 2 contracts, and then send funds from one to the other and end up with correct balances for all.
+//        /// </summary>
+//        [Fact]
+//        public async Task SmartContracts_TransferToP2PKH_Async()
+//        {
+//            TestContext context = new TestContext();
+//            await context.InitializeAsync();
+
+//            ulong gasPrice = 1;
+//            // This uses a lot of gas
+//            Gas gasLimit = (Gas)1000000;
+//            var gasBudget = gasPrice * gasLimit;
+
+//            SmartContractCompilationResult compilationResult = SmartContractCompiler.CompileFile("SmartContracts/TransferTest.cs");
+//            Assert.True(compilationResult.Success);
+
+//            SmartContractCarrier contractTransaction = SmartContractCarrier.CreateContract(1, compilationResult.Compilation, gasPrice, gasLimit);
+//            Transaction tx = this.AddTransactionToMempool(context, contractTransaction, context.txFirst[0].GetHash(), 0, gasBudget);
+//            BlockTemplate pblocktemplate = await this.BuildBlockAsync(context);
+//            uint160 newContractAddress = tx.GetNewContractAddress();
+//            Assert.NotNull(context.stateRoot.GetCode(newContractAddress));
+
+//            context.mempool.Clear();
+
+//            ulong fundsToSend = 1000;
+
+//            SmartContractCarrier transferTransaction = SmartContractCarrier.CallContract(1, newContractAddress, "P2KTest", gasPrice, gasLimit);
+//            pblocktemplate = await this.AddTransactionToMemPoolAndBuildBlockAsync(context, transferTransaction, context.txFirst[1].GetHash(), fundsToSend, gasBudget);
+//            Assert.Equal(3, pblocktemplate.Block.Transactions.Count);
+//            Assert.Single(pblocktemplate.Block.Transactions[2].Inputs);
+//            Assert.Equal(pblocktemplate.Block.Transactions[1].GetHash(), pblocktemplate.Block.Transactions[2].Inputs[0].PrevOut.Hash); // Input should be from the call that was just made.
+//            Assert.Equal(900, pblocktemplate.Block.Transactions[2].Outputs[0].Value); // First txout should be the change back to the contract, with a value of 900
+//            Assert.Equal(100, pblocktemplate.Block.Transactions[2].Outputs[1].Value); // First txout should be the transfer to the second contract, with a value of 100
+//        }
+
+//        /// <summary>
+//        /// Should deploy 2 contracts, and then send funds from one to the other and end up with correct balances for all.
+//        /// </summary>
+//        [Fact]
+//        public async Task SmartContracts_TransferBetweenContracts_Async()
+//        {
+//            TestContext context = new TestContext();
+//            await context.InitializeAsync();
+
+//            ulong gasPrice = 1;
+//            // This uses a lot of gas
+//            Gas gasLimit = (Gas)1000000;
+//            var gasBudget = gasPrice * gasLimit;
+
+//            SmartContractCompilationResult compilationResult = SmartContractCompiler.CompileFile("SmartContracts/InterContract1.cs");
+//            Assert.True(compilationResult.Success);
+
+//            SmartContractCarrier contractTransaction = SmartContractCarrier.CreateContract(1, compilationResult.Compilation, gasPrice, gasLimit);
+//            Transaction tx = this.AddTransactionToMempool(context, contractTransaction, context.txFirst[0].GetHash(), 0, gasBudget);
+//            BlockTemplate pblocktemplate = await this.BuildBlockAsync(context);
+//            uint160 newContractAddress = tx.GetNewContractAddress();
+//            Assert.NotNull(context.stateRoot.GetCode(newContractAddress));
+
+//            context.mempool.Clear();
+
+//            compilationResult = SmartContractCompiler.CompileFile("SmartContracts/InterContract2.cs");
+//            Assert.True(compilationResult.Success);
+
+//            SmartContractCarrier contractTransaction2 = SmartContractCarrier.CreateContract(1, compilationResult.Compilation, gasPrice, gasLimit);
+//            tx = this.AddTransactionToMempool(context, contractTransaction2, context.txFirst[1].GetHash(), 0, gasBudget);
+//            pblocktemplate = await this.BuildBlockAsync(context);
+//            uint160 newContractAddress2 = tx.GetNewContractAddress();
+//            Assert.NotNull(context.stateRoot.GetCode(newContractAddress2));
+
+//            context.mempool.Clear();
+
+//            ulong fundsToSend = 1000;
+//            string[] testMethodParameters = new string[]
+//            {
+//                string.Format("{0}#{1}", (int)SmartContractCarrierDataType.String, newContractAddress.ToAddress(context.network)),
+//            };
+
+//            SmartContractCarrier transferTransaction = SmartContractCarrier.CallContract(1, newContractAddress2, "ContractTransfer", gasPrice, gasLimit, testMethodParameters);
+//            pblocktemplate = await this.AddTransactionToMemPoolAndBuildBlockAsync(context, transferTransaction, context.txFirst[2].GetHash(), fundsToSend, gasBudget);
+//            Assert.Equal(Encoding.UTF8.GetBytes("testString"), context.stateRoot.GetStorageValue(newContractAddress, Encoding.UTF8.GetBytes("test")));
+//            Assert.Equal(3, pblocktemplate.Block.Transactions.Count);
+//            Assert.Single(pblocktemplate.Block.Transactions[2].Inputs);
+//            Assert.Equal(pblocktemplate.Block.Transactions[1].GetHash(), pblocktemplate.Block.Transactions[2].Inputs[0].PrevOut.Hash); // Input should be from the call that was just made.
+//            Assert.Equal(900, pblocktemplate.Block.Transactions[2].Outputs[0].Value); // First txout should be the change back to the contract, with a value of 900
+//            Assert.Equal(100, pblocktemplate.Block.Transactions[2].Outputs[1].Value); // First txout should be the transfer to the second contract, with a value of 100
+
+//            context.mempool.Clear();
+
+//            SmartContractCarrier transferTransaction2 = SmartContractCarrier.CallContract(1, newContractAddress2, "ContractTransfer", gasPrice, gasLimit, testMethodParameters);
+//            pblocktemplate = await this.AddTransactionToMemPoolAndBuildBlockAsync(context, transferTransaction2, context.txFirst[3].GetHash(), 0, gasBudget);
+//            Assert.Equal(3, pblocktemplate.Block.Transactions.Count);
+//            Assert.Equal(2, pblocktemplate.Block.Transactions[2].Inputs.Count);
+//            Assert.Equal(800, pblocktemplate.Block.Transactions[2].Outputs[0].Value);
+//            Assert.Equal(200, pblocktemplate.Block.Transactions[2].Outputs[1].Value);
+//        }
+
+//        /// <summary>
+//        /// Should deploy 2 contracts, invoke a method on one, get the value from it, and persist it
+//        /// </summary>
+//        [Fact]
+//        public async Task SmartContracts_InvokeContract_Async()
+//        {
+//            TestContext context = new TestContext();
+//            await context.InitializeAsync();
+
+//            ulong gasPrice = 1;
+//            // This uses a lot of gas
+//            Gas gasLimit = (Gas)1000000;
+//            var gasBudget = gasPrice * gasLimit;
+
+//            SmartContractCarrier contractTransaction = SmartContractCarrier.CreateContract(1, SmartContractCompiler.CompileFile("SmartContracts/CountContract.cs").Compilation, gasPrice, gasLimit);
+//            Transaction tx = this.AddTransactionToMempool(context, contractTransaction, context.txFirst[0].GetHash(), 0, gasBudget);
+//            BlockTemplate pblocktemplate = await this.BuildBlockAsync(context);
+//            uint160 newContractAddress = tx.GetNewContractAddress();
+//            Assert.NotNull(context.stateRoot.GetCode(newContractAddress));
+
+//            context.mempool.Clear();
+
+//            SmartContractCarrier contractTransaction2 = SmartContractCarrier.CreateContract(1, SmartContractCompiler.CompileFile("SmartContracts/CallContract.cs").Compilation, gasPrice, gasLimit);
+//            tx = this.AddTransactionToMempool(context, contractTransaction2, context.txFirst[1].GetHash(), 0, gasBudget);
+//            pblocktemplate = await this.BuildBlockAsync(context);
+//            uint160 newContractAddress2 = tx.GetNewContractAddress();
+//            Assert.NotNull(context.stateRoot.GetCode(newContractAddress2));
+
+//            context.mempool.Clear();
+
+//            ulong fundsToSend = 1000;
+//            string[] testMethodParameters = new string[]
+//            {
+//                string.Format("{0}#{1}", (int)SmartContractCarrierDataType.String, newContractAddress.ToAddress(context.network)),
+//            };
+
+//            SmartContractCarrier transferTransaction = SmartContractCarrier.CallContract(1, newContractAddress2, "Tester", gasPrice, gasLimit, testMethodParameters);
+//            pblocktemplate = await this.AddTransactionToMemPoolAndBuildBlockAsync(context, transferTransaction, context.txFirst[2].GetHash(), fundsToSend, gasBudget);
+//            byte[] stateSaveValue = context.stateRoot.GetStorageValue(newContractAddress, Encoding.UTF8.GetBytes("SaveWorked"));
+//            Assert.NotNull(stateSaveValue);
+//            Assert.Single(stateSaveValue);
+//            Assert.True(Convert.ToBoolean(stateSaveValue[0]));
+//        }
+
+//        [Fact]
+//        public async Task SmartContracts_TransferBetweenContracts_WithException_Async()
+//        {
+//            TestContext context = new TestContext();
+//            await context.InitializeAsync();
+
+//            ulong gasPrice = 1;
+//            // This uses a lot of gas
+//            Gas gasLimit = (Gas)1000000;
+//            var gasBudget = gasPrice * gasLimit;
+
+//            SmartContractCompilationResult compilationResult = SmartContractCompiler.CompileFile("SmartContracts/InterContract1.cs");
+//            Assert.True(compilationResult.Success);
+
+//            SmartContractCarrier contractTransaction = SmartContractCarrier.CreateContract(1, compilationResult.Compilation, gasPrice, gasLimit);
+
+//            Transaction tx = AddTransactionToMempool(context, contractTransaction, context.txFirst[0].GetHash(), 0, gasBudget);
+//            BlockTemplate pblocktemplate = await BuildBlockAsync(context);
+//            uint160 newContractAddress = NewContractAddressExtension.GetContractAddressFromTransactionHash(tx.GetHash());
+
+//            Assert.NotNull(context.stateRoot.GetCode(newContractAddress));
+
+//            context.mempool.Clear();
+
+//            compilationResult = SmartContractCompiler.CompileFile("SmartContracts/InterContract2.cs");
+//            Assert.True(compilationResult.Success);
+
+//            SmartContractCarrier contractTransaction2 = SmartContractCarrier.CreateContract(1, compilationResult.Compilation, gasPrice, gasLimit);
+
+//            tx = AddTransactionToMempool(context, contractTransaction2, context.txFirst[1].GetHash(), 0, gasBudget);
+//            pblocktemplate = await BuildBlockAsync(context);
+//            uint160 newContractAddress2 = NewContractAddressExtension.GetContractAddressFromTransactionHash(tx.GetHash());
+
+//            Assert.NotNull(context.stateRoot.GetCode(newContractAddress2));
+
+//            context.mempool.Clear();
+
+//            ulong fundsToSend = 1000;
+//            string[] testMethodParameters = new string[]
+//            {
+//                string.Format("{0}#{1}", (int)SmartContractCarrierDataType.String, newContractAddress.ToString()),
+//            };
+//            SmartContractCarrier transferTransaction = SmartContractCarrier.CallContract(1, newContractAddress2, "ContractTransferWithFail", gasPrice, gasLimit, testMethodParameters);
+//            pblocktemplate = await this.AddTransactionToMemPoolAndBuildBlockAsync(context, transferTransaction, context.txFirst[2].GetHash(), fundsToSend, gasBudget);
+//            Assert.Equal(3, pblocktemplate.Block.Transactions.Count);
+//            Assert.Single(pblocktemplate.Block.Transactions[2].Inputs);
+//            Assert.Equal(pblocktemplate.Block.Transactions[1].GetHash(), pblocktemplate.Block.Transactions[2].Inputs[0].PrevOut.Hash); // Input should be from the call that was just made.
+//            Assert.Equal(1000, pblocktemplate.Block.Transactions[2].Outputs[0].Value); // Only txOut should be to contract
+//        }
+
+//        /// <summary>
+//        /// Can execute a smart contract transaction referencing a P2PKH that's in the same block, above it.
+//        /// </summary>
+//        /// <returns></returns>
+//        [Fact]
+//        public async Task SmartContract_ReferencingInputInSameBlock()
+//        {
+//            TestContext context = new TestContext();
+//            await context.InitializeAsync();
+
+//            // Create the transaction to be used as the input and add to mempool
+//            var preTransaction = context.network.Consensus.ConsensusFactory.CreateTransaction();
+//            var txIn = new TxIn(new OutPoint(context.txFirst[0].GetHash(), 0))
+//            {
+//                ScriptSig = context.privateKey.ScriptPubKey
+//            };
+//            preTransaction.AddInput(txIn);
+//            preTransaction.AddOutput(new TxOut(new Money(49, MoneyUnit.BTC), PayToPubkeyHashTemplate.Instance.GenerateScriptPubKey(context.privateKey.PubKey)));
+//            preTransaction.Sign(context.network, context.privateKey, false);
+
+//            var entry = new TestMemPoolEntryHelper();
+//            context.mempool.AddUnchecked(preTransaction.GetHash(), entry.Fee(30000).Time(context.date.GetTime()).SpendsCoinbase(true).FromTx(preTransaction));
+
+//            // Add the smart contract transaction to the mempool and mine as normal.
+//            ulong gasPrice = 1;
+//            Gas gasLimit = (Gas)1000000;
+//            var gasBudget = gasPrice * gasLimit;
+//            SmartContractCompilationResult compilationResult = SmartContractCompiler.CompileFile("SmartContracts/InterContract1.cs");
+//            Assert.True(compilationResult.Success);
+//            SmartContractCarrier contractTransaction = SmartContractCarrier.CreateContract(1, compilationResult.Compilation, gasPrice, gasLimit);
+//            Transaction tx = this.AddTransactionToMempool(context, contractTransaction, preTransaction.GetHash(), 0, gasBudget, false);
+//            BlockTemplate pblocktemplate = await this.BuildBlockAsync(context);
+
+//            // Check all went well. i.e. contract is deployed.
+//            uint160 newContractAddress = NewContractAddressExtension.GetContractAddressFromTransactionHash(tx.GetHash());
+//            Assert.NotNull(context.stateRoot.GetCode(newContractAddress));
+//        }
+
+//        private async Task<BlockTemplate> AddTransactionToMemPoolAndBuildBlockAsync(TestContext context, SmartContractCarrier smartContractCarrier, uint256 prevOutHash, ulong value, ulong gasBudget)
+//        {
+//            this.AddTransactionToMempool(context, smartContractCarrier, prevOutHash, value, gasBudget);
+//            return await this.BuildBlockAsync(context);
+//        }
+
+//        private Transaction AddTransactionToMempool(TestContext context, SmartContractCarrier smartContractCarrier, uint256 prevOutHash, ulong value, ulong gasBudget, bool spendsCoinbase = true)
+//        {
+//            var entryFee = gasBudget;
+//            TestMemPoolEntryHelper entry = new TestMemPoolEntryHelper();
+//            Transaction tx = new Transaction();
+//            var txIn = new TxIn(new OutPoint(prevOutHash, 0))
+//            {
+//                ScriptSig = context.privateKey.ScriptPubKey
+//            };
+//            tx.AddInput(txIn);
+//            tx.AddOutput(new TxOut(new Money(value), new Script(smartContractCarrier.Serialize())));
+//            tx.Sign(context.network, context.privateKey, false);
+//            context.mempool.AddUnchecked(tx.GetHash(), entry.Fee(entryFee).Time(context.date.GetTime()).SpendsCoinbase(spendsCoinbase).FromTx(tx));
+//            return tx;
+//        }
+
+//        private async Task<BlockTemplate> BuildBlockAsync(TestContext context)
+//        {
+//            BlockTemplate pblocktemplate = AssemblerForTest(context).Build(context.chain.Tip, context.scriptPubKey);
+//            context.chain.SetTip(pblocktemplate.Block.Header);
+//            await context.consensus.ValidateAndExecuteBlockAsync(new PowRuleContext(new ValidationContext { Block = pblocktemplate.Block }, context.network.Consensus, context.consensus.Tip, context.date.GetTimeOffset()) { MinedBlock = true });
+//            return pblocktemplate;
+//        }
+//    }
+
+//    public sealed class MockServiceProvider : IServiceProvider
+//    {
+//        private readonly Dictionary<Type, object> registered;
+
+//        public MockServiceProvider(
+//            ICoinView coinView,
+//            ISmartContractExecutorFactory executorFactory,
+//            ContractStateRepositoryRoot stateRoot,
+//            ILoggerFactory loggerFactory,
+//            ISmartContractReceiptStorage receiptStorage)
+//        {
+//            this.registered = new Dictionary<Type, object>
+//            {
+//                { typeof(ICoinView), coinView },
+//                { typeof(ISmartContractExecutorFactory), executorFactory },
+//                { typeof(ContractStateRepositoryRoot), stateRoot },
+//                { typeof(ILoggerFactory), loggerFactory },
+//                { typeof(ISmartContractReceiptStorage), receiptStorage }
+//            };
+//        }
+
+//        public object GetService(Type serviceType)
+//        {
+//            return this.registered[serviceType];
+//        }
+//    }
+//}
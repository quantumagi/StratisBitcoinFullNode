﻿using System;
using System.Collections.Generic;
using System.IO;
using System.Linq;
using System.Runtime.CompilerServices;
using System.Text;
using System.Threading.Tasks;
using DBreeze;
using Microsoft.Extensions.Logging;
using NBitcoin;
using Stratis.Bitcoin.Base;
using Stratis.Bitcoin.Base.Deployments;
using Stratis.Bitcoin.BlockPulling;
using Stratis.Bitcoin.Configuration;
using Stratis.Bitcoin.Configuration.Logging;
using Stratis.Bitcoin.Configuration.Settings;
using Stratis.Bitcoin.Connection;
using Stratis.Bitcoin.Consensus;
using Stratis.Bitcoin.Consensus.Rules;
using Stratis.Bitcoin.Features.Consensus;
using Stratis.Bitcoin.Features.Consensus.CoinViews;
using Stratis.Bitcoin.Features.MemoryPool;
using Stratis.Bitcoin.Features.MemoryPool.Fee;
using Stratis.Bitcoin.Features.Miner;
using Stratis.Bitcoin.Features.SmartContracts;
using Stratis.Bitcoin.Features.SmartContracts.Consensus;
using Stratis.Bitcoin.Features.SmartContracts.Networks;
using Stratis.Bitcoin.IntegrationTests.Mempool;
using Stratis.Bitcoin.Mining;
using Stratis.Bitcoin.P2P;
using Stratis.Bitcoin.P2P.Peer;
using Stratis.Bitcoin.P2P.Protocol.Payloads;
using Stratis.Bitcoin.Tests.Common;
using Stratis.Bitcoin.Utilities;
using Stratis.Patricia;
using Stratis.SmartContracts;
using Stratis.SmartContracts.Core;
using Stratis.SmartContracts.Core.Receipts;
using Stratis.SmartContracts.Core.State;
using Stratis.SmartContracts.Core.Validation;
using Stratis.SmartContracts.Executor.Reflection;
using Stratis.SmartContracts.Executor.Reflection.Compilation;
using Xunit;
using Key = NBitcoin.Key;
using NewContractAddressExtension = Stratis.SmartContracts.Core.NewContractAddressExtension;


namespace Stratis.Bitcoin.IntegrationTests.SmartContracts
{
    /// <summary>
    /// This is taken from 'MinerTests.cs' and adjusted to use a different block validator.
    /// </summary>
    public sealed class SmartContractMinerTests
    {
        private static FeeRate blockMinFeeRate = new FeeRate(PowMining.DefaultBlockMinTxFee);

        public static BlockDefinition AssemblerForTest(TestContext testContext)
        {
            return new SmartContractBlockDefinition(
                testContext.cachedCoinView,
                testContext.consensus,
                testContext.date,
                testContext.executorFactory,
                new LoggerFactory(),
                testContext.mempool,
                testContext.mempoolLock,
                new MinerSettings(testContext.nodeSettings),
                testContext.network,
                testContext.stateRoot);
        }

        public class Blockinfo
        {
            public int extranonce;
            public uint nonce;
        }

        public static long[,] blockinfoarr =
        {
            {4, 0xa4a3e223}, {2, 0x15c32f9e}, {1, 0x0375b547}, {1, 0x7004a8a5},
            {2, 0xce440296}, {2, 0x52cfe198}, {1, 0x77a72cd0}, {2, 0xbb5d6f84},
            {2, 0x83f30c2c}, {1, 0x48a73d5b}, {1, 0xef7dcd01}, {2, 0x6809c6c4},
            {2, 0x0883ab3c}, {1, 0x087bbbe2}, {2, 0x2104a814}, {2, 0xdffb6daa},
            {1, 0xee8a0a08}, {2, 0xba4237c1}, {1, 0xa70349dc}, {1, 0x344722bb},
            {3, 0xd6294733}, {2, 0xec9f5c94}, {2, 0xca2fbc28}, {1, 0x6ba4f406},
            {2, 0x015d4532}, {1, 0x6e119b7c}, {2, 0x43e8f314}, {2, 0x27962f38},
            {2, 0xb571b51b}, {2, 0xb36bee23}, {2, 0xd17924a8}, {2, 0x6bc212d9},
            {1, 0x630d4948}, {2, 0x9a4c4ebb}, {2, 0x554be537}, {1, 0xd63ddfc7},
            {2, 0xa10acc11}, {1, 0x759a8363}, {2, 0xfb73090d}, {1, 0xe82c6a34},
            {1, 0xe33e92d7}, {3, 0x658ef5cb}, {2, 0xba32ff22}, {5, 0x0227a10c},
            {1, 0xa9a70155}, {5, 0xd096d809}, {1, 0x37176174}, {1, 0x830b8d0f},
            {1, 0xc6e3910e}, {2, 0x823f3ca8}, {1, 0x99850849}, {1, 0x7521fb81},
            {1, 0xaacaabab}, {1, 0xd645a2eb}, {5, 0x7aea1781}, {5, 0x9d6e4b78},
            {1, 0x4ce90fd8}, {1, 0xabdc832d}, {6, 0x4a34f32a}, {2, 0xf2524c1c},
            {2, 0x1bbeb08a}, {1, 0xad47f480}, {1, 0x9f026aeb}, {1, 0x15a95049},
            {2, 0xd1cb95b2}, {2, 0xf84bbda5}, {1, 0x0fa62cd1}, {1, 0xe05f9169},
            {1, 0x78d194a9}, {5, 0x3e38147b}, {5, 0x737ba0d4}, {1, 0x63378e10},
            {1, 0x6d5f91cf}, {2, 0x88612eb8}, {2, 0xe9639484}, {1, 0xb7fabc9d},
            {2, 0x19b01592}, {1, 0x5a90dd31}, {2, 0x5bd7e028}, {2, 0x94d00323},
            {1, 0xa9b9c01a}, {1, 0x3a40de61}, {1, 0x56e7eec7}, {5, 0x859f7ef6},
            {1, 0xfd8e5630}, {1, 0x2b0c9f7f}, {1, 0xba700e26}, {1, 0x7170a408},
            {1, 0x70de86a8}, {1, 0x74d64cd5}, {1, 0x49e738a1}, {2, 0x6910b602},
            {0, 0x643c565f}, {1, 0x54264b3f}, {2, 0x97ea6396}, {2, 0x55174459},
            {2, 0x03e8779a}, {1, 0x98f34d8f}, {1, 0xc07b2b07}, {1, 0xdfe29668},
            {1, 0x3141c7c1}, {1, 0xb3b595f4}, {1, 0x735abf08}, {5, 0x623bfbce},
            {2, 0xd351e722}, {1, 0xf4ca48c9}, {1, 0x5b19c670}, {1, 0xa164bf0e},
            {2, 0xbbbeb305}, {2, 0xfe1c810a}
        };

        public bool TestSequenceLocks(TestContext testContext, ChainedHeader chainedBlock, Transaction tx, Transaction.LockTimeFlags flags, LockPoints uselock = null)
        {
            var context = new MempoolValidationContext(tx, new MempoolValidationState(false))
            {
                View = new MempoolCoinView(testContext.cachedCoinView, testContext.mempool, testContext.mempoolLock, null)
            };

            context.View.LoadViewAsync(tx).GetAwaiter().GetResult();

            return MempoolValidator.CheckSequenceLocks(testContext.network, chainedBlock, context, flags, uselock, false);
        }

        public class TestContext
        {
            public List<Blockinfo> blockinfo;
            public Network network;
            public NodeSettings nodeSettings;
            public Script scriptPubKey;
            public BlockTemplate newBlock;
            public Transaction tx, tx2;
            public Script script;
            public uint256 hash;
            public TestMemPoolEntryHelper entry;
            public ConcurrentChain chain;
            public ConsensusLoop consensus;
            public DateTimeProvider date;
            public TxMempool mempool;
            public MempoolSchedulerLock mempoolLock;
            public List<Transaction> txFirst;
            public Money BLOCKSUBSIDY = 50 * Money.COIN;
            public Money LOWFEE = Money.CENT;
            public Money HIGHFEE = Money.COIN;
            public Money HIGHERFEE = 4 * Money.COIN;
            public int baseheight;
            public CachedCoinView cachedCoinView;
            public ISmartContractResultRefundProcessor refundProcessor;
            public ContractStateRepositoryRoot stateRoot;
            public ISmartContractResultTransferProcessor transferProcessor;
            public SmartContractValidator validator;
            public IKeyEncodingStrategy keyEncodingStrategy;
            public ReflectionSmartContractExecutorFactory executorFactory;
            public DBreezeContractReceiptStorage receiptStorage;

            private bool useCheckpoints = true;
            public Key privateKey;
            private InternalTransactionExecutorFactory internalTxExecutorFactory;
            private ReflectionVirtualMachine vm;
            private ICallDataSerializer serializer;

            public TestContext()
            {
            }

            public async Task InitializeAsync([CallerMemberName] string callingMethod = "")
            {
                this.blockinfo = new List<Blockinfo>();
                var lst = blockinfoarr.Cast<long>().ToList();
                for (int i = 0; i < lst.Count; i += 2)
                    this.blockinfo.Add(new Blockinfo { extranonce = (int)lst[i], nonce = (uint)lst[i + 1] });

                // Note that by default, these tests run with size accounting enabled.
                this.network = new SmartContractsRegTest();
                this.privateKey = new Key();
                this.scriptPubKey = PayToPubkeyHashTemplate.Instance.GenerateScriptPubKey(this.privateKey.PubKey);
                this.newBlock = new BlockTemplate(this.network);

                this.entry = new TestMemPoolEntryHelper();
                this.chain = new ConcurrentChain(this.network);
                this.network.Consensus.Options = new ConsensusOptions();
<<<<<<< HEAD
=======
                this.network.Consensus.Rules = new SmartContractRuleRegistration().GetRules();

>>>>>>> cb179734
                IDateTimeProvider dateTimeProvider = DateTimeProvider.Default;

                this.cachedCoinView = new CachedCoinView(new InMemoryCoinView(this.chain.Tip.HashBlock), dateTimeProvider, new LoggerFactory());

                var loggerFactory = new ExtendedLoggerFactory();
                loggerFactory.AddConsoleWithFilters();

                this.nodeSettings = NodeSettings.Default();
                var consensusSettings = new ConsensusSettings(this.nodeSettings);
                consensusSettings.UseCheckpoints = this.useCheckpoints;

                this.keyEncodingStrategy = BasicKeyEncodingStrategy.Default;

                var folder = TestBase.AssureEmptyDir(Path.Combine(AppContext.BaseDirectory, "TestData", callingMethod));

                var engine = new DBreezeEngine(folder);
                var byteStore = new DBreezeByteStore(engine, "ContractState1");
                byteStore.Empty();
                ISource<byte[], byte[]> stateDB = new NoDeleteSource<byte[], byte[]>(byteStore);

                this.stateRoot = new ContractStateRepositoryRoot(stateDB);
                this.validator = new SmartContractValidator();

                this.receiptStorage = new DBreezeContractReceiptStorage(new DataFolder(folder));

                this.refundProcessor = new SmartContractResultRefundProcessor(loggerFactory);
                this.transferProcessor = new SmartContractResultTransferProcessor(dateTimeProvider, loggerFactory, this.network);

                this.serializer = CallDataSerializer.Default;
                this.internalTxExecutorFactory = new InternalTransactionExecutorFactory(this.keyEncodingStrategy, loggerFactory, this.network);
<<<<<<< HEAD

                this.vm = new ReflectionVirtualMachine(this.validator, this.internalTxExecutorFactory, loggerFactory, this.network);
                this.executorFactory = new ReflectionSmartContractExecutorFactory(loggerFactory, this.serializer, this.refundProcessor, this.transferProcessor, this.vm);
=======
>>>>>>> cb179734

                this.vm = new ReflectionVirtualMachine(this.validator, this.internalTxExecutorFactory, loggerFactory, this.network);
                this.executorFactory = new ReflectionSmartContractExecutorFactory(loggerFactory, this.serializer, this.refundProcessor, this.transferProcessor, this.vm);

                var networkPeerFactory = new NetworkPeerFactory(this.network, dateTimeProvider, loggerFactory, new PayloadProvider(), new SelfEndpointTracker());
                var peerAddressManager = new PeerAddressManager(DateTimeProvider.Default, nodeSettings.DataFolder, loggerFactory, new SelfEndpointTracker());
                var peerDiscovery = new PeerDiscovery(new AsyncLoopFactory(loggerFactory), loggerFactory, this.network, networkPeerFactory, new NodeLifetime(), nodeSettings, peerAddressManager);
                var connectionSettings = new ConnectionManagerSettings(nodeSettings);
                var selfEndpointTracker = new SelfEndpointTracker();
                var connectionManager = new ConnectionManager(dateTimeProvider, loggerFactory, this.network, networkPeerFactory, nodeSettings, new NodeLifetime(), new NetworkPeerConnectionParameters(), peerAddressManager, new IPeerConnector[] { }, peerDiscovery, selfEndpointTracker, connectionSettings, new SmartContractVersionProvider());
                var blockPuller = new LookaheadBlockPuller(this.chain, connectionManager, new LoggerFactory());
                var peerBanning = new PeerBanning(connectionManager, loggerFactory, dateTimeProvider, peerAddressManager);
                var nodeDeployments = new NodeDeployments(this.network, this.chain);

<<<<<<< HEAD
                var smartContractRuleRegistration = new SmartContractPowRuleRegistration();
                ConsensusRules consensusRules = new SmartContractPowConsensusRuleEngine(this.chain, new Checkpoints(), consensusSettings, dateTimeProvider, this.executorFactory, loggerFactory, this.network, nodeDeployments, this.stateRoot, blockPuller, this.cachedCoinView, this.receiptStorage).Register(smartContractRuleRegistration);
=======
                ConsensusRules consensusRules = new SmartContractConsensusRules(this.chain, new Checkpoints(), consensusSettings, dateTimeProvider, this.executorFactory, loggerFactory, this.network, nodeDeployments, this.stateRoot, blockPuller, this.cachedCoinView, this.receiptStorage).Register();
>>>>>>> cb179734

                this.consensus = new ConsensusLoop(new AsyncLoopFactory(loggerFactory), new NodeLifetime(), this.chain, this.cachedCoinView, blockPuller, new NodeDeployments(this.network, this.chain), loggerFactory, new ChainState(new InvalidBlockHashStore(dateTimeProvider)), connectionManager, dateTimeProvider, new Signals.Signals(), consensusSettings, this.nodeSettings, peerBanning, consensusRules);
                await this.consensus.StartAsync();

                this.entry.Fee(11);
                this.entry.Height(11);
                var date1 = new MemoryPoolTests.DateTimeProviderSet();
                date1.time = dateTimeProvider.GetTime();
                date1.timeutc = dateTimeProvider.GetUtcNow();
                this.date = date1;
                this.mempool = new TxMempool(dateTimeProvider, new BlockPolicyEstimator(new MempoolSettings(this.nodeSettings), new LoggerFactory(), this.nodeSettings), new LoggerFactory(), this.nodeSettings); ;
                this.mempoolLock = new MempoolSchedulerLock();

                // Simple block creation, nothing special yet:
                this.newBlock = AssemblerForTest(this).Build(this.chain.Tip, this.scriptPubKey);
                this.chain.SetTip(this.newBlock.Block.Header);
                await this.consensus.ValidateAndExecuteBlockAsync(new PowRuleContext(new ValidationContext { Block = this.newBlock.Block }, this.network.Consensus, this.consensus.Tip, dateTimeProvider.GetTimeOffset()) { MinedBlock = true });

                // We can't make transactions until we have inputs
                // Therefore, load 100 blocks :)
                this.baseheight = 0;
                List<NBitcoin.Block> blocks = new List<NBitcoin.Block>();
                this.txFirst = new List<Transaction>();
                for (int i = 0; i < this.blockinfo.Count; ++i)
                {
                    var block = NBitcoin.Block.Load(this.newBlock.Block.ToBytes(this.network.Consensus.ConsensusFactory), this.network);
                    ((SmartContractBlockHeader)block.Header).HashStateRoot = ((SmartContractBlockHeader)this.newBlock.Block.Header).HashStateRoot;
                    block.Header.HashPrevBlock = this.chain.Tip.HashBlock;
                    block.Header.Version = 1;
                    block.Header.Time = Utils.DateTimeToUnixTime(this.chain.Tip.GetMedianTimePast()) + 1;

                    Transaction txCoinbase = this.network.CreateTransaction(block.Transactions[0].ToBytes(this.network.Consensus.ConsensusFactory));
                    txCoinbase.Inputs.Clear();
                    txCoinbase.Version = 1;
                    txCoinbase.AddInput(new TxIn(new Script(new[] { Op.GetPushOp(this.blockinfo[i].extranonce), Op.GetPushOp(this.chain.Height) })));
                    txCoinbase.AddOutput(new TxOut(Money.Zero, new Script()));
                    block.Transactions[0] = txCoinbase;

                    if (this.txFirst.Count == 0)
                        this.baseheight = this.chain.Height;

                    if (this.txFirst.Count < 4)
                        this.txFirst.Add(block.Transactions[0]);

                    block.UpdateMerkleRoot();

                    block.Header.Nonce = this.blockinfo[i].nonce;

                    this.chain.SetTip(block.Header);
                    await this.consensus.ValidateAndExecuteBlockAsync(new PowRuleContext(new ValidationContext { Block = block }, this.network.Consensus, this.consensus.Tip, dateTimeProvider.GetTimeOffset()) { MinedBlock = true });
                    blocks.Add(block);
                }

                // Just to make sure we can still make simple blocks
                this.newBlock = AssemblerForTest(this).Build(this.chain.Tip, this.scriptPubKey);
                Assert.NotNull(this.newBlock);
            }
        }

        /// <summary>
        /// Tests creation of a simple token contract
        /// </summary>
        [Fact]
        public async Task SmartContracts_CreateTokenContract_Async()
        {
            TestContext context = new TestContext();
            await context.InitializeAsync();

            ulong gasPrice = 1;
            Gas gasLimit = (Gas)1000000;
            var gasBudget = gasPrice * gasLimit;

            SmartContractCompilationResult compilationResult = SmartContractCompiler.CompileFile("SmartContracts/Token.cs");
            Assert.True(compilationResult.Success);

            var smartContractCarrier = SmartContractCarrier.CreateContract(1, compilationResult.Compilation, gasPrice, gasLimit);
            Transaction tx = this.AddTransactionToMempool(context, smartContractCarrier, context.txFirst[0].GetHash(), 0, gasBudget);
            BlockTemplate pblocktemplate = await this.BuildBlockAsync(context);
            uint160 newContractAddress = tx.GetNewContractAddress();
            byte[] ownerFromStorage = context.stateRoot.GetStorageValue(newContractAddress, Encoding.UTF8.GetBytes("Owner"));
            byte[] ownerToBytes = context.privateKey.PubKey.GetAddress(context.network).Hash.ToBytes();
            Assert.Equal(ownerFromStorage, ownerToBytes);
            Assert.NotNull(context.stateRoot.GetCode(newContractAddress));
            Assert.True(pblocktemplate.Block.Transactions[0].Outputs[1].Value > 0); // gas refund
        }

        /// <summary>
        /// Try and spend outputs we don't own
        /// </summary>
        [Fact]
        public async Task SmartContracts_TrySpendingFundsThatArentOurs_Async()
        {
            TestContext context = new TestContext();
            await context.InitializeAsync();

            ulong gasPrice = 1;
            Gas gasLimit = (Gas)1000000;
            var gasBudget = gasPrice * gasLimit;

            SmartContractCompilationResult compilationResult = SmartContractCompiler.CompileFile("SmartContracts/TransferTest.cs");
            Assert.True(compilationResult.Success);

            SmartContractCarrier contractTransaction = SmartContractCarrier.CreateContract(1, compilationResult.Compilation, gasPrice, gasLimit);
            Transaction tx = this.AddTransactionToMempool(context, contractTransaction, context.txFirst[0].GetHash(), 0, gasBudget);
            BlockTemplate pblocktemplate = await this.BuildBlockAsync(context);
            uint160 newContractAddress = tx.GetNewContractAddress();
            Assert.NotNull(context.stateRoot.GetCode(newContractAddress));
            Assert.True(pblocktemplate.Block.Transactions[0].Outputs[1].Value > 0); // gas refund

            context.mempool.Clear();

            ulong fundsToSend = 5000000000L - gasBudget;

            SmartContractCarrier transferTransaction = SmartContractCarrier.CallContract(1, newContractAddress, "Test", gasPrice, gasLimit);
            BlockTemplate pblocktemplate2 = await this.AddTransactionToMemPoolAndBuildBlockAsync(context, transferTransaction, context.txFirst[1].GetHash(), fundsToSend, gasBudget);
            Assert.Equal(3, pblocktemplate2.Block.Transactions.Count);

            context.mempool.Clear();

            var maliciousPerson = new Key();
            var entryFee = 10000;
            TestMemPoolEntryHelper entry = new TestMemPoolEntryHelper();
            var maliciousTxBuilder = new TransactionBuilder(context.network);
            var maliciousAmount = 500000000; // 5 BTC
            var maliciousPaymentScript = PayToPubkeyHashTemplate.Instance.GenerateScriptPubKey(maliciousPerson.PubKey);

            maliciousTxBuilder.AddCoins(pblocktemplate2.Block.Transactions[2]);
            maliciousTxBuilder.Send(maliciousPaymentScript, maliciousAmount);
            maliciousTxBuilder.SetChange(context.privateKey);
            maliciousTxBuilder.SendFees(entryFee);
            var maliciousTx = maliciousTxBuilder.BuildTransaction(false);

            // Signing example
            //tx.Sign(new Key[] { context.privateKey }, funds);

            context.mempool.AddUnchecked(
                maliciousTx.GetHash(),
                entry.Fee(entryFee)
                    .Time(context.date.GetTime())
                    .SpendsCoinbase(true)
                    .FromTx(maliciousTx));

            await Assert.ThrowsAsync<ConsensusErrorException>(async () =>
            {
                await this.BuildBlockAsync(context);
            });
        }

        /// <summary>
        /// Test that contracts correctly send funds to one person
        /// </summary>
        [Fact]
        public async Task SmartContracts_TransferFundsToSingleRecipient_Async()
        {
            var context = new TestContext();
            await context.InitializeAsync();

            ulong gasPrice = 1;
            Gas gasLimit = (Gas)1000000;
            var gasBudget = gasPrice * gasLimit;

            SmartContractCompilationResult compilationResult = SmartContractCompiler.CompileFile("SmartContracts/TransferTest.cs");
            Assert.True(compilationResult.Success);

            SmartContractCarrier contractTransaction = SmartContractCarrier.CreateContract(1, compilationResult.Compilation, gasPrice, gasLimit);
            Transaction tx = this.AddTransactionToMempool(context, contractTransaction, context.txFirst[0].GetHash(), 0, gasBudget);
            BlockTemplate pblocktemplate = await this.BuildBlockAsync(context);
            uint160 newContractAddress = tx.GetNewContractAddress();
            Assert.NotNull(context.stateRoot.GetCode(newContractAddress));
            Assert.True(pblocktemplate.Block.Transactions[0].Outputs[1].Value > 0); // gas refund

            context.mempool.Clear();

            ulong fundsToSend = 5000000000L - gasBudget;

            SmartContractCarrier transferTransaction = SmartContractCarrier.CallContract(1, newContractAddress, "Test", gasPrice, gasLimit);
            BlockTemplate pblocktemplate2 = await this.AddTransactionToMemPoolAndBuildBlockAsync(context, transferTransaction, context.txFirst[1].GetHash(), fundsToSend, gasBudget);
            Assert.Equal(3, pblocktemplate2.Block.Transactions.Count);
            Assert.True(pblocktemplate2.Block.Transactions[0].Outputs[1].Value > 0); // gas refund
            Assert.Single(pblocktemplate2.Block.Transactions[2].Inputs); // There is 1 input to the condensing transaction: the previous callcontract transaction
            uint256 hashOfContractCallTx = pblocktemplate2.Block.Transactions[1].GetHash();
            Assert.Equal(hashOfContractCallTx, pblocktemplate2.Block.Transactions[2].Inputs[0].PrevOut.Hash);
            Assert.Equal(fundsToSend - 100, (ulong)pblocktemplate2.Block.Transactions[2].Outputs[0].Value); // First txout should be the change to the contract, with a value of the input - 100
            Assert.Equal(100, pblocktemplate2.Block.Transactions[2].Outputs[1].Value); // Second txout should be the transfer to a new person, with a value of 100

            context.mempool.Clear();

            SmartContractCarrier transferTransaction2 = SmartContractCarrier.CallContract(1, newContractAddress, "Test", gasPrice, gasLimit);
            BlockTemplate pblocktemplate3 = await this.AddTransactionToMemPoolAndBuildBlockAsync(context, transferTransaction2, context.txFirst[2].GetHash(), fundsToSend, gasBudget);
            Assert.Equal(3, pblocktemplate3.Block.Transactions.Count); // 1 coinbase, 1 contract call, 1 condensingtx with send
            Assert.True(pblocktemplate3.Block.Transactions[0].Outputs[1].Value > 0); // gas refund
            Assert.Equal(2, pblocktemplate3.Block.Transactions[2].Inputs.Count); // There are 2 inputs to the condensing transaction: the previous callcontract transaction and the unspent from above
            uint256 hashOfPrevCondensingTx = pblocktemplate2.Block.Transactions[2].GetHash();
            uint256 hashOfContractCallTx3 = pblocktemplate3.Block.Transactions[1].GetHash();
            Assert.Equal(hashOfPrevCondensingTx, pblocktemplate3.Block.Transactions[2].Inputs[1].PrevOut.Hash);
            Assert.Equal(hashOfContractCallTx3, pblocktemplate3.Block.Transactions[2].Inputs[0].PrevOut.Hash);
            Assert.Equal(fundsToSend * 2 - 200, (ulong)pblocktemplate3.Block.Transactions[2].Outputs[0].Value); // First txout should be the change to the contract, with a value of the value given twice, - 200 (100 for each transfer)
            Assert.Equal(100, pblocktemplate3.Block.Transactions[2].Outputs[1].Value); // Second txout should be the transfer to a new person, with a value of 100
        }

        /// <summary>
        /// Send funds with create
        /// </summary>
        [Fact]
        public async Task SmartContracts_CreateWithFunds_Success_Async()
        {
            TestContext context = new TestContext();
            await context.InitializeAsync();

            ulong gasPrice = 1;
            Gas gasLimit = (Gas)1000000;
            var gasBudget = gasPrice * gasLimit;

            SmartContractCompilationResult compilationResult = SmartContractCompiler.CompileFile("SmartContracts/StorageDemo.cs");
            Assert.True(compilationResult.Success);

            var contractCarrier = SmartContractCarrier.CreateContract(1, compilationResult.Compilation, gasPrice, gasLimit);
            Transaction tx = this.AddTransactionToMempool(context, contractCarrier, context.txFirst[0].GetHash(), 100_000_000, gasBudget);
            BlockTemplate pblocktemplate = await this.BuildBlockAsync(context);
            uint160 newContractAddress = tx.GetNewContractAddress();
            Assert.NotNull(context.stateRoot.GetCode(newContractAddress));
            Assert.True(pblocktemplate.Block.Transactions[0].Outputs[1].Value > 0); // gas refund
            var unspent = context.stateRoot.GetUnspent(newContractAddress);
            context.mempool.Clear();
        }

        /// <summary>
        /// Test that contract correctly send funds to 2 people inside one contract call
        /// </summary>
        [Fact]
        public async Task SmartContracts_TransferFundsToMultipleRecipients_Async()
        {
            TestContext context = new TestContext();
            await context.InitializeAsync();

            ulong gasPrice = 1;
            Gas gasLimit = (Gas)1000000;
            var gasBudget = gasPrice * gasLimit;

            SmartContractCompilationResult compilationResult = SmartContractCompiler.CompileFile("SmartContracts/TransferTest.cs");
            Assert.True(compilationResult.Success);

            var contractCarrier = SmartContractCarrier.CreateContract(1, compilationResult.Compilation, gasPrice, gasLimit);
            Transaction tx = this.AddTransactionToMempool(context, contractCarrier, context.txFirst[0].GetHash(), 0, gasBudget);
            BlockTemplate pblocktemplate = await this.BuildBlockAsync(context);
            uint160 newContractAddress = tx.GetNewContractAddress();
            Assert.NotNull(context.stateRoot.GetCode(newContractAddress));
            Assert.True(pblocktemplate.Block.Transactions[0].Outputs[1].Value > 0); // gas refund

            context.mempool.Clear();

            ulong fundsToSend = 5000000000L - gasBudget;

            var transferTransaction = SmartContractCarrier.CallContract(1, newContractAddress, "Test2", gasPrice, gasLimit);
            BlockTemplate pblocktemplate2 = await this.AddTransactionToMemPoolAndBuildBlockAsync(context, transferTransaction, context.txFirst[1].GetHash(), fundsToSend, gasBudget);
            Assert.Equal(3, pblocktemplate2.Block.Transactions.Count);
            Assert.True(pblocktemplate2.Block.Transactions[0].Outputs[1].Value > 0); // gas refund
            Assert.Single(pblocktemplate2.Block.Transactions[2].Inputs); // There is 1 input to the condensing transaction: the previous callcontract transaction
            var hashOfContractCallTx = pblocktemplate2.Block.Transactions[1].GetHash();
            Assert.Equal(hashOfContractCallTx, pblocktemplate2.Block.Transactions[2].Inputs[0].PrevOut.Hash);
            Assert.Equal(fundsToSend - 200, (ulong)pblocktemplate2.Block.Transactions[2].Outputs[0].Value); // First txout should be the change to the contract, with a value of the input - 200
            Assert.Equal(100, pblocktemplate2.Block.Transactions[2].Outputs[1].Value); // Second txout should be the transfer to a new person, with a value of 100
            Assert.Equal(100, pblocktemplate2.Block.Transactions[2].Outputs[2].Value); // Third txout should be the transfer to a new person, with a value of 100

            context.mempool.Clear();

            transferTransaction = SmartContractCarrier.CallContract(1, newContractAddress, "Test2", gasPrice, gasLimit);
            BlockTemplate pblocktemplate3 = await this.AddTransactionToMemPoolAndBuildBlockAsync(context, transferTransaction, context.txFirst[2].GetHash(), fundsToSend, gasBudget);
            Assert.Equal(3, pblocktemplate3.Block.Transactions.Count); // 1 coinbase, 1 contract call, 1 condensingtx with send
            Assert.True(pblocktemplate3.Block.Transactions[0].Outputs[1].Value > 0); // gas refund
            Assert.Equal(2, pblocktemplate3.Block.Transactions[2].Inputs.Count); // There are 2 inputs to the condensing transaction: the previous callcontract transaction and the unspent from above
            var hashOfPrevCondensingTx = pblocktemplate2.Block.Transactions[2].GetHash();
            var hashOfContractCallTx3 = pblocktemplate3.Block.Transactions[1].GetHash();
            Assert.Equal(hashOfPrevCondensingTx, pblocktemplate3.Block.Transactions[2].Inputs[1].PrevOut.Hash);
            Assert.Equal(hashOfContractCallTx3, pblocktemplate3.Block.Transactions[2].Inputs[0].PrevOut.Hash);
            Assert.Equal(fundsToSend * 2 - 400, (ulong)pblocktemplate3.Block.Transactions[2].Outputs[0].Value); // First txout should be the change to the contract, with a value of the value given twice, - 400 (100 for each transfer)
            Assert.Equal(100, pblocktemplate3.Block.Transactions[2].Outputs[1].Value); // Second txout should be the transfer to a new person, with a value of 100
            Assert.Equal(100, pblocktemplate3.Block.Transactions[2].Outputs[2].Value); // Third txout should be the transfer to a new person, with a value of 100
        }

        /// <summary>
        /// Tests that contracts manage their UTXOs correctly when not sending funds or receiving funds.
        /// </summary>
        [Fact]
        public async Task SmartContracts_SendValue_NoTransfers_Async()
        {
            var context = new TestContext();
            await context.InitializeAsync();

            ulong gasPrice = 1;
            Gas gasLimit = (Gas)1000000;
            var gasBudget = gasPrice * gasLimit;

            SmartContractCompilationResult compilationResult = SmartContractCompiler.CompileFile("SmartContracts/TransferTest.cs");
            Assert.True(compilationResult.Success);

            SmartContractCarrier contractTransaction = SmartContractCarrier.CreateContract(1, compilationResult.Compilation, gasPrice, gasLimit);
            Transaction tx = this.AddTransactionToMempool(context, contractTransaction, context.txFirst[0].GetHash(), 0, gasBudget);
            BlockTemplate pblocktemplate = await this.BuildBlockAsync(context);
            uint160 newContractAddress = tx.GetNewContractAddress();
            Assert.NotNull(context.stateRoot.GetCode(newContractAddress));
            Assert.True(pblocktemplate.Block.Transactions[0].Outputs[1].Value > 0); // gas refund

            context.mempool.Clear();

            var transferTransaction = SmartContractCarrier.CallContract(1, newContractAddress, "DoNothing", gasPrice, gasLimit);
            BlockTemplate pblocktemplate3 = await this.AddTransactionToMemPoolAndBuildBlockAsync(context, transferTransaction, context.txFirst[2].GetHash(), 100_000, gasBudget);
            Assert.Equal(2, pblocktemplate3.Block.Transactions.Count); // In this case we are sending 0, and doing no transfers, so we don't need a condensing transaction
        }

        /// <summary>
        /// Tests that contracts manage their UTXOs correctly when not sending funds or receiving funds.
        /// </summary>
        [Fact]
        public async Task SmartContracts_NoTransfers_Async()
        {
            var context = new TestContext();
            await context.InitializeAsync();

            ulong gasPrice = 1;
            Gas gasLimit = (Gas)1000000;
            var gasBudget = gasPrice * gasLimit;

            SmartContractCompilationResult compilationResult = SmartContractCompiler.CompileFile("SmartContracts/TransferTest.cs");
            Assert.True(compilationResult.Success);

            SmartContractCarrier contractTransaction = SmartContractCarrier.CreateContract(1, compilationResult.Compilation, gasPrice, gasLimit);
            Transaction tx = this.AddTransactionToMempool(context, contractTransaction, context.txFirst[0].GetHash(), 0, gasBudget);
            BlockTemplate pblocktemplate = await this.BuildBlockAsync(context);
            uint160 newContractAddress = tx.GetNewContractAddress();
            Assert.NotNull(context.stateRoot.GetCode(newContractAddress));
            Assert.True(pblocktemplate.Block.Transactions[0].Outputs[1].Value > 0); // gas refund

            context.mempool.Clear();

            ulong fundsToSend = 5000000000L - gasBudget;
            SmartContractCarrier transferTransaction = SmartContractCarrier.CallContract(1, newContractAddress, "Test2", gasPrice, gasLimit);
            BlockTemplate pblocktemplate2 = await this.AddTransactionToMemPoolAndBuildBlockAsync(context, transferTransaction, context.txFirst[1].GetHash(), fundsToSend, gasBudget);
            Assert.Equal(3, pblocktemplate2.Block.Transactions.Count);
            Assert.True(pblocktemplate2.Block.Transactions[0].Outputs[1].Value > 0); // gas refund
            Assert.Single(pblocktemplate2.Block.Transactions[2].Inputs); // There is 1 input to the condensing transaction: the previous callcontract transaction
            var hashOfContractCallTx = pblocktemplate2.Block.Transactions[1].GetHash();
            Assert.Equal(hashOfContractCallTx, pblocktemplate2.Block.Transactions[2].Inputs[0].PrevOut.Hash);
            Assert.Equal(fundsToSend - 200, (ulong)pblocktemplate2.Block.Transactions[2].Outputs[0].Value); // First txout should be the change to the contract, with a value of the input - 200
            Assert.Equal(100, pblocktemplate2.Block.Transactions[2].Outputs[1].Value); // Second txout should be the transfer to a new person, with a value of 100
            Assert.Equal(100, pblocktemplate2.Block.Transactions[2].Outputs[2].Value); // Third txout should be the transfer to a new person, with a value of 100

            context.mempool.Clear();

            transferTransaction = SmartContractCarrier.CallContract(1, newContractAddress, "DoNothing", gasPrice, gasLimit);
            BlockTemplate pblocktemplate3 = await this.AddTransactionToMemPoolAndBuildBlockAsync(context, transferTransaction, context.txFirst[2].GetHash(), 0, gasBudget);
            Assert.Equal(2, pblocktemplate3.Block.Transactions.Count); // In this case we are sending 0, and doing no transfers, so we don't need a condensing transaction
        }

        /// <summary>
        /// Should deploy 2 contracts, and then send funds from one to the other and end up with correct balances for all.
        /// </summary>
        [Fact]
        public async Task SmartContracts_TransferToP2PKH_Async()
        {
            TestContext context = new TestContext();
            await context.InitializeAsync();

            ulong gasPrice = 1;
            // This uses a lot of gas
            Gas gasLimit = (Gas)1000000;
            var gasBudget = gasPrice * gasLimit;

            SmartContractCompilationResult compilationResult = SmartContractCompiler.CompileFile("SmartContracts/TransferTest.cs");
            Assert.True(compilationResult.Success);

            SmartContractCarrier contractTransaction = SmartContractCarrier.CreateContract(1, compilationResult.Compilation, gasPrice, gasLimit);
            Transaction tx = this.AddTransactionToMempool(context, contractTransaction, context.txFirst[0].GetHash(), 0, gasBudget);
            BlockTemplate pblocktemplate = await this.BuildBlockAsync(context);
            uint160 newContractAddress = tx.GetNewContractAddress();
            Assert.NotNull(context.stateRoot.GetCode(newContractAddress));

            context.mempool.Clear();

            ulong fundsToSend = 1000;

            SmartContractCarrier transferTransaction = SmartContractCarrier.CallContract(1, newContractAddress, "P2KTest", gasPrice, gasLimit);
            pblocktemplate = await this.AddTransactionToMemPoolAndBuildBlockAsync(context, transferTransaction, context.txFirst[1].GetHash(), fundsToSend, gasBudget);
            Assert.Equal(3, pblocktemplate.Block.Transactions.Count);
            Assert.Single(pblocktemplate.Block.Transactions[2].Inputs);
            Assert.Equal(pblocktemplate.Block.Transactions[1].GetHash(), pblocktemplate.Block.Transactions[2].Inputs[0].PrevOut.Hash); // Input should be from the call that was just made.
            Assert.Equal(900, pblocktemplate.Block.Transactions[2].Outputs[0].Value); // First txout should be the change back to the contract, with a value of 900
            Assert.Equal(100, pblocktemplate.Block.Transactions[2].Outputs[1].Value); // First txout should be the transfer to the second contract, with a value of 100
        }

        /// <summary>
        /// Should deploy 2 contracts, and then send funds from one to the other and end up with correct balances for all.
        /// </summary>
        [Fact]
        public async Task SmartContracts_TransferBetweenContracts_Async()
        {
            TestContext context = new TestContext();
            await context.InitializeAsync();

            ulong gasPrice = 1;
            // This uses a lot of gas
            Gas gasLimit = (Gas)1000000;
            var gasBudget = gasPrice * gasLimit;

            SmartContractCompilationResult compilationResult = SmartContractCompiler.CompileFile("SmartContracts/InterContract1.cs");
            Assert.True(compilationResult.Success);

            SmartContractCarrier contractTransaction = SmartContractCarrier.CreateContract(1, compilationResult.Compilation, gasPrice, gasLimit);
            Transaction tx = this.AddTransactionToMempool(context, contractTransaction, context.txFirst[0].GetHash(), 0, gasBudget);
            BlockTemplate pblocktemplate = await this.BuildBlockAsync(context);
            uint160 newContractAddress = tx.GetNewContractAddress();
            Assert.NotNull(context.stateRoot.GetCode(newContractAddress));

            context.mempool.Clear();

            compilationResult = SmartContractCompiler.CompileFile("SmartContracts/InterContract2.cs");
            Assert.True(compilationResult.Success);

            SmartContractCarrier contractTransaction2 = SmartContractCarrier.CreateContract(1, compilationResult.Compilation, gasPrice, gasLimit);
            tx = this.AddTransactionToMempool(context, contractTransaction2, context.txFirst[1].GetHash(), 0, gasBudget);
            pblocktemplate = await this.BuildBlockAsync(context);
            uint160 newContractAddress2 = tx.GetNewContractAddress();
            Assert.NotNull(context.stateRoot.GetCode(newContractAddress2));

            context.mempool.Clear();

            ulong fundsToSend = 1000;
            string[] testMethodParameters = new string[]
            {
                string.Format("{0}#{1}", (int)SmartContractCarrierDataType.String, newContractAddress.ToAddress(context.network)),
            };

            SmartContractCarrier transferTransaction = SmartContractCarrier.CallContract(1, newContractAddress2, "ContractTransfer", gasPrice, gasLimit, testMethodParameters);
            pblocktemplate = await this.AddTransactionToMemPoolAndBuildBlockAsync(context, transferTransaction, context.txFirst[2].GetHash(), fundsToSend, gasBudget);
            Assert.Equal(Encoding.UTF8.GetBytes("testString"), context.stateRoot.GetStorageValue(newContractAddress, Encoding.UTF8.GetBytes("test")));
            Assert.Equal(3, pblocktemplate.Block.Transactions.Count);
            Assert.Single(pblocktemplate.Block.Transactions[2].Inputs);
            Assert.Equal(pblocktemplate.Block.Transactions[1].GetHash(), pblocktemplate.Block.Transactions[2].Inputs[0].PrevOut.Hash); // Input should be from the call that was just made.
            Assert.Equal(900, pblocktemplate.Block.Transactions[2].Outputs[0].Value); // First txout should be the change back to the contract, with a value of 900
            Assert.Equal(100, pblocktemplate.Block.Transactions[2].Outputs[1].Value); // First txout should be the transfer to the second contract, with a value of 100

            context.mempool.Clear();

            SmartContractCarrier transferTransaction2 = SmartContractCarrier.CallContract(1, newContractAddress2, "ContractTransfer", gasPrice, gasLimit, testMethodParameters);
            pblocktemplate = await this.AddTransactionToMemPoolAndBuildBlockAsync(context, transferTransaction2, context.txFirst[3].GetHash(), 0, gasBudget);
            Assert.Equal(3, pblocktemplate.Block.Transactions.Count);
            Assert.Equal(2, pblocktemplate.Block.Transactions[2].Inputs.Count);
            Assert.Equal(800, pblocktemplate.Block.Transactions[2].Outputs[0].Value);
            Assert.Equal(200, pblocktemplate.Block.Transactions[2].Outputs[1].Value);
        }

        /// <summary>
        /// Should deploy 2 contracts, invoke a method on one, get the value from it, and persist it
        /// </summary>
        [Fact]
        public async Task SmartContracts_InvokeContract_Async()
        {
            TestContext context = new TestContext();
            await context.InitializeAsync();

            ulong gasPrice = 1;
            // This uses a lot of gas
            Gas gasLimit = (Gas)1000000;
            var gasBudget = gasPrice * gasLimit;

            SmartContractCarrier contractTransaction = SmartContractCarrier.CreateContract(1, SmartContractCompiler.CompileFile("SmartContracts/CountContract.cs").Compilation, gasPrice, gasLimit);
            Transaction tx = this.AddTransactionToMempool(context, contractTransaction, context.txFirst[0].GetHash(), 0, gasBudget);
            BlockTemplate pblocktemplate = await this.BuildBlockAsync(context);
            uint160 newContractAddress = tx.GetNewContractAddress();
            Assert.NotNull(context.stateRoot.GetCode(newContractAddress));

            context.mempool.Clear();

            SmartContractCarrier contractTransaction2 = SmartContractCarrier.CreateContract(1, SmartContractCompiler.CompileFile("SmartContracts/CallContract.cs").Compilation, gasPrice, gasLimit);
            tx = this.AddTransactionToMempool(context, contractTransaction2, context.txFirst[1].GetHash(), 0, gasBudget);
            pblocktemplate = await this.BuildBlockAsync(context);
            uint160 newContractAddress2 = tx.GetNewContractAddress();
            Assert.NotNull(context.stateRoot.GetCode(newContractAddress2));

            context.mempool.Clear();

            ulong fundsToSend = 1000;
            string[] testMethodParameters = new string[]
            {
                string.Format("{0}#{1}", (int)SmartContractCarrierDataType.String, newContractAddress.ToAddress(context.network)),
            };

            SmartContractCarrier transferTransaction = SmartContractCarrier.CallContract(1, newContractAddress2, "Tester", gasPrice, gasLimit, testMethodParameters);
            pblocktemplate = await this.AddTransactionToMemPoolAndBuildBlockAsync(context, transferTransaction, context.txFirst[2].GetHash(), fundsToSend, gasBudget);
            byte[] stateSaveValue = context.stateRoot.GetStorageValue(newContractAddress, Encoding.UTF8.GetBytes("SaveWorked"));
            Assert.NotNull(stateSaveValue);
            Assert.Single(stateSaveValue);
            Assert.True(Convert.ToBoolean(stateSaveValue[0]));
        }

        [Fact]
        public async Task SmartContracts_TransferBetweenContracts_WithException_Async()
        {
            TestContext context = new TestContext();
            await context.InitializeAsync();

            ulong gasPrice = 1;
            // This uses a lot of gas
            Gas gasLimit = (Gas)1000000;
            var gasBudget = gasPrice * gasLimit;

            SmartContractCompilationResult compilationResult = SmartContractCompiler.CompileFile("SmartContracts/InterContract1.cs");
            Assert.True(compilationResult.Success);

            SmartContractCarrier contractTransaction = SmartContractCarrier.CreateContract(1, compilationResult.Compilation, gasPrice, gasLimit);

            Transaction tx = AddTransactionToMempool(context, contractTransaction, context.txFirst[0].GetHash(), 0, gasBudget);
            BlockTemplate pblocktemplate = await BuildBlockAsync(context);
            uint160 newContractAddress = NewContractAddressExtension.GetContractAddressFromTransactionHash(tx.GetHash());

            Assert.NotNull(context.stateRoot.GetCode(newContractAddress));

            context.mempool.Clear();

            compilationResult = SmartContractCompiler.CompileFile("SmartContracts/InterContract2.cs");
            Assert.True(compilationResult.Success);

            SmartContractCarrier contractTransaction2 = SmartContractCarrier.CreateContract(1, compilationResult.Compilation, gasPrice, gasLimit);

            tx = AddTransactionToMempool(context, contractTransaction2, context.txFirst[1].GetHash(), 0, gasBudget);
            pblocktemplate = await BuildBlockAsync(context);
            uint160 newContractAddress2 = NewContractAddressExtension.GetContractAddressFromTransactionHash(tx.GetHash());

            Assert.NotNull(context.stateRoot.GetCode(newContractAddress2));

            context.mempool.Clear();

            ulong fundsToSend = 1000;
            string[] testMethodParameters = new string[]
            {
                string.Format("{0}#{1}", (int)SmartContractCarrierDataType.String, newContractAddress.ToString()),
            };
            SmartContractCarrier transferTransaction = SmartContractCarrier.CallContract(1, newContractAddress2, "ContractTransferWithFail", gasPrice, gasLimit, testMethodParameters);
            pblocktemplate = await this.AddTransactionToMemPoolAndBuildBlockAsync(context, transferTransaction, context.txFirst[2].GetHash(), fundsToSend, gasBudget);
            Assert.Equal(3, pblocktemplate.Block.Transactions.Count);
            Assert.Single(pblocktemplate.Block.Transactions[2].Inputs);
            Assert.Equal(pblocktemplate.Block.Transactions[1].GetHash(), pblocktemplate.Block.Transactions[2].Inputs[0].PrevOut.Hash); // Input should be from the call that was just made.
            Assert.Equal(1000, pblocktemplate.Block.Transactions[2].Outputs[0].Value); // Only txOut should be to contract
        }

        /// <summary>
        /// Can execute a smart contract transaction referencing a P2PKH that's in the same block, above it.
        /// </summary>
        /// <returns></returns>
        [Fact]
        public async Task SmartContract_ReferencingInputInSameBlock()
        {
            TestContext context = new TestContext();
            await context.InitializeAsync();

            // Create the transaction to be used as the input and add to mempool
            var preTransaction = context.network.Consensus.ConsensusFactory.CreateTransaction();
            var txIn = new TxIn(new OutPoint(context.txFirst[0].GetHash(), 0))
            {
                ScriptSig = context.privateKey.ScriptPubKey
            };
            preTransaction.AddInput(txIn);
            preTransaction.AddOutput(new TxOut(new Money(49, MoneyUnit.BTC), PayToPubkeyHashTemplate.Instance.GenerateScriptPubKey(context.privateKey.PubKey)));
            preTransaction.Sign(context.network, context.privateKey, false);

            var entry = new TestMemPoolEntryHelper();
            context.mempool.AddUnchecked(preTransaction.GetHash(), entry.Fee(30000).Time(context.date.GetTime()).SpendsCoinbase(true).FromTx(preTransaction));

            // Add the smart contract transaction to the mempool and mine as normal.
            ulong gasPrice = 1;
            Gas gasLimit = (Gas)1000000;
            var gasBudget = gasPrice * gasLimit;
            SmartContractCompilationResult compilationResult = SmartContractCompiler.CompileFile("SmartContracts/InterContract1.cs");
            Assert.True(compilationResult.Success);
            SmartContractCarrier contractTransaction = SmartContractCarrier.CreateContract(1, compilationResult.Compilation, gasPrice, gasLimit);
            Transaction tx = this.AddTransactionToMempool(context, contractTransaction, preTransaction.GetHash(), 0, gasBudget, false);
            BlockTemplate pblocktemplate = await this.BuildBlockAsync(context);

            // Check all went well. i.e. contract is deployed.
            uint160 newContractAddress = NewContractAddressExtension.GetContractAddressFromTransactionHash(tx.GetHash());
            Assert.NotNull(context.stateRoot.GetCode(newContractAddress));
        }

        private async Task<BlockTemplate> AddTransactionToMemPoolAndBuildBlockAsync(TestContext context, SmartContractCarrier smartContractCarrier, uint256 prevOutHash, ulong value, ulong gasBudget)
        {
            this.AddTransactionToMempool(context, smartContractCarrier, prevOutHash, value, gasBudget);
            return await this.BuildBlockAsync(context);
        }

        private Transaction AddTransactionToMempool(TestContext context, SmartContractCarrier smartContractCarrier, uint256 prevOutHash, ulong value, ulong gasBudget, bool spendsCoinbase = true)
        {
            var entryFee = gasBudget;
            TestMemPoolEntryHelper entry = new TestMemPoolEntryHelper();
            Transaction tx = new Transaction();
            var txIn = new TxIn(new OutPoint(prevOutHash, 0))
            {
                ScriptSig = context.privateKey.ScriptPubKey
            };
            tx.AddInput(txIn);
            tx.AddOutput(new TxOut(new Money(value), new Script(smartContractCarrier.Serialize())));
            tx.Sign(context.network, context.privateKey, false);
            context.mempool.AddUnchecked(tx.GetHash(), entry.Fee(entryFee).Time(context.date.GetTime()).SpendsCoinbase(spendsCoinbase).FromTx(tx));
            return tx;
        }

        private async Task<BlockTemplate> BuildBlockAsync(TestContext context)
        {
            BlockTemplate pblocktemplate = AssemblerForTest(context).Build(context.chain.Tip, context.scriptPubKey);
            context.chain.SetTip(pblocktemplate.Block.Header);
            await context.consensus.ValidateAndExecuteBlockAsync(new PowRuleContext(new ValidationContext { Block = pblocktemplate.Block }, context.network.Consensus, context.consensus.Tip, context.date.GetTimeOffset()) { MinedBlock = true });
            return pblocktemplate;
        }
    }

    public sealed class MockServiceProvider : IServiceProvider
    {
        private readonly Dictionary<Type, object> registered;

        public MockServiceProvider(
            ICoinView coinView,
            ISmartContractExecutorFactory executorFactory,
            ContractStateRepositoryRoot stateRoot,
            ILoggerFactory loggerFactory,
            ISmartContractReceiptStorage receiptStorage)
        {
            this.registered = new Dictionary<Type, object>
            {
                { typeof(ICoinView), coinView },
                { typeof(ISmartContractExecutorFactory), executorFactory },
                { typeof(ContractStateRepositoryRoot), stateRoot },
                { typeof(ILoggerFactory), loggerFactory },
                { typeof(ISmartContractReceiptStorage), receiptStorage }
            };
        }

        public object GetService(Type serviceType)
        {
            return this.registered[serviceType];
        }
    }
}<|MERGE_RESOLUTION|>--- conflicted
+++ resolved
@@ -176,11 +176,8 @@
                 this.entry = new TestMemPoolEntryHelper();
                 this.chain = new ConcurrentChain(this.network);
                 this.network.Consensus.Options = new ConsensusOptions();
-<<<<<<< HEAD
-=======
-                this.network.Consensus.Rules = new SmartContractRuleRegistration().GetRules();
-
->>>>>>> cb179734
+                this.network.Consensus.Rules = new SmartContractPowRuleRegistration().GetRules();
+
                 IDateTimeProvider dateTimeProvider = DateTimeProvider.Default;
 
                 this.cachedCoinView = new CachedCoinView(new InMemoryCoinView(this.chain.Tip.HashBlock), dateTimeProvider, new LoggerFactory());
@@ -211,12 +208,6 @@
 
                 this.serializer = CallDataSerializer.Default;
                 this.internalTxExecutorFactory = new InternalTransactionExecutorFactory(this.keyEncodingStrategy, loggerFactory, this.network);
-<<<<<<< HEAD
-
-                this.vm = new ReflectionVirtualMachine(this.validator, this.internalTxExecutorFactory, loggerFactory, this.network);
-                this.executorFactory = new ReflectionSmartContractExecutorFactory(loggerFactory, this.serializer, this.refundProcessor, this.transferProcessor, this.vm);
-=======
->>>>>>> cb179734
 
                 this.vm = new ReflectionVirtualMachine(this.validator, this.internalTxExecutorFactory, loggerFactory, this.network);
                 this.executorFactory = new ReflectionSmartContractExecutorFactory(loggerFactory, this.serializer, this.refundProcessor, this.transferProcessor, this.vm);
@@ -231,12 +222,8 @@
                 var peerBanning = new PeerBanning(connectionManager, loggerFactory, dateTimeProvider, peerAddressManager);
                 var nodeDeployments = new NodeDeployments(this.network, this.chain);
 
-<<<<<<< HEAD
                 var smartContractRuleRegistration = new SmartContractPowRuleRegistration();
-                ConsensusRules consensusRules = new SmartContractPowConsensusRuleEngine(this.chain, new Checkpoints(), consensusSettings, dateTimeProvider, this.executorFactory, loggerFactory, this.network, nodeDeployments, this.stateRoot, blockPuller, this.cachedCoinView, this.receiptStorage).Register(smartContractRuleRegistration);
-=======
-                ConsensusRules consensusRules = new SmartContractConsensusRules(this.chain, new Checkpoints(), consensusSettings, dateTimeProvider, this.executorFactory, loggerFactory, this.network, nodeDeployments, this.stateRoot, blockPuller, this.cachedCoinView, this.receiptStorage).Register();
->>>>>>> cb179734
+                ConsensusRules consensusRules = new SmartContractPowConsensusRuleEngine(this.chain, new Checkpoints(), consensusSettings, dateTimeProvider, this.executorFactory, loggerFactory, this.network, nodeDeployments, this.stateRoot, blockPuller, this.cachedCoinView, this.receiptStorage).Register();
 
                 this.consensus = new ConsensusLoop(new AsyncLoopFactory(loggerFactory), new NodeLifetime(), this.chain, this.cachedCoinView, blockPuller, new NodeDeployments(this.network, this.chain), loggerFactory, new ChainState(new InvalidBlockHashStore(dateTimeProvider)), connectionManager, dateTimeProvider, new Signals.Signals(), consensusSettings, this.nodeSettings, peerBanning, consensusRules);
                 await this.consensus.StartAsync();

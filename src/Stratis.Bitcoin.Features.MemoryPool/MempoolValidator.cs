﻿using System;
using System.Collections.Generic;
using System.Linq;
using System.Threading.Tasks;
using Microsoft.Extensions.Logging;
using NBitcoin;
using NBitcoin.Protocol;
using Stratis.Bitcoin.Base.Deployments;
using Stratis.Bitcoin.Configuration;
using Stratis.Bitcoin.Consensus;
using Stratis.Bitcoin.Consensus.Rules;
using Stratis.Bitcoin.Features.Consensus;
using Stratis.Bitcoin.Features.Consensus.CoinViews;
using Stratis.Bitcoin.Features.Consensus.Rules.CommonRules;
using Stratis.Bitcoin.Features.MemoryPool.Interfaces;
using Stratis.Bitcoin.Utilities;

namespace Stratis.Bitcoin.Features.MemoryPool
{
    /// <summary>
    /// Public interface for the memory pool validator.
    /// </summary>
    public interface IMempoolValidator
    {
        /// <summary>Gets the proof of work consensus option.</summary>
        PowConsensusOptions ConsensusOptions { get; }

        /// <summary>Gets the memory pool performance counter.</summary>
        MempoolPerformanceCounter PerformanceCounter { get; }

        /// <summary>
        /// Accept transaction to memory pool.
        /// Sets the validation state accept time to now.
        /// </summary>
        /// <param name="state">Validation state.</param>
        /// <param name="tx">Transaction to accept.</param>
        /// <returns>Whether the transaction is accepted or not.</returns>
        Task<bool> AcceptToMemoryPool(MempoolValidationState state, Transaction tx);

        /// <summary>
        /// Accept transaction to memory pool.
        /// Honors the validation state accept time.
        /// </summary>
        /// <param name="state">Validation state.</param>
        /// <param name="tx">Transaction to accept.</param>
        /// <returns>Whether the transaction was accepted to the memory pool.</returns>
        Task<bool> AcceptToMemoryPoolWithTime(MempoolValidationState state, Transaction tx);

        /// <summary>
        /// Executes the memory pool sanity check here <see cref="TxMempool.Check(CoinView)"/>.
        /// </summary>
        Task SanityCheck();
    }

    /// <summary>
    /// Validates memory pool transactions.
    /// </summary>
    public class MempoolValidator : IMempoolValidator
    {
        /// <summary>
        /// Default for relay priority.
        /// </summary>
        /// <seealso cref = "MempoolSettings" />
        public const bool DefaultRelaypriority = true;

        /// <summary>
        /// Default for -maxmempool, maximum megabytes of mempool memory usage.
        /// </summary>
        /// <seealso cref = "MempoolSettings" />
        public const int DefaultMaxMempoolSize = 300;

        /// <summary>
        /// Default limit free relay.
        /// </summary>
        /// <seealso cref = "MempoolSettings" />
        public const int DefaultLimitfreerelay = 0;

        /// <summary>
        /// Default for -limitancestorcount, max number of in-mempool ancestors.
        /// </summary>
        /// <seealso cref = "MempoolSettings" />
        public const int DefaultAncestorLimit = 25;

        /// <summary>
        /// Default for -limitancestorsize, maximum kilobytes of tx + all in-mempool ancestors.
        /// </summary>
        /// <seealso cref = "MempoolSettings" />
        public const int DefaultAncestorSizeLimit = 101;

        /// <summary>
        /// Default for -limitdescendantcount, max number of in-mempool descendants.
        /// </summary>
        /// <seealso cref = "MempoolSettings" />
        public const int DefaultDescendantLimit = 25;

        /// <summary>
        /// Default for -limitdescendantsize, maximum kilobytes of in-mempool descendants.
        /// </summary>
        /// <seealso cref = "MempoolSettings" />
        public const int DefaultDescendantSizeLimit = 101;

        /// <summary>
        /// Default for -mempoolexpiry, expiration time for mempool transactions in hours.
        /// </summary>
        /// <seealso cref = "MempoolSettings" />
        public const int DefaultMempoolExpiry = 336;

        /// <summary>
        /// Default for -mempoolreplacement, whether to replace memory pool.
        /// </summary>
        /// <seealso cref = "MempoolSettings" />
        public const bool DefaultEnableReplacement = true;

        /// <summary>Maximum age of our tip in seconds for us to be considered current for fee estimation.</summary>
        private const int MaxFeeEstimationTipAge = 3 * 60 * 60;

        /// <summary>A lock for managing asynchronous access to memory pool.</summary>
        private readonly MempoolSchedulerLock mempoolLock;

        /// <summary>Date and time information provider.</summary>
        private readonly IDateTimeProvider dateTimeProvider;

        /// <summary>Settings from the memory pool.</summary>
        private readonly MempoolSettings mempoolSettings;

        /// <summary>Thread safe access to the best chain of block headers (that the node is aware of) from genesis.</summary>
        private readonly ConcurrentChain chain;

        /// <summary>Coin view of the memory pool.</summary>
        private readonly CoinView coinView;

        /// <inheritdoc cref="IConsensusRules" />
        private readonly IConsensusRules consensusRules;

        /// <summary>Transaction memory pool for managing transactions in the memory pool.</summary>
        private readonly ITxMempool memPool;

        /// <summary>Instance logger for memory pool validator.</summary>
        private readonly ILogger logger;

        /// <summary>Minimum fee rate for a relay transaction.</summary>
        private readonly FeeRate minRelayTxFee;

        /// <summary>Flags that determine how transaction should be validated in non-consensus code.</summary>
        public static Transaction.LockTimeFlags StandardLocktimeVerifyFlags = Transaction.LockTimeFlags.VerifySequence | Transaction.LockTimeFlags.MedianTimePast;

        // TODO: Implement Later with CheckRateLimit()
        //private readonly FreeLimiterSection freeLimiter;

        //private class FreeLimiterSection
        //{
        //  public double FreeCount;
        //  public long LastTime;
        //}

        private Network network;

        /// <summary>
        /// Constructs a memory pool validator object.
        /// </summary>
        /// <param name="memPool">Transaction memory pool for managing transactions in the memory pool.</param>
        /// <param name="mempoolLock">A lock for managing asynchronous access to memory pool.</param>
        /// <param name="dateTimeProvider">Date and time information provider.</param>
        /// <param name="mempoolSettings">Settings from the memory pool.</param>
        /// <param name="chain">Thread safe access to the best chain of block headers (that the node is aware of) from genesis.</param>
        /// <param name="coinView">Coin view of the memory pool.</param>
        /// <param name="loggerFactory">Logger factory for creating instance logger.</param>
        /// <param name="nodeSettings">Full node settings.</param>
        /// <param name="consensusRules">Consensus rules engine.</param>
        public MempoolValidator(
            ITxMempool memPool,
            MempoolSchedulerLock mempoolLock,
            IDateTimeProvider dateTimeProvider,
            MempoolSettings mempoolSettings,
            ConcurrentChain chain,
            CoinView coinView,
            ILoggerFactory loggerFactory,
            NodeSettings nodeSettings,
            IConsensusRules consensusRules)
        {
            this.memPool = memPool;
            this.mempoolLock = mempoolLock;
            this.dateTimeProvider = dateTimeProvider;
            this.mempoolSettings = mempoolSettings;
            this.chain = chain;
            this.network = chain.Network;
            this.coinView = coinView;
            this.logger = loggerFactory.CreateLogger(this.GetType().FullName);
            // TODO: Implement later with CheckRateLimit()
            // this.freeLimiter = new FreeLimiterSection();
            this.PerformanceCounter = new MempoolPerformanceCounter(this.dateTimeProvider);
            this.minRelayTxFee = nodeSettings.MinRelayTxFeeRate;
            this.consensusRules = consensusRules;
        }

        /// <summary>Gets a counter for tracking memory pool performance.</summary>
        public MempoolPerformanceCounter PerformanceCounter { get; }

        /// <summary>Gets the consensus options from the <see cref="CoinViewRule"/></summary>
        public PowConsensusOptions ConsensusOptions => this.network.Consensus.Option<PowConsensusOptions>();

        /// <inheritdoc />
        public async Task<bool> AcceptToMemoryPoolWithTime(MempoolValidationState state, Transaction tx)
        {
            this.logger.LogTrace("({0}:'{1}',{2}:'{3}')", nameof(state), state?.ToString(), nameof(tx), tx?.GetHash());
            try
            {
                var vHashTxToUncache = new List<uint256>();
                await this.AcceptToMemoryPoolWorkerAsync(state, tx, vHashTxToUncache);
                //if (!res) {
                //    BOOST_FOREACH(const uint256& hashTx, vHashTxToUncache)
                //        pcoinsTip->Uncache(hashTx);
                //}
                this.logger.LogTrace("(-):true");
                return true;
            }
            catch (MempoolErrorException mempoolError)
            {
                this.logger.LogTrace("{0}:'{1}' ErrorCode:'{2}',ErrorMessage:'{3}'", nameof(MempoolErrorException), mempoolError.Message, mempoolError.ValidationState?.Error?.Code, mempoolError.ValidationState?.ErrorMessage);
                this.logger.LogTrace("(-)[MEMPOOL_EXCEPTION]:false");
                return false;
            }
            catch (ConsensusErrorException consensusError)
            {
                this.logger.LogTrace("{0}:'{1}' ErrorCode:'{2}',ErrorMessage:'{3}'", nameof(ConsensusErrorException), consensusError.Message, consensusError.ConsensusError?.Code, consensusError.ConsensusError?.Message);
                state.Error = new MempoolError(consensusError.ConsensusError);                
                this.logger.LogTrace("(-)[CONSENSUS_EXCEPTION]:false");
                return false;
            }
        }

        /// <inheritdoc />
        public Task<bool> AcceptToMemoryPool(MempoolValidationState state, Transaction tx)
        {
            state.AcceptTime = this.dateTimeProvider.GetTime();
            return this.AcceptToMemoryPoolWithTime(state, tx);
        }

        /// <inheritdoc />
        public Task SanityCheck()
        {
            return this.mempoolLock.ReadAsync(() => this.memPool.Check(this.coinView));
        }

        /// <summary>
        /// Validates that the transaction is the final transaction."/>
        /// Validated by comparing the transaction vs chain tip.
        /// If <see cref="CoinViewRule.StandardLocktimeVerifyFlags"/> flag is set then
        /// use the block time at the end of the block chain for validation.
        /// Otherwise use the current time for the block time.
        /// </summary>
        /// <param name="chain">Block chain used for computing time-locking on the transaction.</param>
        /// <param name="dateTimeProvider">Provides the current date and time.</param>
        /// <param name="tx">The transaction to validate.</param>
        /// <param name="flags">Flags for time-locking the transaction.</param>
        /// <returns>Whether the final transaction was valid.</returns>
        /// <seealso cref="Transaction.IsFinal(DateTimeOffset, int)"/>
        public static bool CheckFinalTransaction(ConcurrentChain chain, IDateTimeProvider dateTimeProvider, Transaction tx, Transaction.LockTimeFlags flags)
        {
            // By convention a negative value for flags indicates that the
            // current network-enforced consensus rules should be used. In
            // a future soft-fork scenario that would mean checking which
            // rules would be enforced for the next block and setting the
            // appropriate flags. At the present time no soft-forks are
            // scheduled, so no flags are set.
            flags = (Transaction.LockTimeFlags)Math.Max((int)flags, (int)Transaction.LockTimeFlags.None);

            // CheckFinalTx() uses chainActive.Height()+1 to evaluate
            // nLockTime because when IsFinalTx() is called within
            // CBlock::AcceptBlock(), the height of the block *being*
            // evaluated is what is used. Thus if we want to know if a
            // transaction can be part of the *next* block, we need to call
            // IsFinalTx() with one more than chainActive.Height().
            int blockHeight = chain.Height + 1;

            // BIP113 will require that time-locked transactions have nLockTime set to
            // less than the median time of the previous block they're contained in.
            // When the next block is created its previous block will be the current
            // chain tip, so we use that to calculate the median time passed to
            // IsFinalTx() if LOCKTIME_MEDIAN_TIME_PAST is set.
            DateTimeOffset blockTime = flags.HasFlag(StandardLocktimeVerifyFlags)
                ? chain.Tip.Header.BlockTime
                : DateTimeOffset.FromUnixTimeMilliseconds(dateTimeProvider.GetTime());

            return tx.IsFinal(blockTime, blockHeight);
        }

        /// <summary>
        /// Check if transaction will be BIP 68 final in the next block to be created.
        /// Simulates calling SequenceLocks() with data from the tip of the current active chain.
        /// Optionally stores in LockPoints the resulting height and time calculated and the hash
        /// of the block needed for calculation or skips the calculation and uses the LockPoints
        /// passed in for evaluation.
        /// The LockPoints should not be considered valid if CheckSequenceLocks returns false.
        /// See consensus/consensus.h for flag definitions.
        /// </summary>
        /// <param name="network">The blockchain network.</param>
        /// <param name="tip">Tip of the blockchain.</param>
        /// <param name="context">Validation context for the memory pool.</param>
        /// <param name="flags">Transaction lock time flags.</param>
        /// <param name="lp">Optional- existing lock points to use, and update during evaluation.</param>
        /// <param name="useExistingLockPoints">Whether to use the existing lock points during evaluation.</param>
        /// <returns>Whether sequence lock validated.</returns>
        /// <seealso cref="SequenceLock.Evaluate(ChainedHeader)"/>
        public static bool CheckSequenceLocks(Network network, ChainedHeader tip, MempoolValidationContext context, Transaction.LockTimeFlags flags, LockPoints lp = null, bool useExistingLockPoints = false)
        {
            Block dummyBlock = network.Consensus.ConsensusFactory.CreateBlock();
            dummyBlock.Header.HashPrevBlock = tip.HashBlock;
            var index = new ChainedHeader(dummyBlock.Header, dummyBlock.GetHash(), tip);

            // CheckSequenceLocks() uses chainActive.Height()+1 to evaluate
            // height based locks because when SequenceLocks() is called within
            // ConnectBlock(), the height of the block *being*
            // evaluated is what is used.
            // Thus if we want to know if a transaction can be part of the
            // *next* block, we need to use one more than chainActive.Height()

            SequenceLock lockPair;
            if (useExistingLockPoints)
            {
                Guard.Assert(lp != null);
                lockPair = new SequenceLock(lp.Height, lp.Time);
            }
            else
            {
                // pcoinsTip contains the UTXO set for chainActive.Tip()
                var prevheights = new List<int>();
                foreach (TxIn txin in context.Transaction.Inputs)
                {
                    UnspentOutputs coins = context.View.GetCoins(txin.PrevOut.Hash);
                    if (coins == null)
                        return false;

                    if (coins.Height == TxMempool.MempoolHeight)
                    {
                        // Assume all mempool transaction confirm in the next block
                        prevheights.Add(tip.Height + 1);
                    }
                    else
                    {
                        prevheights.Add((int)coins.Height);
                    }
                }
                lockPair = context.Transaction.CalculateSequenceLocks(prevheights.ToArray(), index, flags);

                if (lp != null)
                {
                    lp.Height = lockPair.MinHeight;
                    lp.Time = lockPair.MinTime.ToUnixTimeMilliseconds();
                    // Also store the hash of the block with the highest height of
                    // all the blocks which have sequence locked prevouts.
                    // This hash needs to still be on the chain
                    // for these LockPoint calculations to be valid
                    // Note: It is impossible to correctly calculate a maxInputBlock
                    // if any of the sequence locked inputs depend on unconfirmed txs,
                    // except in the special case where the relative lock time/height
                    // is 0, which is equivalent to no sequence lock. Since we assume
                    // input height of tip+1 for mempool txs and test the resulting
                    // lockPair from CalculateSequenceLocks against tip+1.  We know
                    // EvaluateSequenceLocks will fail if there was a non-zero sequence
                    // lock on a mempool input, so we can use the return value of
                    // CheckSequenceLocks to indicate the LockPoints validity
                    int maxInputHeight = 0;
                    foreach (int height in prevheights)
                    {
                        // Can ignore mempool inputs since we'll fail if they had non-zero locks
                        if (height != tip.Height + 1)
                        {
                            maxInputHeight = Math.Max(maxInputHeight, height);
                        }
                    }

                    lp.MaxInputBlock = tip.GetAncestor(maxInputHeight);
                }
            }

            return lockPair.Evaluate(index);
        }

        /// <summary>
        /// Computes the transaction size based on <see cref="PowConsensusOptions"/>.
        /// Takes into account witness options in the computation.
        /// </summary>
        /// <param name="tx">Transaction.</param>
        /// <param name="consensusOptions">Proof of work consensus options.</param>
        /// <returns>Transaction weight.</returns>
        /// <seealso cref="Transaction.GetSerializedSize"/>
        public static int GetTransactionWeight(Transaction tx, PowConsensusOptions consensusOptions)
        {
            return tx.GetSerializedSize(
                       (ProtocolVersion)
                       ((uint)ProtocolVersion.PROTOCOL_VERSION | consensusOptions.SerializeTransactionNoWitness),
                       SerializationType.Network) * (consensusOptions.WitnessScaleFactor - 1) +
                   tx.GetSerializedSize(ProtocolVersion.PROTOCOL_VERSION, SerializationType.Network);
        }

        /// <summary>
        /// Calculates the modified transaction size used for memory pool priority.
        /// Calculated by stripping off the lengths of the inputs signatures.
        /// </summary>
        /// <param name="nTxSize">Current transaction size, set to 0 to compute it.</param>
        /// <param name="trx">The transaction.</param>
        /// <param name="consensusOptions">The consensus option, needed to compute the transaction size.</param>
        /// <returns>The new transaction size.</returns>
        public static int CalculateModifiedSize(int nTxSize, Transaction trx, PowConsensusOptions consensusOptions)
        {
            // In order to avoid disincentivizing cleaning up the UTXO set we don't count
            // the constant overhead for each txin and up to 110 bytes of scriptSig (which
            // is enough to cover a compressed pubkey p2sh redemption) for priority.
            // Providing any more cleanup incentive than making additional inputs free would
            // risk encouraging people to create junk outputs to redeem later.
            if (nTxSize == 0)
                nTxSize = (GetTransactionWeight(trx, consensusOptions) + consensusOptions.WitnessScaleFactor - 1) / consensusOptions.WitnessScaleFactor;

            foreach (TxIn txInput in trx.Inputs)
            {
                long offset = 41U + Math.Min(110U, txInput.ScriptSig.Length);
                if (nTxSize > offset)
                    nTxSize -= (int)offset;
            }
            return nTxSize;
        }

        /// <summary>
        /// Validates and then adds a transaction to memory pool.
        /// </summary>
        /// <param name="state">Validation state for creating the validation context.</param>
        /// <param name="tx">The transaction to validate.</param>
        /// <param name="vHashTxnToUncache">Not currently used</param>
        private async Task AcceptToMemoryPoolWorkerAsync(MempoolValidationState state, Transaction tx, List<uint256> vHashTxnToUncache)
        {
            var context = new MempoolValidationContext(tx, state);

            this.PreMempoolChecks(context);

            // create the MemPoolCoinView and load relevant utxoset
            context.View = new MempoolCoinView(this.coinView, this.memPool, this.mempoolLock, this);
            await context.View.LoadViewAsync(context.Transaction).ConfigureAwait(false);

            // adding to the mem pool can only be done sequentially
            // use the sequential scheduler for that.
            await this.mempoolLock.WriteAsync(() =>
            {
                // is it already in the memory pool?
                if (this.memPool.Exists(context.TransactionHash))
                    state.Invalid(MempoolErrors.InPool).Throw();

                // Check for conflicts with in-memory transactions
                this.CheckConflicts(context);

                this.CheckMempoolCoinView(context);

                this.CreateMempoolEntry(context, state.AcceptTime);
                this.CheckSigOps(context);
                this.CheckFee(context);

                this.CheckRateLimit(context, state.LimitFree);

                this.CheckAncestors(context);
                this.CheckReplacment(context);
                this.CheckAllInputs(context);

                // Remove conflicting transactions from the mempool
                foreach (TxMempoolEntry it in context.AllConflicting)
                    this.logger.LogInformation($"replacing tx {it.TransactionHash} with {context.TransactionHash} for {context.ModifiedFees - context.ConflictingFees} BTC additional fees, {context.EntrySize - context.ConflictingSize} delta bytes");

                this.memPool.RemoveStaged(context.AllConflicting, false);

                // This transaction should only count for fee estimation if
                // the node is not behind and it is not dependent on any other
                // transactions in the mempool
                bool validForFeeEstimation = this.IsCurrentForFeeEstimation() && this.memPool.HasNoInputsOf(tx);

                // Store transaction in memory
                this.memPool.AddUnchecked(context.TransactionHash, context.Entry, context.SetAncestors, validForFeeEstimation);

                // trim mempool and check if tx was trimmed
                if (!state.OverrideMempoolLimit)
                {
                    this.LimitMempoolSize(this.mempoolSettings.MaxMempool * 1000000, this.mempoolSettings.MempoolExpiry * 60 * 60);

                    if (!this.memPool.Exists(context.TransactionHash))
                        state.Fail(MempoolErrors.Full).Throw();
                }

                // do this here inside the exclusive scheduler for better accuracy
                // and to avoid springing more concurrent tasks later
                state.MempoolSize = this.memPool.Size;
                state.MempoolDynamicSize = this.memPool.DynamicMemoryUsage();

                this.PerformanceCounter.SetMempoolSize(state.MempoolSize);
                this.PerformanceCounter.SetMempoolDynamicSize(state.MempoolDynamicSize);
                this.PerformanceCounter.AddHitCount(1);
            });
        }

        /// <summary>
        /// Check for conflicts with in-memory transactions.
        /// If a conflict is found it is added to the validation context.
        /// </summary>
        /// <param name="context">Current validation context.</param>
        private void CheckConflicts(MempoolValidationContext context)
        {
            context.SetConflicts = new List<uint256>();
            foreach (TxIn txin in context.Transaction.Inputs)
            {
                TxMempool.NextTxPair itConflicting = this.memPool.MapNextTx.Find(f => f.OutPoint == txin.PrevOut);
                if (itConflicting != null)
                {
                    Transaction ptxConflicting = itConflicting.Transaction;
                    if (!context.SetConflicts.Contains(ptxConflicting.GetHash()))
                    {
                        // Allow opt-out of transaction replacement by setting
                        // nSequence >= maxint-1 on all inputs.
                        //
                        // maxint-1 is picked to still allow use of nLockTime by
                        // non-replaceable transactions. All inputs rather than just one
                        // is for the sake of multi-party protocols, where we don't
                        // want a single party to be able to disable replacement.
                        //
                        // The opt-out ignores descendants as anyone relying on
                        // first-seen mempool behavior should be checking all
                        // unconfirmed ancestors anyway; doing otherwise is hopelessly
                        // insecure.
                        bool replacementOptOut = true;
                        if (this.mempoolSettings.EnableReplacement)
                        {
                            foreach (TxIn txiner in ptxConflicting.Inputs)
                            {
                                if (txiner.Sequence < Sequence.Final - 1)
                                {
                                    replacementOptOut = false;
                                    break;
                                }
                            }
                        }

                        if (replacementOptOut)
                            context.State.Invalid(MempoolErrors.Conflict).Throw();

                        context.SetConflicts.Add(ptxConflicting.GetHash());
                    }
                }
            }
        }

        /// <summary>
        /// Checks that are done before touching the memory pool.
        /// These checks don't need to run under the memory pool lock.
        /// </summary>
        /// <param name="context">Current validation context.</param>
        private void PreMempoolChecks(MempoolValidationContext context)
        {
            // TODO: fix this to use dedicated mempool rules.
            new CheckPowTransactionRule { Logger = this.logger }.CheckTransaction(this.network, this.ConsensusOptions, context.Transaction);
            if(this.chain.Network.Consensus.IsProofOfStake)
                new CheckPosTransactionRule { Logger = this.logger }.CheckTransaction(context.Transaction);

            // Coinbase is only valid in a block, not as a loose transaction
            if (context.Transaction.IsCoinBase)
                context.State.Fail(MempoolErrors.Coinbase).Throw();

            // Coinstake is only valid in a block, not as a loose transaction
            // TODO: mempool needs to have seprate checks for POW/POS as part of the change to rules.
            if (context.Transaction.IsCoinStake)
                context.State.Fail(MempoolErrors.Coinstake).Throw();

            // TODO: Implement Witness Code
            // Bitcoin Ref: https://github.com/bitcoin/bitcoin/blob/ea729d55b4dbd17a53ced474a8457d4759cfb5a5/src/validation.cpp#L463-L467
            //// Reject transactions with witness before segregated witness activates (override with -prematurewitness)
            bool witnessEnabled = false;//IsWitnessEnabled(chainActive.Tip(), Params().GetConsensus());
            //if (!GetBoolArg("-prematurewitness",false) && tx.HasWitness() && !witnessEnabled) {
            //    return state.DoS(0, false, REJECT_NONSTANDARD, "no-witness-yet", true);
            //}

            // Rather not work on nonstandard transactions (unless -testnet/-regtest)
            if (this.mempoolSettings.RequireStandard)
            {
                this.CheckStandardTransaction(context, witnessEnabled);
            }

            // Only accept nLockTime-using transactions that can be mined in the next
            // block; we don't want our mempool filled up with transactions that can't
            // be mined yet.
            if (!CheckFinalTransaction(this.chain, this.dateTimeProvider, context.Transaction, MempoolValidator.StandardLocktimeVerifyFlags))
                context.State.Fail(MempoolErrors.NonFinal).Throw();
        }

        /// <summary>
        /// Validate the transaction is a standard transaction.
        /// Checks the version number, transaction size, input signature size,
        /// output script template, single output, & dust outputs.
        /// <seealso cref="https://github.com/bitcoin/bitcoin/blob/aa624b61c928295c27ffbb4d27be582f5aa31b56/src/policy/policy.cpp##L82-L144"/>
        /// </summary>
        /// <param name="context">Current validation context.</param>
        /// <param name="witnessEnabled">Whether witness is enabled.</param>
        private void CheckStandardTransaction(MempoolValidationContext context, bool witnessEnabled)
        {
            // TODO: Implement Witness Code

            Transaction tx = context.Transaction;
            if (tx.Version > this.ConsensusOptions.MaxStandardVersion || tx.Version < 1)
                context.State.Fail(MempoolErrors.Version).Throw();

            // Extremely large transactions with lots of inputs can cost the network
            // almost as much to process as they cost the sender in fees, because
            // computing signature hashes is O(ninputs*txsize). Limiting transactions
            // to MAX_STANDARD_TX_WEIGHT mitigates CPU exhaustion attacks.
            int sz = GetTransactionWeight(tx, this.ConsensusOptions);
            if (sz >= this.ConsensusOptions.MaxStandardTxWeight)
                context.State.Fail(MempoolErrors.TxSize).Throw();

            foreach (TxIn txin in tx.Inputs)
            {
                // Biggest 'standard' txin is a 15-of-15 P2SH multisig with compressed
                // keys (remember the 520 byte limit on redeemScript size). That works
                // out to a (15*(33+1))+3=513 byte redeemScript, 513+1+15*(73+1)+3=1627
                // bytes of scriptSig, which we round off to 1650 bytes for some minor
                // future-proofing. That's also enough to spend a 20-of-20
                // CHECKMULTISIG scriptPubKey, though such a scriptPubKey is not
                // considered standard.
                if (txin.ScriptSig.Length > 1650)
                {
                    context.State.Fail(MempoolErrors.ScriptsigSize).Throw();
                }

                if (!txin.ScriptSig.IsPushOnly)
                {
                    context.State.Fail(MempoolErrors.ScriptsigNotPushonly).Throw();
                }
            }

            int dataOut = 0;
            foreach (TxOut txout in tx.Outputs)
            {
                ScriptTemplate script = StandardScripts.GetTemplateFromScriptPubKey(this.network, txout.ScriptPubKey);
                if (script == null) //!::IsStandard(txout.scriptPubKey, whichType, witnessEnabled))  https://github.com/bitcoin/bitcoin/blob/aa624b61c928295c27ffbb4d27be582f5aa31b56/src/policy/policy.cpp#L57-L80
                {
                    context.State.Fail(MempoolErrors.Scriptpubkey).Throw();
                }

                if (script.Type == TxOutType.TX_NULL_DATA)
                    dataOut++;
                // TODO: fIsBareMultisigStd
                //else if ((script == PayToMultiSigTemplate.Instance))  (!fIsBareMultisigStd))
                //{
                //  context.State.Fail(new MempoolError(MempoolErrors.RejectNonstandard, "bare-multisig")).Throw();
                //}
                else if (txout.IsDust(this.minRelayTxFee))
                {
                    context.State.Fail(MempoolErrors.Dust).Throw();
                }
            }

            // only one OP_RETURN txout is permitted
            if (dataOut > 1)
                context.State.Fail(MempoolErrors.MultiOpReturn).Throw();
        }

        /// <summary>
        /// Validates the transaction with the coin view.
        /// Checks if already in coin view, and missing and unavailable inputs.
        /// </summary>
        /// <param name="context">Validation context.</param>
        private void CheckMempoolCoinView(MempoolValidationContext context)
        {
            Guard.Assert(context.View != null);

            context.LockPoints = new LockPoints();

            // do we already have it?
            if (context.View.HaveCoins(context.TransactionHash))
            {
                context.State.Invalid(MempoolErrors.AlreadyKnown).Throw();
            }

            // do all inputs exist?
            // Note that this does not check for the presence of actual outputs (see the next check for that),
            // and only helps with filling in pfMissingInputs (to determine missing vs spent).
            foreach (TxIn txin in context.Transaction.Inputs)
            {
                if (!context.View.HaveCoins(txin.PrevOut.Hash))
                {
                    context.State.MissingInputs = true;
                    context.State.Fail(new MempoolError()).Throw(); // fMissingInputs and !state.IsInvalid() is used to detect this condition, don't set state.Invalid()
                }
            }

            // are the actual inputs available?
            if (!context.View.HaveInputs(context.Transaction))
                context.State.Invalid(MempoolErrors.BadInputsSpent).Throw();
        }

        /// <summary>
        /// Validates the transaction fee is valid.
        /// Checks whether the fee meets minimum fee, free transactions have sufficient priority,
        /// and absurdly high fees.
        /// </summary>
        /// <param name="context">Current validation context.</param>
        private void CheckFee(MempoolValidationContext context)
        {
            Money mempoolRejectFee = this.memPool.GetMinFee(this.mempoolSettings.MaxMempool * 1000000).GetFee(context.EntrySize);
            if (mempoolRejectFee > 0 && context.ModifiedFees < mempoolRejectFee)
            {
                context.State.Fail(MempoolErrors.MinFeeNotMet, $" {context.Fees} < {mempoolRejectFee}").Throw();
            }
            else if (this.mempoolSettings.RelayPriority && context.ModifiedFees < this.minRelayTxFee.GetFee(context.EntrySize) &&
                     !TxMempool.AllowFree(context.Entry.GetPriority(this.chain.Height + 1)))
            {
                // Require that free transactions have sufficient priority to be mined in the next block.
                context.State.Fail(MempoolErrors.InsufficientPriority).Throw();
            }

            if (context.State.AbsurdFee > 0 && context.Fees > context.State.AbsurdFee)
                context.State.Invalid(MempoolErrors.AbsurdlyHighFee, $"{context.Fees} > {context.State.AbsurdFee}").Throw();
        }

        /// <summary>
        /// Check that the transaction doesn't have an excessive number of sigops.
        /// </summary>
        /// <param name="context">Current validation context.</param>
        private void CheckSigOps(MempoolValidationContext context)
        {
            // Check that the transaction doesn't have an excessive number of
            // sigops, making it impossible to mine. Since the coinbase transaction
            // itself can contain sigops MAX_STANDARD_TX_SIGOPS is less than
            // MAX_BLOCK_SIGOPS; we still consider this an invalid rather than
            // merely non-standard transaction.
            if (context.SigOpsCost > this.ConsensusOptions.MaxBlockSigopsCost)
                context.State.Fail(MempoolErrors.TooManySigops).Throw();
        }

        /// <summary>
        /// Creates a memory pool entry in the validation context.
        /// Validates the transactions can be mined, and the pay to script hashs are standard.
        /// Calculates the fees related to the transaction.
        /// </summary>
        /// <param name="context">Current validation context.</param>
        /// <param name="acceptTime">The accept time to use for the entry.</param>
        private void CreateMempoolEntry(MempoolValidationContext context, long acceptTime)
        {
            // Only accept BIP68 sequence locked transactions that can be mined in the next
            // block; we don't want our mempool filled up with transactions that can't
            // be mined yet.
            // Must keep pool.cs for this unless we change CheckSequenceLocks to take a
            // CoinsViewCache instead of create its own
            if (!CheckSequenceLocks(this.network, this.chain.Tip, context, StandardLocktimeVerifyFlags, context.LockPoints))
                context.State.Fail(MempoolErrors.NonBIP68Final).Throw();

            // Check for non-standard pay-to-script-hash in inputs
            if (this.mempoolSettings.RequireStandard && !this.AreInputsStandard(context.Transaction, context.View))
                context.State.Invalid(MempoolErrors.NonstandardInputs).Throw();

            // Check for non-standard witness in P2WSH
            if (context.Transaction.HasWitness && this.mempoolSettings.RequireStandard && !this.IsWitnessStandard(context.Transaction, context.View))
                context.State.Invalid(MempoolErrors.NonstandardWitness).Throw();

            context.SigOpsCost = consensusRules.GetRule<CoinViewRule>().GetTransactionSignatureOperationCost(context.Transaction, context.View.Set,
                new DeploymentFlags { ScriptFlags = ScriptVerify.Standard });

            Money nValueIn = context.View.GetValueIn(context.Transaction);

            context.ValueOut = context.Transaction.TotalOut;
            context.Fees = nValueIn - context.ValueOut;
            // nModifiedFees includes any fee deltas from PrioritiseTransaction
            Money nModifiedFees = context.Fees;
            double priorityDummy = 0;
            this.memPool.ApplyDeltas(context.TransactionHash, ref priorityDummy, ref nModifiedFees);
            context.ModifiedFees = nModifiedFees;

            (double dPriority, Money inChainInputValue) = context.View.GetPriority(context.Transaction, this.chain.Height);

            // Keep track of transactions that spend a coinbase, which we re-scan
            // during reorgs to ensure COINBASE_MATURITY is still met.
            bool spendsCoinbase = context.View.SpendsCoinBase(context.Transaction);

            context.Entry = new TxMempoolEntry(context.Transaction, context.Fees, acceptTime, dPriority, this.chain.Height, inChainInputValue,
                spendsCoinbase, context.SigOpsCost, context.LockPoints, this.ConsensusOptions);
            context.EntrySize = (int)context.Entry.GetTxSize();
        }

        /// <summary>
        /// Check if transaction can replace others.
        /// Only transactions that increase fees over previous transactions are accepted.
        /// There is a restriction on the maximum number of transactions that would be replaced.
        /// The new transaction must have all inputs confirmed.
        /// The new transaction must have sufficient fees to pay for it's bandwidth.
        /// </summary>
        /// <param name="context">Current validation context.</param>
        private void CheckReplacment(MempoolValidationContext context)
        {
            // Check if it's economically rational to mine this transaction rather
            // than the ones it replaces.
            context.ConflictingFees = 0;
            context.ConflictingSize = 0;
            context.ConflictingCount = 0;
            context.AllConflicting = new TxMempool.SetEntries();

            // If we don't hold the lock allConflicting might be incomplete; the
            // subsequent RemoveStaged() and addUnchecked() calls don't guarantee
            // mempool consistency for us.
            //LOCK(pool.cs);
            if (context.SetConflicts.Any())
            {
                var newFeeRate = new FeeRate(context.ModifiedFees, context.EntrySize);
                var setConflictsParents = new List<uint256>();
                const int MaxDescendantsToVisit = 100;
                var setIterConflicting = new TxMempool.SetEntries();
                foreach (uint256 hashConflicting in context.SetConflicts)
                {
                    TxMempoolEntry mi = this.memPool.MapTx.TryGet(hashConflicting);
                    if (mi == null)
                        continue;

                    // Save these to avoid repeated lookups
                    setIterConflicting.Add(mi);

                    // Don't allow the replacement to reduce the feerate of the
                    // mempool.
                    //
                    // We usually don't want to accept replacements with lower
                    // feerates than what they replaced as that would lower the
                    // feerate of the next block. Requiring that the feerate always
                    // be increased is also an easy-to-reason about way to prevent
                    // DoS attacks via replacements.
                    //
                    // The mining code doesn't (currently) take children into
                    // account (CPFP) so we only consider the feerates of
                    // transactions being directly replaced, not their indirect
                    // descendants. While that does mean high feerate children are
                    // ignored when deciding whether or not to replace, we do
                    // require the replacement to pay more overall fees too,
                    // mitigating most cases.
                    var oldFeeRate = new FeeRate(mi.ModifiedFee, (int)mi.GetTxSize());
                    if (newFeeRate <= oldFeeRate)
                    {
                        context.State.Fail(MempoolErrors.InsufficientFee,
                            $"rejecting replacement {context.TransactionHash}; new feerate {newFeeRate} <= old feerate {oldFeeRate}").Throw();
                    }

                    foreach (TxIn txin in mi.Transaction.Inputs)
                    {
                        setConflictsParents.Add(txin.PrevOut.Hash);
                    }

                    context.ConflictingCount += mi.CountWithDescendants;
                }
                // This potentially overestimates the number of actual descendants
                // but we just want to be conservative to avoid doing too much
                // work.
                if (context.ConflictingCount <= MaxDescendantsToVisit)
                {
                    // If not too many to replace, then calculate the set of
                    // transactions that would have to be evicted
                    foreach (TxMempoolEntry it in setIterConflicting)
                    {
                        this.memPool.CalculateDescendants(it, context.AllConflicting);
                    }
                    foreach (TxMempoolEntry it in context.AllConflicting)
                    {
                        context.ConflictingFees += it.ModifiedFee;
                        context.ConflictingSize += it.GetTxSize();
                    }
                }
                else
                {
                    context.State.Fail(MempoolErrors.TooManyPotentialReplacements,
                            $"rejecting replacement {context.TransactionHash}; too many potential replacements ({context.ConflictingCount} > {MaxDescendantsToVisit})").Throw();
                }

                for (int j = 0; j < context.Transaction.Inputs.Count; j++)
                {
                    // We don't want to accept replacements that require low
                    // feerate junk to be mined first. Ideally we'd keep track of
                    // the ancestor feerates and make the decision based on that,
                    // but for now requiring all new inputs to be confirmed works.
                    if (!setConflictsParents.Contains(context.Transaction.Inputs[j].PrevOut.Hash))
                    {
                        // Rather than check the UTXO set - potentially expensive -
                        // it's cheaper to just check if the new input refers to a
                        // tx that's in the mempool.
                        if (this.memPool.MapTx.ContainsKey(context.Transaction.Inputs[j].PrevOut.Hash))
                            context.State.Fail(MempoolErrors.ReplacementAddsUnconfirmed,
                                $"replacement {context.TransactionHash} adds unconfirmed input, idx {j}").Throw();
                    }
                }

                // The replacement must pay greater fees than the transactions it
                // replaces - if we did the bandwidth used by those conflicting
                // transactions would not be paid for.
                if (context.ModifiedFees < context.ConflictingFees)
                {
                    context.State.Fail(MempoolErrors.Insufficientfee,
                            $"rejecting replacement {context.TransactionHash}, less fees than conflicting txs; {context.ModifiedFees} < {context.ConflictingFees}").Throw();
                }

                // Finally in addition to paying more fees than the conflicts the
                // new transaction must pay for its own bandwidth.
                Money nDeltaFees = context.ModifiedFees - context.ConflictingFees;
                if (nDeltaFees < this.minRelayTxFee.GetFee(context.EntrySize))
                {
                    context.State.Fail(MempoolErrors.Insufficientfee,
                            $"rejecting replacement {context.TransactionHash}, not enough additional fees to relay; {nDeltaFees} < {this.minRelayTxFee.GetFee(context.EntrySize)}").Throw();
                }
            }
        }

        /// <summary>
        /// Validates the rate limit.
        /// Currently not implemented.
        /// </summary>
        /// <param name="context">Current validation context</param>
        /// <param name="limitFree">Whether to limit free transactioins</param>
        private void CheckRateLimit(MempoolValidationContext context, bool limitFree)
        {
            // TODO: sort this logic
            return;
        }

        /// <summary>
        /// Validates the ancestors of a memory pool entry.
        /// Checks that the number of ancestors isn't too large.
        /// Checks for a transaction that spends outputs that would be replaced by it.
        /// </summary>
        /// <param name="context">Current validation context.</param>
        private void CheckAncestors(MempoolValidationContext context)
        {
            // Calculate in-mempool ancestors, up to a limit.
            context.SetAncestors = new TxMempool.SetEntries();
            int nLimitAncestors = this.mempoolSettings.LimitAncestors;
            int nLimitAncestorSize = this.mempoolSettings.LimitAncestorSize * 1000;
            int nLimitDescendants = this.mempoolSettings.LimitDescendants;
            int nLimitDescendantSize = this.mempoolSettings.LimitDescendantSize * 1000;
            string errString;
            if (!this.memPool.CalculateMemPoolAncestors(context.Entry, context.SetAncestors, nLimitAncestors,
                nLimitAncestorSize, nLimitDescendants, nLimitDescendantSize, out errString))
            {
                context.State.Fail(MempoolErrors.TooLongMempoolChain, errString).Throw();
            }

            // A transaction that spends outputs that would be replaced by it is invalid. Now
            // that we have the set of all ancestors we can detect this
            // pathological case by making sure setConflicts and setAncestors don't
            // intersect.
            foreach (TxMempoolEntry ancestorIt in context.SetAncestors)
            {
                uint256 hashAncestor = ancestorIt.TransactionHash;
                if (context.SetConflicts.Contains(hashAncestor))
                {
                    context.State.Fail(MempoolErrors.BadTxnsSpendsConflictingTx,
                        $"{context.TransactionHash} spends conflicting transaction {hashAncestor}").Throw();
                }
            }
        }

        /// <summary>
        /// Trims memory pool to a new size.
        /// First expires transactions older than age.
        /// Then trims memory pool to limit if necessary.
        /// </summary>
        /// <param name="limit">New size.</param>
        /// <param name="age">AAge to use for calculating expired transactions.</param>
        private void LimitMempoolSize(long limit, long age)
        {
            int expired = this.memPool.Expire(this.dateTimeProvider.GetTime() - age);
            if (expired != 0)
                this.logger.LogInformation($"Expired {expired} transactions from the memory pool");

            var vNoSpendsRemaining = new List<uint256>();
            this.memPool.TrimToSize(limit, vNoSpendsRemaining);
        }

        /// <summary>
        /// Whether chain is currently valid for fee estimation.
        /// It should only count for fee estimation if the node is not behind.
        /// </summary>
        /// <returns>Whether current for fee estimation.</returns>
        private bool IsCurrentForFeeEstimation()
        {
            // TODO: implement method (find a way to know if in IBD)

            //if (IsInitialBlockDownload())
            //  return false;
            if (this.chain.Tip.Header.BlockTime.ToUnixTimeMilliseconds() < (this.dateTimeProvider.GetTime() - MaxFeeEstimationTipAge))
                return false;
            //if (chainActive.Height() < pindexBestHeader->nHeight - 1)
            //  return false;
            return true;
        }

        /// <summary>
        /// Validate inputs against previous transactions.
        /// Checks against <see cref="ScriptVerify.Standard"/> and <see cref="ScriptVerify.P2SH"/>
        /// </summary>
        /// <param name="context">Current validation context.</param>
        private void CheckAllInputs(MempoolValidationContext context)
        {
<<<<<<< HEAD
            ScriptVerify scriptVerifyFlags = ScriptVerify.Standard;
            if (!this.mempoolSettings.RequireStandard)
=======
            var scriptVerifyFlags = ScriptVerify.Standard;
            if (!this.mempoolSettings.NodeSettings.RequireStandard)
>>>>>>> 135e6a2e
            {
                // TODO: implement -promiscuousmempoolflags
                // scriptVerifyFlags = GetArg("-promiscuousmempoolflags", scriptVerifyFlags);
            }

            // Check against previous transactions
            // This is done last to help prevent CPU exhaustion denial-of-service attacks.
            var txdata = new PrecomputedTransactionData(context.Transaction);
            if (!this.CheckInputs(context, scriptVerifyFlags, txdata))
            {
                // TODO: Implement Witness Code
                //// SCRIPT_VERIFY_CLEANSTACK requires SCRIPT_VERIFY_WITNESS, so we
                //// need to turn both off, and compare against just turning off CLEANSTACK
                //// to see if the failure is specifically due to witness validation.
                //if (!tx.HasWitness() && CheckInputs(Trx, state, view, true, scriptVerifyFlags & ~(SCRIPT_VERIFY_WITNESS | SCRIPT_VERIFY_CLEANSTACK), true, txdata) &&
                //  !CheckInputs(tx, state, view, true, scriptVerifyFlags & ~SCRIPT_VERIFY_CLEANSTACK, true, txdata))
                //{
                //  // Only the witness is missing, so the transaction itself may be fine.
                //  state.SetCorruptionPossible();
                //}

                context.State.Fail(new MempoolError()).Throw();
            }

            // Check again against just the consensus-critical mandatory script
            // verification flags, in case of bugs in the standard flags that cause
            // transactions to pass as valid when they're actually invalid. For
            // instance the STRICTENC flag was incorrectly allowing certain
            // CHECKSIG NOT scripts to pass, even though they were invalid.
            //
            // There is a similar check in CreateNewBlock() to prevent creating
            // invalid blocks, however allowing such transactions into the mempool
            // can be exploited as a DoS attack.
            if (!this.CheckInputs(context, ScriptVerify.P2SH, txdata))
            {
                context.State.Fail(new MempoolError(),
                        $"CheckInputs: BUG! PLEASE REPORT THIS! ConnectInputs failed against MANDATORY but not STANDARD flags {context.TransactionHash}").Throw();
            }
        }

        /// <summary>
        /// Validates transaction inputs against transaction data for a specific script verify flag.
        /// Check whether all inputs of this transaction are valid (no double spends, scripts & sigs, amounts)
        /// This does not modify the UTXO set. If pvChecks is not NULL, script checks are pushed onto it
        /// instead of being performed inline.
        /// </summary>
        /// <param name="context">Current validation context.</param>
        /// <param name="scriptVerify">Script verify flag.</param>
        /// <param name="txData">Transaction data.</param>
        /// <returns>Whether inputs are valid.</returns>
        private bool CheckInputs(MempoolValidationContext context, ScriptVerify scriptVerify,
            PrecomputedTransactionData txData)
        {
            Transaction tx = context.Transaction;
            if (!context.Transaction.IsCoinBase)
            {
                this.consensusRules.GetRule<CoinViewRule>().CheckInputs(context.Transaction, context.View.Set, this.chain.Height + 1);

                for (int iInput = 0; iInput < tx.Inputs.Count; iInput++)
                {
                    TxIn input = tx.Inputs[iInput];
                    int iiIntput = iInput;
                    TxOut txout = context.View.GetOutputFor(input);

                    var checker = new TransactionChecker(tx, iiIntput, txout.Value, txData);
                    var ctx = new ScriptEvaluationContext(this.network);
                    ctx.ScriptVerify = scriptVerify;
                    if (ctx.VerifyScript(input.ScriptSig, txout.ScriptPubKey, checker))
                    {
                        return true;
                    }
                    else
                    {
                        //TODO:

                        //if (flags & STANDARD_NOT_MANDATORY_VERIFY_FLAGS)
                        //{
                        //  // Check whether the failure was caused by a
                        //  // non-mandatory script verification check, such as
                        //  // non-standard DER encodings or non-null dummy
                        //  // arguments; if so, don't trigger DoS protection to
                        //  // avoid splitting the network between upgraded and
                        //  // non-upgraded nodes.
                        //  CScriptCheck check2(*coins, tx, i,
                        //          flags & ~STANDARD_NOT_MANDATORY_VERIFY_FLAGS, cacheStore, &txdata);
                        //  if (check2())
                        //      return state.Invalid(false, REJECT_NONSTANDARD, strprintf("non-mandatory-script-verify-flag (%s)", ScriptErrorString(check.GetScriptError())));
                        //}
                        //// Failures of other flags indicate a transaction that is
                        //// invalid in new blocks, e.g. a invalid P2SH. We DoS ban
                        //// such nodes as they are not following the protocol. That
                        //// said during an upgrade careful thought should be taken
                        //// as to the correct behavior - we may want to continue
                        //// peering with non-upgraded nodes even after soft-fork
                        //// super-majority signaling has occurred.
                        context.State.Fail(MempoolErrors.MandatoryScriptVerifyFlagFailed, ctx.Error.ToString()).Throw();
                    }

                }
            }

            return true;
        }

        /// <summary>
        /// Whether transaction inputs are standard.
        /// Check for standard transaction types.
        /// </summary>
        /// <param name="tx">Transaction to verify.</param>
        /// <param name="mapInputs">Map of previous transactions that have outputs we're spending.</param>
        /// <returns>Whether all inputs (scriptSigs) use only standard transaction forms.</returns>
        private bool AreInputsStandard(Transaction tx, MempoolCoinView mapInputs)
        {
            if (tx.IsCoinBase)
                return true; // Coinbases don't use vin normally

            foreach (TxIn txin in tx.Inputs)
            {
                TxOut prev = mapInputs.GetOutputFor(txin);
                ScriptTemplate template = StandardScripts.GetTemplateFromScriptPubKey(this.network, prev.ScriptPubKey);
                if (template == null)
                    return false;

                if (template.Type == TxOutType.TX_SCRIPTHASH)
                {
                    if (prev.ScriptPubKey.GetSigOpCount(true) > 15) //MAX_P2SH_SIGOPS
                        return false;
                }
            }

            return true;
        }

        /// <summary>
        /// Whether transaction is witness standard.
        /// <seealso cref="https://github.com/bitcoin/bitcoin/blob/aa624b61c928295c27ffbb4d27be582f5aa31b56/src/policy/policy.cpp#L196"/>
        /// </summary>
        /// <param name="tx">Transaction to verify.</param>
        /// <param name="mapInputs">Map of previous transactions that have outputs we're spending.</param>
        /// <returns>Whether transaction is witness standard.</returns>
        private bool IsWitnessStandard(Transaction tx, MempoolCoinView mapInputs)
        {
            if (tx.IsCoinBase)
                return true; // Coinbases are skipped.

            foreach (TxIn input in tx.Inputs)
            {
                // We don't care if witness for this input is empty, since it must not be bloated.
                // If the script is invalid without witness, it would be caught sooner or later during validation.
                if (input.WitScript == null)
                    continue;

                TxOut prev = mapInputs.GetOutputFor(input);

                // Get the scriptPubKey corresponding to this input.
                Script prevScript = prev.ScriptPubKey;
                if (prevScript.IsPayToScriptHash(this.network))
                {
                    // If the scriptPubKey is P2SH, we try to extract the redeemScript casually by converting the scriptSig
                    // into a stack. We do not check IsPushOnly nor compare the hash as these will be done later anyway.
                    // If the check fails at this stage, we know that this txid must be a bad one.
                    PayToScriptHashSigParameters sigParams = PayToScriptHashTemplate.Instance.ExtractScriptSigParameters(this.network, input.ScriptSig);
                    if (sigParams == null || sigParams.RedeemScript == null)
                        return false;

                    prevScript = sigParams.RedeemScript;
                }

                // Non-witness program must not be associated with any witness.
                if (!prevScript.IsWitness(this.network))
                    return false;

                // Check P2WSH standard limits.
                WitProgramParameters wit = PayToWitTemplate.Instance.ExtractScriptPubKeyParameters2(this.chain.Network, prevScript);
                if (wit == null)
                    return false;

                // Version 0 segregated witness program validation.
                if (wit.Version == 0 && wit.Program.Length == 32)
                {
                    const int MaxStandardP2wshScriptSize = 3600;
                    const int MaxStandardP2wshStackItems = 100;
                    const int MaxStandardP2wshStackItemSize = 80;

                    WitScript witness = input.WitScript;

                    // Get P2WSH script from top of stack.
                    Script scriptPubKey = Script.FromBytesUnsafe(witness.GetUnsafePush(witness.PushCount - 1));

                    // Stack items are remainder of stack.
                    int sizeWitnessStack = witness.PushCount - 1;

                    // Get the witness stack items.
                    var stack = new List<byte[]>();
                    for (int i = 0; i < sizeWitnessStack; i++)
                    {
                        stack.Add(witness.GetUnsafePush(i));
                    }

                    // Validate P2WSH script isn't larger than max length.
                    if (scriptPubKey.ToBytes(true).Length > MaxStandardP2wshScriptSize)
                        return false;

                    // Validate number items in witness stack isn't larger than max.
                    if (sizeWitnessStack > MaxStandardP2wshStackItems)
                        return false;

                    // Validate size of each of the witness stack items.
                    for (int j = 0; j < sizeWitnessStack; j++)
                    {
                        if (stack[j].Length > MaxStandardP2wshStackItemSize)
                            return false;
                    }
                }
            }

            return true;
        }
    }
}<|MERGE_RESOLUTION|>--- conflicted
+++ resolved
@@ -995,13 +995,8 @@
         /// <param name="context">Current validation context.</param>
         private void CheckAllInputs(MempoolValidationContext context)
         {
-<<<<<<< HEAD
             ScriptVerify scriptVerifyFlags = ScriptVerify.Standard;
             if (!this.mempoolSettings.RequireStandard)
-=======
-            var scriptVerifyFlags = ScriptVerify.Standard;
-            if (!this.mempoolSettings.NodeSettings.RequireStandard)
->>>>>>> 135e6a2e
             {
                 // TODO: implement -promiscuousmempoolflags
                 // scriptVerifyFlags = GetArg("-promiscuousmempoolflags", scriptVerifyFlags);

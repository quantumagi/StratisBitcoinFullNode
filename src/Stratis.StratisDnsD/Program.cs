﻿using System;
using System.Linq;
using System.Threading.Tasks;
using NBitcoin;
using NBitcoin.Protocol;
using Stratis.Bitcoin;
using Stratis.Bitcoin.Builder;
using Stratis.Bitcoin.Configuration;
using Stratis.Bitcoin.Features.Api;
using Stratis.Bitcoin.Features.BlockStore;
using Stratis.Bitcoin.Features.Consensus;
using Stratis.Bitcoin.Features.Dns;
using Stratis.Bitcoin.Features.MemoryPool;
using Stratis.Bitcoin.Features.Miner;
using Stratis.Bitcoin.Features.RPC;
using Stratis.Bitcoin.Features.Wallet;
using Stratis.Bitcoin.Utilities;

namespace Stratis.StratisDnsD
{
    /// <summary>
    /// Main entry point.
    /// </summary>
    public class Program
    {
        /// <summary>
        /// The entry point for the Stratis Dns process.
        /// </summary>
        /// <param name="args">Command line arguments.</param>
        public static void Main(string[] args)
        {
            MainAsync(args).Wait();
        }

        /// <summary>
        /// The async entry point for the Stratis Dns process.
        /// </summary>
        /// <param name="args">Command line arguments.</param>
        /// <returns>A task used to await the operation.</returns>
        public static async Task MainAsync(string[] args)
        {
            try
            {
                Network network = args.Contains("-testnet") ? Network.StratisTest : Network.StratisMain;
<<<<<<< HEAD
                NodeSettings nodeSettings = new NodeSettings("stratis", network, ProtocolVersion.ALT_PROTOCOL_VERSION).LoadArguments(args);
=======
                NodeSettings nodeSettings = new NodeSettings(network, ProtocolVersion.ALT_PROTOCOL_VERSION).LoadArguments(args);
                DnsSettings dnsSettings = DnsSettings.Load(nodeSettings);

                // Verify that the DNS host, nameserver and mailbox arguments are set.
                if (string.IsNullOrWhiteSpace(dnsSettings.DnsHostName) || string.IsNullOrWhiteSpace(dnsSettings.DnsNameServer) || string.IsNullOrWhiteSpace(dnsSettings.DnsMailBox))
                {
                    throw new ArgumentException("When running as a DNS Seed service, the -dnshostname, -dnsnameserver and -dnsmailbox arguments must be specified on the command line.");
                }
>>>>>>> 8986203a

                // Run as a full node with DNS or just a DNS service?
                if (args.Contains("-dnsfullnode"))
                {
                    // Build the Dns full node.
                    IFullNode node = new FullNodeBuilder()
                        .UseNodeSettings(nodeSettings)
                        .UseStratisConsensus()
                        .UseBlockStore()
                        .UseMempool()
                        .UseWallet()
                        .AddPowPosMining()
                        .UseApi()
                        .AddRPC()
                        .UseDns()
                        .Build();

                    // Run node.
                    await node.RunAsync();
                }
                else
                {
                    // Build the Dns node.
                    IFullNode node = new FullNodeBuilder()
                        .UseNodeSettings(nodeSettings)
                        .UseStratisConsensus()
                        .UseApi()
                        .AddRPC()
                        .UseDns()
                        .Build();

                    // Run node.
                    await node.RunAsync();
                }
            }
            catch (Exception ex)
            {
                Console.WriteLine("There was a problem initializing the node. Details: '{0}'", ex.Message);
            }
        }
    }
}<|MERGE_RESOLUTION|>--- conflicted
+++ resolved
@@ -42,18 +42,7 @@
             try
             {
                 Network network = args.Contains("-testnet") ? Network.StratisTest : Network.StratisMain;
-<<<<<<< HEAD
-                NodeSettings nodeSettings = new NodeSettings("stratis", network, ProtocolVersion.ALT_PROTOCOL_VERSION).LoadArguments(args);
-=======
                 NodeSettings nodeSettings = new NodeSettings(network, ProtocolVersion.ALT_PROTOCOL_VERSION).LoadArguments(args);
-                DnsSettings dnsSettings = DnsSettings.Load(nodeSettings);
-
-                // Verify that the DNS host, nameserver and mailbox arguments are set.
-                if (string.IsNullOrWhiteSpace(dnsSettings.DnsHostName) || string.IsNullOrWhiteSpace(dnsSettings.DnsNameServer) || string.IsNullOrWhiteSpace(dnsSettings.DnsMailBox))
-                {
-                    throw new ArgumentException("When running as a DNS Seed service, the -dnshostname, -dnsnameserver and -dnsmailbox arguments must be specified on the command line.");
-                }
->>>>>>> 8986203a
 
                 // Run as a full node with DNS or just a DNS service?
                 if (args.Contains("-dnsfullnode"))

--- conflicted
+++ resolved
@@ -29,12 +29,8 @@
             this.DefaultPort = 26178;
             this.DefaultMaxOutboundConnections = 16;
             this.DefaultMaxInboundConnections = 109;
-<<<<<<< HEAD
             this.DefaultRPCPort = 26174;
-=======
-            this.RPCPort = 26174;
             this.DefaultAPIPort = 38221;
->>>>>>> 7470e684
             this.CoinTicker = "TSTRAT";
 
             var powLimit = new Target(new uint256("0000ffff00000000000000000000000000000000000000000000000000000000"));

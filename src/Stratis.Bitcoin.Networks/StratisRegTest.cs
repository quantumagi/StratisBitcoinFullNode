﻿using System;
using System.Collections.Generic;
using NBitcoin;
using NBitcoin.BouncyCastle.Math;
using NBitcoin.Protocol;

namespace Stratis.Bitcoin.Networks
{
    public class StratisRegTest : StratisMain
    {
        public StratisRegTest()
        {
            var messageStart = new byte[4];
            messageStart[0] = 0xcd;
            messageStart[1] = 0xf2;
            messageStart[2] = 0xc0;
            messageStart[3] = 0xef;
            uint magic = BitConverter.ToUInt32(messageStart, 0); // 0xefc0f2cd

            this.Name = "StratisRegTest";
            this.Magic = magic;
            this.DefaultPort = 18444;
            this.RPCPort = 18442;
            this.MinTxFee = 0;
            this.FallbackFee = 0;
            this.MinRelayTxFee = 0;
            this.CoinTicker = "TSTRAT";

            var powLimit = new Target(new uint256("7fffffffffffffffffffffffffffffffffffffffffffffffffffffffffffffff"));

            var consensusFactory = new PosConsensusFactory();

            // Create the genesis block.
            this.GenesisTime = 1470467000;
            this.GenesisNonce = 1831645;
            this.GenesisBits = 0x1e0fffff;
            this.GenesisVersion = 1;
            this.GenesisReward = Money.Zero;
            
            Block genesisBlock = CreateStratisGenesisBlock(consensusFactory, this.GenesisTime, this.GenesisNonce, this.GenesisBits, this.GenesisVersion, this.GenesisReward);

            genesisBlock.Header.Time = 1494909211;
            genesisBlock.Header.Nonce = 2433759;
            genesisBlock.Header.Bits = powLimit;

            this.Genesis = genesisBlock;

            // Taken from StratisX.
            var consensusOptions = new PosConsensusOptions(
                maxBlockBaseSize: 1_000_000,
                maxStandardVersion: 2,
                maxStandardTxWeight: 100_000,
                maxBlockSigopsCost: 20_000,
<<<<<<< HEAD
                provenHeadersActivationHeight: 10_000_000 // TODO: Set it to the real value once it is known.
=======
                coldStakingActivationHeight: 0
>>>>>>> 5b11e79b
            );

            var buriedDeployments = new BuriedDeploymentsArray
            {
                [BuriedDeployments.BIP34] = 0,
                [BuriedDeployments.BIP65] = 0,
                [BuriedDeployments.BIP66] = 0
            };

            var bip9Deployments = new BIP9DeploymentsArray();

            this.Consensus = new Consensus(
                consensusFactory: consensusFactory,
                consensusOptions: consensusOptions,
                coinType: 105,
                hashGenesisBlock: genesisBlock.GetHash(),
                subsidyHalvingInterval: 210000,
                majorityEnforceBlockUpgrade: 750,
                majorityRejectBlockOutdated: 950,
                majorityWindow: 1000,
                buriedDeployments: buriedDeployments,
                bip9Deployments: bip9Deployments,
                bip34Hash: new uint256("0x000000000000024b89b42a942fe0d9fea3bb44ab7bd1b19115dd6a759c0808b8"),
                ruleChangeActivationThreshold: 1916, // 95% of 2016
                minerConfirmationWindow: 2016, // nPowTargetTimespan / nPowTargetSpacing
                maxReorgLength: 500,
                defaultAssumeValid: null, // turn off assumevalid for regtest.
                maxMoney: long.MaxValue,
                coinbaseMaturity: 10,
                premineHeight: 2,
                premineReward: Money.Coins(98000000),
                proofOfWorkReward: Money.Coins(4),
                powTargetTimespan: TimeSpan.FromSeconds(14 * 24 * 60 * 60), // two weeks
                powTargetSpacing: TimeSpan.FromSeconds(10 * 60),
                powAllowMinDifficultyBlocks: true,
                powNoRetargeting: true,
                powLimit: powLimit,
                minimumChainWork: null,
                isProofOfStake: true,
                lastPowBlock: 12500,
                proofOfStakeLimit: new BigInteger(uint256.Parse("00000fffffffffffffffffffffffffffffffffffffffffffffffffffffffffff").ToBytes(false)),
                proofOfStakeLimitV2: new BigInteger(uint256.Parse("000000000000ffffffffffffffffffffffffffffffffffffffffffffffffffff").ToBytes(false)),
                proofOfStakeReward: Money.COIN
            );

            this.Base58Prefixes[(int)Base58Type.PUBKEY_ADDRESS] = new byte[] { (65) };
            this.Base58Prefixes[(int)Base58Type.SCRIPT_ADDRESS] = new byte[] { (196) };
            this.Base58Prefixes[(int)Base58Type.SECRET_KEY] = new byte[] { (65 + 128) };

            this.Checkpoints = new Dictionary<int, CheckpointInfo>();
            this.DNSSeeds = new List<DNSSeedData>();
            this.SeedNodes = new List<NetworkAddress>();

            Assert(this.Consensus.HashGenesisBlock == uint256.Parse("0x93925104d664314f581bc7ecb7b4bad07bcfabd1cfce4256dbd2faddcf53bd1f"));
        }
    }
}<|MERGE_RESOLUTION|>--- conflicted
+++ resolved
@@ -36,7 +36,7 @@
             this.GenesisBits = 0x1e0fffff;
             this.GenesisVersion = 1;
             this.GenesisReward = Money.Zero;
-            
+
             Block genesisBlock = CreateStratisGenesisBlock(consensusFactory, this.GenesisTime, this.GenesisNonce, this.GenesisBits, this.GenesisVersion, this.GenesisReward);
 
             genesisBlock.Header.Time = 1494909211;
@@ -51,11 +51,8 @@
                 maxStandardVersion: 2,
                 maxStandardTxWeight: 100_000,
                 maxBlockSigopsCost: 20_000,
-<<<<<<< HEAD
-                provenHeadersActivationHeight: 10_000_000 // TODO: Set it to the real value once it is known.
-=======
+                provenHeadersActivationHeight: 10_000_000, // TODO: Set it to the real value once it is known.
                 coldStakingActivationHeight: 0
->>>>>>> 5b11e79b
             );
 
             var buriedDeployments = new BuriedDeploymentsArray

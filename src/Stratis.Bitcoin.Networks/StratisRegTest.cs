﻿using System;
using System.Collections.Generic;
using NBitcoin;
using NBitcoin.BouncyCastle.Math;
using NBitcoin.Protocol;
using Stratis.Bitcoin.Networks.Deployments;
using Stratis.Bitcoin.Networks.Policies;

namespace Stratis.Bitcoin.Networks
{
    public class StratisRegTest : StratisMain
    {
        public StratisRegTest()
        {
            var messageStart = new byte[4];
            messageStart[0] = 0xcd;
            messageStart[1] = 0xf2;
            messageStart[2] = 0xc0;
            messageStart[3] = 0xef;
            uint magic = BitConverter.ToUInt32(messageStart, 0); // 0xefc0f2cd

            this.Name = "StratisRegTest";
            this.NetworkType = NetworkType.Regtest;
            this.Magic = magic;
            this.DefaultPort = 18444;
            this.DefaultMaxOutboundConnections = 16;
            this.DefaultMaxInboundConnections = 109;
<<<<<<< HEAD
            this.DefaultRPCPort = 18442;
=======
            this.RPCPort = 18442;
            this.DefaultAPIPort = 38221;
>>>>>>> 7470e684
            this.CoinTicker = "TSTRAT";

            var powLimit = new Target(new uint256("7fffffffffffffffffffffffffffffffffffffffffffffffffffffffffffffff"));

            var consensusFactory = new PosConsensusFactory();

            // Create the genesis block.
            this.GenesisTime = 1470467000;
            this.GenesisNonce = 1831645;
            this.GenesisBits = 0x1e0fffff;
            this.GenesisVersion = 1;
            this.GenesisReward = Money.Zero;

            Block genesisBlock = CreateStratisGenesisBlock(consensusFactory, this.GenesisTime, this.GenesisNonce, this.GenesisBits, this.GenesisVersion, this.GenesisReward);

            genesisBlock.Header.Time = 1494909211;
            genesisBlock.Header.Nonce = 2433759;
            genesisBlock.Header.Bits = powLimit;

            this.Genesis = genesisBlock;

            // Taken from StratisX.
            var consensusOptions = new PosConsensusOptions(
                maxBlockBaseSize: 1_000_000,
                maxStandardVersion: 2,
                maxStandardTxWeight: 100_000,
                maxBlockSigopsCost: 20_000,
                maxStandardTxSigopsCost: 20_000 / 5
            );

            var buriedDeployments = new BuriedDeploymentsArray
            {
                [BuriedDeployments.BIP34] = 0,
                [BuriedDeployments.BIP65] = 0,
                [BuriedDeployments.BIP66] = 0
            };

            var bip9Deployments = new StratisBIP9Deployments()
            {
                // Always active on StratisRegTest.
                [StratisBIP9Deployments.ColdStaking] = new BIP9DeploymentsParameters(1, BIP9DeploymentsParameters.AlwaysActive, 999999999)
            };

            this.Consensus = new NBitcoin.Consensus(
                consensusFactory: consensusFactory,
                consensusOptions: consensusOptions,
                coinType: 105,
                hashGenesisBlock: genesisBlock.GetHash(),
                subsidyHalvingInterval: 210000,
                majorityEnforceBlockUpgrade: 750,
                majorityRejectBlockOutdated: 950,
                majorityWindow: 1000,
                buriedDeployments: buriedDeployments,
                bip9Deployments: bip9Deployments,
                bip34Hash: new uint256("0x000000000000024b89b42a942fe0d9fea3bb44ab7bd1b19115dd6a759c0808b8"),
                ruleChangeActivationThreshold: 1916, // 95% of 2016
                minerConfirmationWindow: 2016, // nPowTargetTimespan / nPowTargetSpacing
                maxReorgLength: 500,
                defaultAssumeValid: null, // turn off assumevalid for regtest.
                maxMoney: long.MaxValue,
                coinbaseMaturity: 10,
                premineHeight: 2,
                premineReward: Money.Coins(98000000),
                proofOfWorkReward: Money.Coins(4),
                powTargetTimespan: TimeSpan.FromSeconds(14 * 24 * 60 * 60), // two weeks
                powTargetSpacing: TimeSpan.FromSeconds(10 * 60),
                powAllowMinDifficultyBlocks: true,
                posNoRetargeting: true,
                powNoRetargeting: true,
                powLimit: powLimit,
                minimumChainWork: null,
                isProofOfStake: true,
                lastPowBlock: 12500,
                proofOfStakeLimit: new BigInteger(uint256.Parse("00000fffffffffffffffffffffffffffffffffffffffffffffffffffffffffff").ToBytes(false)),
                proofOfStakeLimitV2: new BigInteger(uint256.Parse("000000000000ffffffffffffffffffffffffffffffffffffffffffffffffffff").ToBytes(false)),
                proofOfStakeReward: Money.COIN
            );

            this.Base58Prefixes[(int)Base58Type.PUBKEY_ADDRESS] = new byte[] { (65) };
            this.Base58Prefixes[(int)Base58Type.SCRIPT_ADDRESS] = new byte[] { (196) };
            this.Base58Prefixes[(int)Base58Type.SECRET_KEY] = new byte[] { (65 + 128) };

            this.Checkpoints = new Dictionary<int, CheckpointInfo>()
            {
                // Fake checkpoint to prevent PH to be activated.
                // TODO: Once PH is complete, this should be removed
                // { 100_000 , new CheckpointInfo(uint256.Zero, uint256.Zero) }
            };
            this.DNSSeeds = new List<DNSSeedData>();
            this.SeedNodes = new List<NetworkAddress>();

            this.StandardScriptsRegistry = new StratisStandardScriptsRegistry();

            Assert(this.Consensus.HashGenesisBlock == uint256.Parse("0x93925104d664314f581bc7ecb7b4bad07bcfabd1cfce4256dbd2faddcf53bd1f"));
        }
    }
}<|MERGE_RESOLUTION|>--- conflicted
+++ resolved
@@ -25,12 +25,8 @@
             this.DefaultPort = 18444;
             this.DefaultMaxOutboundConnections = 16;
             this.DefaultMaxInboundConnections = 109;
-<<<<<<< HEAD
             this.DefaultRPCPort = 18442;
-=======
-            this.RPCPort = 18442;
             this.DefaultAPIPort = 38221;
->>>>>>> 7470e684
             this.CoinTicker = "TSTRAT";
 
             var powLimit = new Target(new uint256("7fffffffffffffffffffffffffffffffffffffffffffffffffffffffffffffff"));

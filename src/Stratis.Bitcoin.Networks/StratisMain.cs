--- conflicted
+++ resolved
@@ -66,13 +66,8 @@
                 maxStandardVersion: 2,
                 maxStandardTxWeight: 100_000,
                 maxBlockSigopsCost: 20_000,
-<<<<<<< HEAD
-                provenHeadersActivationHeight: 20_000_000, // TODO: Set it to the real value once it is known.
-                coldStakingActivationHeight: int.MaxValue // TODO!
-=======
                 maxStandardTxSigopsCost: 20_000 / 5,
                 provenHeadersActivationHeight: 20_000_000 // TODO: Set it to the real value once it is known.
->>>>>>> 68b9c8f3
             );
 
             var buriedDeployments = new BuriedDeploymentsArray

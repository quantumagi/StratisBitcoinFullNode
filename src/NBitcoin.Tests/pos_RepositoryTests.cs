--- conflicted
+++ resolved
@@ -123,15 +123,14 @@
             Assert.NotNull(genesis);
             var invalidBlock = index.Get(uint256.Parse("0x0000066e91e46e5a264d42c89e1204963b2ee6be230b443e9159020539d972ae"));
             Assert.Null(invalidBlock);
-<<<<<<< HEAD
-		}
-
-
-		public static IndexedBlockStore CreateIndexedStore([CallerMemberName]string folderName = null)
-		{
-			TestUtils.EnsureNew(folderName);
-			return new IndexedBlockStore(new InMemoryNoSqlRepository(), new BlockStore(folderName, Network.StratisMain));
-		}
+        }
+
+
+        public static IndexedBlockStore CreateIndexedStore([CallerMemberName]string folderName = null)
+        {
+            TestUtils.EnsureNew(folderName);
+            return new IndexedBlockStore(new InMemoryNoSqlRepository(), new BlockStore(folderName, Network.StratisMain));
+        }
 
 		[Fact]
 		[Trait("UnitTest", "UnitTest")]
@@ -141,12 +140,12 @@
 			var allBlocks = StoredBlock.EnumerateFile(TestDataLocations.DataBlockFolder("blk0001.dat"), 
                 network:Network.StratisMain).Take(50).ToList();
 
-			foreach(var s in allBlocks)
-			{
-				store.Append(s.Item);
-			}
-			var storedBlocks = store.Enumerate(true).ToList();
-			Assert.Equal(allBlocks.Count, storedBlocks.Count);
+            foreach(var s in allBlocks)
+            {
+                store.Append(s.Item);
+            }
+            var storedBlocks = store.Enumerate(true).ToList();
+            Assert.Equal(allBlocks.Count, storedBlocks.Count);
 
 			foreach(var s in allBlocks)
 			{
@@ -172,282 +171,6 @@
 		}
 
 
-		[Fact]
-		[Trait("UnitTest", "UnitTest")]
-		public void CanReIndex()
-		{
-			var source = new BlockStore(TestDataLocations.DataFolder(@"blocks"), Network.StratisMain);
-			var store = CreateBlockStore("CanReIndexFolder");
-			store.AppendAll(source.Enumerate(false).Take(100).Select(b => b.Item));
-
-
-			var test = new IndexedBlockStore(new InMemoryNoSqlRepository(), store);
-			var reIndexed = test.ReIndex();
-			Assert.Equal(100, reIndexed);
-			int i = 0;
-			foreach(var b in store.Enumerate(true))
-			{
-				var result = test.Get(b.Item.GetHash());
-				Assert.Equal(result.GetHash(), b.Item.GetHash());
-				i++;
-			}
-			Assert.Equal(100, i);
-
-			var last = source.Enumerate(false).Skip(100).FirstOrDefault();
-			store.Append(last.Item);
-
-			reIndexed = test.ReIndex();
-			Assert.Equal(1, reIndexed);
-
-			reIndexed = test.ReIndex();
-			Assert.Equal(0, reIndexed);
-		}
-
-		[Fact]
-		[Trait("UnitTest", "UnitTest")]
-		public static void CanParseRev()
-		{
-			BlockUndoStore src = new BlockUndoStore(TestDataLocations.DataFolder(@"blocks"), Network.StratisMain);
-			BlockUndoStore dest = CreateBlockUndoStore();
-			int count = 0;
-			foreach(var un in src.EnumerateFolder())
-			{
-				var expectedSize = un.Header.ItemSize;
-				var actualSize = (uint)un.Item.GetSerializedSize();
-				Assert.Equal(expectedSize, actualSize);
-				dest.Append(un.Item);
-				count++;
-			}
-			Assert.Equal(8, count);
-
-			count = 0;
-			foreach(var un in dest.EnumerateFolder())
-			{
-				var expectedSize = un.Header.ItemSize;
-				var actualSize = (uint)un.Item.GetSerializedSize();
-				Assert.Equal(expectedSize, actualSize);
-				count++;
-			}
-			Assert.Equal(8, count);
-		}
-		
-		[Fact]
-		[Trait("UnitTest", "UnitTest")]
-		public void CanStoreInBlockRepository()
-		{
-			var blockRepository = CreateBlockRepository();
-			var firstblk1 = StoredBlock.EnumerateFile(TestDataLocations.DataBlockFolder("blk0001.dat"), network: Network.StratisMain).First();
-			blockRepository.WriteBlockHeader(firstblk1.Item.Header);
-			var result = blockRepository.GetBlock(firstblk1.Item.GetHash());
-			Assert.True(result.HeaderOnly);
-
-			blockRepository.WriteBlock(firstblk1.Item);
-			result = blockRepository.GetBlock(firstblk1.Item.GetHash());
-			Assert.False(result.HeaderOnly);
-		}
-
-
-		[Fact]
-		[Trait("UnitTest", "UnitTest")]
-		public void CanReadStoredBlockFolder()
-		{
-			var blk0 = StoredBlock.EnumerateFile(TestDataLocations.DataBlockFolder("blk0001.dat"), (uint)1, network: Network.StratisMain).ToList();
-			var blk1 = StoredBlock.EnumerateFile(TestDataLocations.DataBlockFolder("blk0002.dat"), (uint)2, network: Network.StratisMain).ToList();
-
-			int count = 0;
-			foreach(var stored in StoredBlock.EnumerateFolder(TestDataLocations.DataFolder(@"blocks"), network: Network.StratisMain))
-			{
-				if(count == 0)
-					Assert.Equal(blk0[0].Item.GetHash(), stored.Item.GetHash());
-				if(count == 2000)
-					Assert.Equal(blk1[0].Item.GetHash(), stored.Item.GetHash());
-				Assert.True(stored.Item.Check());
-				count++;
-			}
-			Assert.Equal(4000, count);
-
-			count = 0;
-			foreach(var stored in StoredBlock.EnumerateFolder(TestDataLocations.DataFolder(@"blocks"), new DiskBlockPosRange(blk1[1998].BlockPosition), network:Network.StratisMain))
-			{
-				count++;
-			}
-			Assert.Equal(2, count);
-
-			count = 0;
-			foreach(var stored in StoredBlock.EnumerateFolder(TestDataLocations.DataFolder(@"blocks"), new DiskBlockPosRange(blk0[1998].BlockPosition), network: Network.StratisMain))
-			{
-				count++;
-			}
-			Assert.Equal(2002, count);
-
-			count = 0;
-			foreach(var stored in StoredBlock.EnumerateFolder(TestDataLocations.DataFolder(@"blocks"), new DiskBlockPosRange(blk0[1998].BlockPosition, blk1[2].BlockPosition), network: Network.StratisMain))
-			{
-				count++;
-			}
-			Assert.Equal(4, count);
-
-			count = 0;
-			foreach(var stored in StoredBlock.EnumerateFolder(TestDataLocations.DataFolder(@"blocks"), new DiskBlockPosRange(blk0[30].BlockPosition, blk0[34].BlockPosition), network: Network.StratisMain))
-			{
-				count++;
-			}
-			Assert.Equal(4, count);
-		}
-
-		[Fact]
-		[Trait("UnitTest", "UnitTest")]
-		public void CanCacheNoSqlRepository()
-		{
-			var cached = new CachedNoSqlRepository(new InMemoryNoSqlRepository());
-			byte[] data1 = new byte[] { 1, 2, 3, 4, 5, 6 };
-			byte[] data2 = new byte[] { 11, 22, 33, 4, 5, 66 };
-			cached.InnerRepository.Put("data1", new RawData(data1));
-			Assert.NotNull(cached.Get<RawData>("data1"));
-			cached.InnerRepository.Put("data1", new RawData(data2));
-			cached.Flush();
-			var data1Actual = cached.InnerRepository.Get<RawData>("data1");
-			AssertEx.CollectionEquals(data1Actual.Data, data2);
-			cached.Put("data1", new RawData(data1));
-
-			data1Actual = cached.InnerRepository.Get<RawData>("data1");
-			AssertEx.CollectionEquals(data1Actual.Data, data2);
-
-			cached.Flush();
-
-			data1Actual = cached.InnerRepository.Get<RawData>("data1");
-			AssertEx.CollectionEquals(data1Actual.Data, data1);
-
-			cached.Put("data1", null);
-			cached.Flush();
-			Assert.Null(cached.InnerRepository.Get<RawData>("data1"));
-
-			cached.Put("data1", new RawData(data1));
-			cached.Put("data1", null);
-			cached.Flush();
-			Assert.Null(cached.InnerRepository.Get<RawData>("data1"));
-
-			cached.Put("data1", null);
-			cached.Put("data1", new RawData(data1));
-			cached.Flush();
-			Assert.NotNull(cached.InnerRepository.Get<RawData>("data1"));
-		}
-
-		[Fact]
-		[Trait("UnitTest", "UnitTest")]
-		public void CanStoreInNoSql()
-		{
-			var repositories = new NoSqlRepository[]
-			{
-				new InMemoryNoSqlRepository(),
-				new CachedNoSqlRepository(new InMemoryNoSqlRepository())
-			};
-
-			foreach(var repository in repositories)
-			{
-				byte[] data1 = new byte[] { 1, 2, 3, 4, 5, 6 };
-				byte[] data2 = new byte[] { 11, 22, 33, 4, 5, 66 };
-				Assert.Null(repository.Get<RawData>("data1"));
-
-				repository.Put("data1", new RawData(data1));
-				var actual = repository.Get<RawData>("data1");
-				Assert.NotNull(actual);
-				AssertEx.CollectionEquals(actual.Data, data1);
-
-				repository.Put("data1", new RawData(data2));
-				actual = repository.Get<RawData>("data1");
-				Assert.NotNull(actual);
-				AssertEx.CollectionEquals(actual.Data, data2);
-
-				repository.Put("data1", null as RawData);
-				actual = repository.Get<RawData>("data1");
-				Assert.Null(actual);
-
-				repository.Put("data1", null as RawData);
-				actual = repository.Get<RawData>("data1");
-				Assert.Null(actual);
-
-				//Test batch
-				repository.PutBatch(new[] {new Tuple<string,IBitcoinSerializable>("data1",new RawData(data1)),
-									   new Tuple<string,IBitcoinSerializable>("data2",new RawData(data2))});
-
-				actual = repository.Get<RawData>("data1");
-				Assert.NotNull(actual);
-				AssertEx.CollectionEquals(actual.Data, data1);
-
-				actual = repository.Get<RawData>("data2");
-				Assert.NotNull(actual);
-				AssertEx.CollectionEquals(actual.Data, data2);
-			}
-		}
-
-
-		private static BlockStore CreateBlockStore([CallerMemberName]string folderName = null)
-		{
-			if(Directory.Exists(folderName))
-				Directory.Delete(folderName, true);
-			Thread.Sleep(50);
-			Directory.CreateDirectory(folderName);
-			Thread.Sleep(50);
-			return new BlockStore(folderName, Network.StratisMain);
-		}
-		private static BlockUndoStore CreateBlockUndoStore([CallerMemberName]string folderName = null)
-		{
-			TestUtils.EnsureNew(folderName);
-			return new BlockUndoStore(folderName, Network.StratisMain);
-		}
-
-		private BlockRepository CreateBlockRepository([CallerMemberName]string folderName = null)
-		{
-			return new BlockRepository(CreateIndexedStore(folderName + "-Blocks"), CreateIndexedStore(folderName + "-Headers"));
-		}
-=======
-        }
-
-
-        public static IndexedBlockStore CreateIndexedStore([CallerMemberName]string folderName = null)
-        {
-            TestUtils.EnsureNew(folderName);
-            return new IndexedBlockStore(new InMemoryNoSqlRepository(), new BlockStore(folderName, Network.StratisMain));
-        }
-
-        [Fact]
-        [Trait("UnitTest", "UnitTest")]
-        public void CanStoreBlocks()
-        {
-            var store = CreateBlockStore();
-            var allBlocks = StoredBlock.EnumerateFile(TestDataLocations.DataBlockFolder("blk0001.dat")).Take(50).ToList();
-
-            foreach(var s in allBlocks)
-            {
-                store.Append(s.Item);
-            }
-            var storedBlocks = store.Enumerate(true).ToList();
-            Assert.Equal(allBlocks.Count, storedBlocks.Count);
-
-            foreach(var s in allBlocks)
-            {
-                var retrieved = store.Enumerate(true).First(b => b.Item.GetHash() == s.Item.GetHash());
-                Assert.True(retrieved.Item.HeaderOnly);
-            }
-        }
-        [Fact]
-        [Trait("UnitTest", "UnitTest")]
-        public void CanStoreBlocksInMultipleFiles()
-        {
-            var store = CreateBlockStore();
-            store.MaxFileSize = 10; //Verify break all block in one respective file with extreme settings
-            var allBlocks = StoredBlock.EnumerateFile(TestDataLocations.DataBlockFolder("blk0001.dat"), network: Network.StratisMain).Take(10).ToList();
-            foreach(var s in allBlocks)
-            {
-                store.Append(s.Item);
-            }
-            var storedBlocks = store.Enumerate(true).ToList();
-            Assert.Equal(allBlocks.Count, storedBlocks.Count);
-            Assert.Equal(11, store.Folder.GetFiles().Length); //10 files + lock file
-        }
-
-
         [Fact]
         [Trait("UnitTest", "UnitTest")]
         public void CanReIndex()
@@ -677,7 +400,6 @@
         {
             return new BlockRepository(CreateIndexedStore(folderName + "-Blocks"), CreateIndexedStore(folderName + "-Headers"));
         }
->>>>>>> 491119f7
 
         //[Fact]
         //[Trait("UnitTest", "UnitTest")]
@@ -811,34 +533,33 @@
             Assert.Equal(100000, lastblk.Height);
         }
 
-<<<<<<< HEAD
-		[Fact]
-		[Trait("UnitTest", "UnitTest")]
-		public void IndexTheFullChain()
-		{
-			var store = new BlockStore(TestDataLocations.BlockFolderLocation, Network.StratisMain);
-			var indexStore = new IndexedBlockStore(new InMemoryNoSqlRepository(), store);
-			var reindexed = indexStore.ReIndex();
-			Assert.Equal(reindexed, 103952);
-
-			var chain = store.GetChain();
-			
-			foreach(var item in chain.ToEnumerable(false))
-			{
-				var block = indexStore.Get(item.HashBlock);
-				Assert.True(BlockValidator.CheckBlock(block));
-			}			
-		}
-
-		[Fact]
-		[Trait("UnitTest", "UnitTest")]
-		public void CheckBlockProofOfStake()
-		{
-			var totalblocks = 5000;  // fill only a small portion so test wont be too long
-			var mainStore = new BlockStore(TestDataLocations.BlockFolderLocation, Network.StratisMain);
-
-			// create the stores
-			var store = CreateBlockStore();
+        [Fact]
+        [Trait("UnitTest", "UnitTest")]
+        public void IndexTheFullChain()
+        {
+            var store = new BlockStore(TestDataLocations.BlockFolderLocation, Network.StratisMain);
+            var indexStore = new IndexedBlockStore(new InMemoryNoSqlRepository(), store);
+            var reindexed = indexStore.ReIndex();
+            Assert.Equal(reindexed, 103952);
+
+            var chain = store.GetChain();
+            
+            foreach(var item in chain.ToEnumerable(false))
+            {
+                var block = indexStore.Get(item.HashBlock);
+                Assert.True(BlockValidator.CheckBlock(block));
+            }            
+        }
+
+        [Fact]
+        [Trait("UnitTest", "UnitTest")]
+        public void CheckBlockProofOfStake()
+        {
+            var totalblocks = 5000;  // fill only a small portion so test wont be too long
+            var mainStore = new BlockStore(TestDataLocations.BlockFolderLocation, Network.StratisMain);
+
+            // create the stores
+            var store = CreateBlockStore();
 
 			var index = 0;
 			var blockStore = new NoSqlBlockRepository(Network.StratisMain.TransactionOptions);
@@ -865,88 +586,6 @@
 				}
 			}
 
-			RPCClient client = null;
-			if (!pos_RPCClientTests.noClient)
-				client = new RPCClient(new NetworkCredential("rpcuser", "rpcpassword"),
-					new Uri("http://127.0.0.1:" + Network.StratisMain.RPCPort), Network.StratisMain);
-
-			var stakeChain = new MemoryStakeChain(Network.StratisMain);
-
-			// validate the stake trasnaction
-			foreach (var item in chain.ToEnumerable(false).Take(totalblocks).ToList())
-			{
-				var block = blockStore.GetBlock(item.HashBlock);
-				BlockStake blockStake;
-				Assert.True(BlockValidator.CheckAndComputeStake(blockStore, trxStore, mapStore, stakeChain, chain, item, block, out blockStake));
-				stakeChain.Set(item.HashBlock, blockStake);
-				if (item.Height == 1125)
-				{
-					var g = block.ToHex();
-				}
-
-				if (client != null)
-				{
-					var fetched = client.GetRPCBlock(item.HashBlock).Result;
-					Assert.Equal(uint256.Parse(fetched.modifierv2), blockStake.StakeModifierV2);
-					Assert.Equal(uint256.Parse(fetched.proofhash), blockStake.HashProof);
-				}
-			}
-		}
-	}
-=======
-        [Fact]
-        [Trait("UnitTest", "UnitTest")]
-        public void IndexTheFullChain()
-        {
-            var store = new BlockStore(TestDataLocations.BlockFolderLocation, Network.StratisMain);
-            var indexStore = new IndexedBlockStore(new InMemoryNoSqlRepository(), store);
-            var reindexed = indexStore.ReIndex();
-            Assert.Equal(reindexed, 103952);
-
-            var chain = store.GetChain();
-            
-            foreach(var item in chain.ToEnumerable(false))
-            {
-                var block = indexStore.Get(item.HashBlock);
-                Assert.True(BlockValidator.CheckBlock(block));
-            }            
-        }
-
-        [Fact]
-        [Trait("UnitTest", "UnitTest")]
-        public void CheckBlockProofOfStake()
-        {
-            var totalblocks = 5000;  // fill only a small portion so test wont be too long
-            var mainStore = new BlockStore(TestDataLocations.BlockFolderLocation, Network.StratisMain);
-
-            // create the stores
-            var store = CreateBlockStore();
-
-            var index = 0;
-            var blockStore = new NoSqlBlockRepository();
-            foreach (var storedBlock in mainStore.Enumerate(false).Take(totalblocks))
-            {
-                store.Append(storedBlock.Item);
-                blockStore.PutAsync(storedBlock.Item);
-                index++;
-            }
-            
-            // build the chain
-            var chain = store.GetChain();
-
-            // fill the transaction store
-            var trxStore = new NoSqlTransactionRepository();
-            var mapStore = new BlockTransactionMapStore();
-            foreach (var chainedBlock in chain.ToEnumerable(false).Take(totalblocks))
-            {
-                var block = blockStore.GetBlock(chainedBlock.HashBlock);
-                foreach (var blockTransaction in block.Transactions)
-                {
-                    trxStore.Put(blockTransaction);
-                    mapStore.PutAsync(blockTransaction.GetHash(), block.GetHash());
-                }
-            }
-
             RPCClient client = null;
             if (!pos_RPCClientTests.noClient)
                 client = new RPCClient(new NetworkCredential("rpcuser", "rpcpassword"),
@@ -975,6 +614,5 @@
             }
         }
     }
->>>>>>> 491119f7
 }
 #endif
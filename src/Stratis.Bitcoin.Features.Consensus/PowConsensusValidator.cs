--- conflicted
+++ resolved
@@ -837,19 +837,8 @@
 
             mutated = false;
             if (leaves.Count == 0)
-<<<<<<< HEAD
-            {
-                pmutated = false;
-                root = uint256.Zero;
-                return;
-            }
-
-            bool mutated = false;
-            
-=======
                 return uint256.Zero;
 
->>>>>>> 491119f7
             // count is the number of leaves processed so far.
             uint count = 0;
 
@@ -908,26 +897,6 @@
             uint256 root;
 
             {
-<<<<<<< HEAD
-                // If we reach this point, h is an inner value that is not the top.
-                // We combine it with itself (Bitcoin's special rule for odd levels in
-                // the tree) to produce a higher level one.
-                if (pbranch != null && matchhh)
-                    pbranch.Add(hh);
-
-                var hash = new byte[64];
-                Buffer.BlockCopy(hh.ToBytes(), 0, hash, 0, 32);
-                Buffer.BlockCopy(hh.ToBytes(), 0, hash, 32, 32);
-                hh = Hashes.Hash256(hash);
-
-                // Increment count to the value it would have if two entries at this
-                // level had existed.
-                count += (((uint)1) << levell);
-                levell++;
-                
-                // And propagate the result upwards accordingly.
-                while ((count & (((uint)1) << levell)) == 0)
-=======
                 // Do a final 'sweep' over the rightmost branch of the tree to process
                 // odd levels, and reduce everything to a single top value.
                 // Level is the level (counted from the bottom) up to which we've sweeped.
@@ -941,7 +910,6 @@
                 root = inner[level];
                 bool match = matchLevel == level;
                 while (count != (((uint)1) << level))
->>>>>>> 491119f7
                 {
                     // If we reach this point, h is an inner value that is not the top.
                     // We combine it with itself (Bitcoin's special rule for odd levels in
@@ -981,14 +949,8 @@
                     }
                 }
             }
-<<<<<<< HEAD
-            // Return result.            
-            pmutated = mutated;
-            root = hh;
-=======
 
             return root;
->>>>>>> 491119f7
         }
 
         /// <summary>

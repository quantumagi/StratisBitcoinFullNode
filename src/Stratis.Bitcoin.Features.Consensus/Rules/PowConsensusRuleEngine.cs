--- conflicted
+++ resolved
@@ -49,19 +49,11 @@
         }
 
         /// <inheritdoc />
-<<<<<<< HEAD
-        public override async Task<RewindState> RewindAsync(int? targetHeight)
-=======
-        public override Task<RewindState> RewindAsync()
->>>>>>> b6436665
+        public override Task<RewindState> RewindAsync(int? targetHeight)
         {
             var state = new RewindState()
             {
-<<<<<<< HEAD
-                BlockHash = await this.UtxoSet.RewindAsync(targetHeight).ConfigureAwait(false)
-=======
-                BlockHash = this.UtxoSet.Rewind()
->>>>>>> b6436665
+                BlockHash = this.UtxoSet.Rewind(targetHeight)
             };
 
             return Task.FromResult(state);
@@ -86,11 +78,7 @@
                 this.logger.LogInformation("Rewinding coin db from {0}", consensusTipHash);
                 // In case block store initialized behind, rewind until or before the block store tip.
                 // The node will complete loading before connecting to peers so the chain will never know if a reorg happened.
-<<<<<<< HEAD
-                consensusTipHash = await breezeCoinView.RewindAsync(chainTip.Height).ConfigureAwait(false);
-=======
-                consensusTipHash = breezeCoinView.Rewind();
->>>>>>> b6436665
+                consensusTipHash = breezeCoinView.Rewind(chainTip.Height);
             }
         }
 

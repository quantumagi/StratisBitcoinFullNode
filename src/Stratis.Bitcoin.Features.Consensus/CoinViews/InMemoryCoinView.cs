--- conflicted
+++ resolved
@@ -92,11 +92,7 @@
         }
 
         /// <inheritdoc />
-<<<<<<< HEAD
-        public Task<uint256> RewindAsync(int? targetHeight = null)
-=======
-        public uint256 Rewind()
->>>>>>> b6436665
+        public uint256 Rewind(int? targetHeight = null)
         {
             throw new NotImplementedException();
         }

--- conflicted
+++ resolved
@@ -29,35 +29,6 @@
             this.network = KnownNetworks.StratisMain;
         }
 
-<<<<<<< HEAD
-        private ConsensusManager InstantiateMockedConsensusManager(ConcurrentChain chain)
-        {
-            NodeSettings nodeSettings = NodeSettings.Default();
-            IDateTimeProvider dateTimeProvider = DateTimeProvider.Default;
-            var peerAddressManager = new PeerAddressManager(DateTimeProvider.Default, nodeSettings.DataFolder, this.LoggerFactory.Object, new SelfEndpointTracker(this.LoggerFactory.Object));
-            var networkPeerFactory = new NetworkPeerFactory(this.network, dateTimeProvider, this.LoggerFactory.Object, new PayloadProvider().DiscoverPayloads(), new SelfEndpointTracker(this.LoggerFactory.Object), new Mock<IInitialBlockDownloadState>().Object, new ConnectionManagerSettings());
-            var peerDiscovery = new PeerDiscovery(new AsyncLoopFactory(this.LoggerFactory.Object), this.LoggerFactory.Object, this.network, networkPeerFactory, new NodeLifetime(), nodeSettings, peerAddressManager);
-            var consensusSettings = new ConsensusSettings(nodeSettings);
-            var chainState = new ChainState();
-            var connectionSettings = new ConnectionManagerSettings(nodeSettings);
-            var selfEndpointTracker = new SelfEndpointTracker(this.LoggerFactory.Object);
-
-            ConsensusRuleEngine emptyConsensusRules = new Mock<ConsensusRuleEngine>(this.network, this.LoggerFactory.Object, dateTimeProvider, chain, new NodeDeployments(this.network, chain), new ConsensusSettings(new NodeSettings(this.network)), new Checkpoints(), new Mock<IChainState>().Object, new Mock<IInvalidBlockHashStore>().Object).Object;
-            var connectionManager = new ConnectionManager(dateTimeProvider, this.LoggerFactory.Object, this.network, networkPeerFactory,
-                nodeSettings, new NodeLifetime(), new NetworkPeerConnectionParameters(), peerAddressManager, new IPeerConnector[] { },
-                peerDiscovery, selfEndpointTracker, connectionSettings, new VersionProvider(), new Mock<INodeStats>().Object);
-            var peerBanning = new PeerBanning(connectionManager, this.LoggerFactory.Object, dateTimeProvider, peerAddressManager);
-
-            ConsensusManager consensusManager = new ConsensusManager(this.network, this.LoggerFactory.Object, chainState, new HeaderValidator(emptyConsensusRules, this.LoggerFactory.Object),
-                new IntegrityValidator(emptyConsensusRules, this.LoggerFactory.Object), new PartialValidator(emptyConsensusRules, this.LoggerFactory.Object), new FullValidator(emptyConsensusRules, this.LoggerFactory.Object), new Checkpoints(), consensusSettings, emptyConsensusRules,
-                new Mock<IFinalizedBlockInfo>().Object, new Signals.Signals(), peerBanning, new Mock<IInitialBlockDownloadState>().Object, chain, new Mock<IBlockPuller>().Object, new Mock<IBlockStore>().Object,
-                new Mock<IInvalidBlockHashStore>().Object, new Mock<IConnectionManager>().Object);
-
-            return consensusManager;
-        }
-
-=======
->>>>>>> 159da608
         [Theory]
         [InlineData(null)]
         [InlineData("")]

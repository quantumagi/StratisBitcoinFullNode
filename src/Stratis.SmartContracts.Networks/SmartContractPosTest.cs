﻿using System;
using System.Collections.Generic;
using NBitcoin;
using NBitcoin.BouncyCastle.Math;
using NBitcoin.DataEncoders;
using NBitcoin.Protocol;
using Stratis.Bitcoin.Networks.Deployments;
using Stratis.Bitcoin.Features.SmartContracts.PoS;

namespace Stratis.Bitcoin.Features.SmartContracts.Networks
{
    public sealed class SmartContractPosTest : Network
    {
        public SmartContractPosTest()
        {
            this.Name = "SmartContractPosTest";
            this.RootFolderName = SmartContractNetwork.StratisRootFolderName;
            this.DefaultConfigFilename = SmartContractNetwork.StratisDefaultConfigFilename;
            this.Magic = 0x0709110F; // Incremented 09/08
            this.DefaultPort = 18333;
            this.RPCPort = 18332;
            this.MaxTipAge = SmartContractNetwork.BitcoinDefaultMaxTipAgeInSeconds;
            this.MinTxFee = 1000;
            this.FallbackFee = 20000;
            this.MinRelayTxFee = 1000;
            this.MaxTimeOffsetSeconds = 25 * 60;

            var consensusFactory = new SmartContractPosConsensusFactory();

            Block genesis = SmartContractNetwork.CreateGenesis(consensusFactory, 1296688602, 414098458, 0x1d00ffff, 4, Money.Coins(50m));

            this.Genesis = genesis;

            // Taken from StratisX.
            var consensusOptions = new PosConsensusOptions(
                maxBlockBaseSize: 1_000_000,
                maxStandardVersion: 2,
                maxStandardTxWeight: 100_000,
                maxBlockSigopsCost: 20_000,
<<<<<<< HEAD
                provenHeadersActivationHeight: 10_000_000, // TODO: Set it to the real value once it is known.
                coldStakingActivationHeight: 0
=======
                maxStandardTxSigopsCost: 20_000 / 5,
                provenHeadersActivationHeight: 10_000_000 // TODO: Set it to the real value once it is known.
>>>>>>> 68b9c8f3
            );

            var buriedDeployments = new BuriedDeploymentsArray
            {
                [BuriedDeployments.BIP34] = 21111,
                [BuriedDeployments.BIP65] = 581885,
                [BuriedDeployments.BIP66] = 330776
            };

            var bip9Deployments = new NoBIP9Deployments();

            this.Consensus = new NBitcoin.Consensus(
                consensusFactory: consensusFactory,
                consensusOptions: consensusOptions,
                coinType: 1,
                hashGenesisBlock: genesis.Header.GetHash(),
                subsidyHalvingInterval: 210_000,
                majorityEnforceBlockUpgrade: 51,
                majorityRejectBlockOutdated: 75,
                majorityWindow: 100,
                buriedDeployments: buriedDeployments,
                bip9Deployments: bip9Deployments,
                bip34Hash: new uint256("0x0000000023b3a96d3484e5abb3755c413e7d41500f8e2a5c3f0dd01299cd8ef8"),
                ruleChangeActivationThreshold: 1512, // 75% for testchains
                minerConfirmationWindow: 2016, // nPowTargetTimespan / nPowTargetSpacing
                maxReorgLength: 500,
                defaultAssumeValid: new uint256("0x000000003ccfe92231efee04df6621e7bb3f7f513588054e19f78d626b951f59"), // 1235126
                maxMoney: long.MaxValue,
                coinbaseMaturity: 5,
                premineHeight: 2,
                premineReward: Money.Coins(10_000_000),
                proofOfWorkReward: Money.Coins(50),
                powTargetTimespan: TimeSpan.FromSeconds(14 * 24 * 60 * 60), // two weeks
                powTargetSpacing: TimeSpan.FromSeconds(20), // 20 second block time while on testnet
                powAllowMinDifficultyBlocks: true,
                powNoRetargeting: false,
                powLimit: new Target(new uint256("7fffffffffffffffffffffffffffffffffffffffffffffffffffffffffffffff")), // Set extremely low difficulty for now.
                minimumChainWork: uint256.Zero,
                isProofOfStake: true,
                lastPowBlock: 1_000_000,
                proofOfStakeLimit: new BigInteger(uint256.Parse("00000fffffffffffffffffffffffffffffffffffffffffffffffffffffffffff").ToBytes(false)),
                proofOfStakeLimitV2: new BigInteger(uint256.Parse("000000000000ffffffffffffffffffffffffffffffffffffffffffffffffffff").ToBytes(false)),
                proofOfStakeReward: Money.COIN
            );

            this.Base58Prefixes = new byte[12][];
            this.Base58Prefixes[(int)Base58Type.PUBKEY_ADDRESS] = new byte[] { (63) };
            this.Base58Prefixes[(int)Base58Type.SCRIPT_ADDRESS] = new byte[] { (125) };
            this.Base58Prefixes[(int)Base58Type.SECRET_KEY] = new byte[] { (63 + 128) };
            this.Base58Prefixes[(int)Base58Type.ENCRYPTED_SECRET_KEY_NO_EC] = new byte[] { 0x01, 0x42 };
            this.Base58Prefixes[(int)Base58Type.ENCRYPTED_SECRET_KEY_EC] = new byte[] { 0x01, 0x43 };
            this.Base58Prefixes[(int)Base58Type.EXT_PUBLIC_KEY] = new byte[] { (0x04), (0x88), (0xB2), (0x1E) };
            this.Base58Prefixes[(int)Base58Type.EXT_SECRET_KEY] = new byte[] { (0x04), (0x88), (0xAD), (0xE4) };
            this.Base58Prefixes[(int)Base58Type.PASSPHRASE_CODE] = new byte[] { 0x2C, 0xE9, 0xB3, 0xE1, 0xFF, 0x39, 0xE2 };
            this.Base58Prefixes[(int)Base58Type.CONFIRMATION_CODE] = new byte[] { 0x64, 0x3B, 0xF6, 0xA8, 0x9A };
            this.Base58Prefixes[(int)Base58Type.STEALTH_ADDRESS] = new byte[] { 0x2a };
            this.Base58Prefixes[(int)Base58Type.ASSET_ID] = new byte[] { 23 };
            this.Base58Prefixes[(int)Base58Type.COLORED_ADDRESS] = new byte[] { 0x13 };

            Bech32Encoder encoder = Encoders.Bech32("tb");
            this.Bech32Encoders = new Bech32Encoder[2];
            this.Bech32Encoders[(int)Bech32Type.WITNESS_PUBKEY_ADDRESS] = encoder;
            this.Bech32Encoders[(int)Bech32Type.WITNESS_SCRIPT_ADDRESS] = encoder;

            this.Checkpoints = new Dictionary<int, CheckpointInfo>();

            this.DNSSeeds = new List<DNSSeedData>();
            this.SeedNodes = new List<NetworkAddress>();
        }
    }
}<|MERGE_RESOLUTION|>--- conflicted
+++ resolved
@@ -37,13 +37,8 @@
                 maxStandardVersion: 2,
                 maxStandardTxWeight: 100_000,
                 maxBlockSigopsCost: 20_000,
-<<<<<<< HEAD
-                provenHeadersActivationHeight: 10_000_000, // TODO: Set it to the real value once it is known.
-                coldStakingActivationHeight: 0
-=======
                 maxStandardTxSigopsCost: 20_000 / 5,
                 provenHeadersActivationHeight: 10_000_000 // TODO: Set it to the real value once it is known.
->>>>>>> 68b9c8f3
             );
 
             var buriedDeployments = new BuriedDeploymentsArray

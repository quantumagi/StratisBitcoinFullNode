--- conflicted
+++ resolved
@@ -224,16 +224,8 @@
         public void PeerConnectorDiscover_WithConnectPeersSpecified_CanNotStart()
         {
             var nodeSettings = new NodeSettings();
-<<<<<<< HEAD
             var connectionSettings = new ConnectionManagerSettings(nodeSettings);
             var ipAddressThree = IPAddress.Parse("::ffff:192.168.0.3");
-=======
-
-            var connectionSettings = new ConnectionManagerSettings();
-            connectionSettings.Load(nodeSettings);
-
-            IPAddress ipAddressThree = IPAddress.Parse("::ffff:192.168.0.3");
->>>>>>> e39fdde7
             var networkAddressConnectNode = new IPEndPoint(ipAddressThree, 80);
 
             connectionSettings.Connect.Add(networkAddressConnectNode);

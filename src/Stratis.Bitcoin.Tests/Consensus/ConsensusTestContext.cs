--- conflicted
+++ resolved
@@ -90,29 +90,7 @@
 
         private IConsensusManager CreateConsensusManager()
         {
-<<<<<<< HEAD
-            this.ConsensusManager = new ConsensusManager(this.Network,
-                new ExtendedLoggerFactory(),
-                this.ChainState.Object,
-                this.HeaderValidator.Object,
-                this.IntegrityValidator.Object,
-                this.PartialValidation,
-                this.FullValidation,
-                this.Checkpoints.Object,
-                this.ConsensusSettings,
-                this.ConsensusRulesEngine.Object,
-                this.FinalizedBlockMock.Object,
-                new Bitcoin.Signals.Signals(),
-                this.PeerBanning.Object,
-                this.ibdState.Object,
-                new ConcurrentChain(this.Network),
-                new Mock<IBlockPuller>().Object,
-                null,
-                new InvalidBlockHashStore(new DateTimeProvider()),
-                new Mock<IConnectionManager>().Object);
-=======
             this.ConsensusManager = ConsensusManagerHelper.CreateConsensusManager(this.Network);
->>>>>>> 159da608
 
             return this.ConsensusManager;
         }

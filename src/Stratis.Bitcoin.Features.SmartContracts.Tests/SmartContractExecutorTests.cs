using System;
using System.Threading.Tasks;
using Microsoft.Extensions.Logging;
using NBitcoin;
using Stratis.Bitcoin.Configuration.Logging;
using Stratis.Bitcoin.Features.SmartContracts.Networks;
using Stratis.Patricia;
using Stratis.SmartContracts;
using Stratis.SmartContracts.Core;
using Stratis.SmartContracts.Core.State;
using Stratis.SmartContracts.Core.Validation;
using Stratis.SmartContracts.Executor.Reflection;
using Stratis.SmartContracts.Executor.Reflection.Compilation;
using Stratis.SmartContracts.Executor.Reflection.Loader;
using Stratis.SmartContracts.Executor.Reflection.Serialization;
using Xunit;

namespace Stratis.Bitcoin.Features.SmartContracts.Tests
{
    public sealed class SmartContractExecutorTests
    {
        private const ulong BlockHeight = 0;
        private static readonly uint160 CoinbaseAddress = 0;
        private static readonly uint160 ToAddress = 1;
        private static readonly uint160 SenderAddress = 2;
        private static readonly Money MempoolFee = new Money(1_000_000); 
        private readonly IKeyEncodingStrategy keyEncodingStrategy;
        private readonly ILoggerFactory loggerFactory;
        private readonly Network network;
        private readonly ISmartContractResultRefundProcessor refundProcessor;
        private readonly IContractStateRoot state;
        private readonly ISmartContractResultTransferProcessor transferProcessor;
        private readonly SmartContractValidator validator;
<<<<<<< HEAD
        private InternalTransactionExecutorFactory internalTxExecutorFactory;
        private ReflectionVirtualMachine vm;
        private ICallDataSerializer serializer;
        private readonly StateFactory stateFactory;
        private readonly AddressGenerator addressGenerator;
        private readonly ContractAssemblyLoader assemblyLoader;
=======
        private IInternalTransactionExecutorFactory internalTxExecutorFactory;
        private ISmartContractVirtualMachine vm;
        private readonly ICallDataSerializer serializer;
        private readonly StateFactory stateFactory;
        private readonly IAddressGenerator addressGenerator;
        private readonly ILoader assemblyLoader;
>>>>>>> 159da608
        private readonly IContractModuleDefinitionReader moduleDefinitionReader;
        private readonly IContractPrimitiveSerializer contractPrimitiveSerializer;
        private readonly IStateProcessor stateProcessor;
        private readonly ISmartContractStateFactory smartContractStateFactory;

        public SmartContractExecutorTests()
        {
            this.keyEncodingStrategy = BasicKeyEncodingStrategy.Default;
            this.loggerFactory = new ExtendedLoggerFactory();
            this.loggerFactory.AddConsoleWithFilters();
            this.network = new SmartContractsRegTest();
            this.refundProcessor = new SmartContractResultRefundProcessor(this.loggerFactory);
            this.state = new ContractStateRoot(new NoDeleteSource<byte[], byte[]>(new MemoryDictionarySource()));
            this.transferProcessor = new SmartContractResultTransferProcessor(this.loggerFactory, this.network);
            this.validator = new SmartContractValidator();
            this.addressGenerator = new AddressGenerator();
            this.assemblyLoader = new ContractAssemblyLoader();
            this.moduleDefinitionReader = new ContractModuleDefinitionReader();
            this.contractPrimitiveSerializer = new ContractPrimitiveSerializer(this.network);
            this.vm = new ReflectionVirtualMachine(this.validator, this.loggerFactory, this.network, this.assemblyLoader, this.moduleDefinitionReader);
<<<<<<< HEAD
            this.internalTxExecutorFactory = new InternalTransactionExecutorFactory(this.loggerFactory, this.network);
            this.serializer = CallDataSerializer.Default;

            this.stateFactory = new StateFactory(this.network, this.contractPrimitiveSerializer, this.vm,
                this.addressGenerator, this.internalTxExecutorFactory);
=======
            this.stateProcessor = new StateProcessor(this.vm, this.addressGenerator);
            this.internalTxExecutorFactory = new InternalTransactionExecutorFactory(this.loggerFactory, this.network, this.stateProcessor);
            this.smartContractStateFactory = new SmartContractStateFactory(this.contractPrimitiveSerializer, this.network, this.internalTxExecutorFactory);
            
            this.serializer = CallDataSerializer.Default;

            this.stateFactory = new StateFactory(this.network, this.smartContractStateFactory);
>>>>>>> 159da608
        }

        [Fact]
        public void SmartContractExecutor_CallContract_Fails_ReturnFundsToSender()
        {
            //Get the contract execution code------------------------
            SmartContractCompilationResult compilationResult = SmartContractCompiler.CompileFile("SmartContracts/ThrowExceptionContract.cs");
            Assert.True(compilationResult.Success);
            byte[] contractExecutionCode = compilationResult.Compilation;
            //-------------------------------------------------------


            //Call smart contract and add to transaction-------------
            SmartContractCarrier carrier = SmartContractCarrier.CallContract(1, ToAddress, "ThrowException", 1, (Gas)5000);
            var transactionCall = new Transaction();
            TxOut callTxOut = transactionCall.AddOutput(0, new Script(carrier.Serialize()));
            callTxOut.Value = 100;
            //-------------------------------------------------------

            //Deserialize the contract from the transaction----------
            //and get the module definition
            //-------------------------------------------------------
            this.state.SetCode(new uint160(1), contractExecutionCode);
            this.state.SetContractType(new uint160(1), "ThrowExceptionContract");

            ISmartContractTransactionContext transactionContext = new SmartContractTransactionContext(BlockHeight, CoinbaseAddress, MempoolFee, SenderAddress, transactionCall);
            
            var executor = new Executor(this.loggerFactory,
                this.serializer,
                this.state,
                this.refundProcessor,
                this.transferProcessor,
                this.network,
<<<<<<< HEAD
                this.stateFactory);
=======
                this.stateFactory,
                this.stateProcessor,
                this.contractPrimitiveSerializer);
>>>>>>> 159da608

            ISmartContractExecutionResult result = executor.Execute(transactionContext);

            Assert.True(result.Revert);
            Assert.NotNull(result.InternalTransaction);
            Assert.Single(result.InternalTransaction.Inputs);
            Assert.Single(result.InternalTransaction.Outputs);

            var actualSender = new uint160(result.InternalTransaction.Outputs[0].ScriptPubKey.GetDestination(this.network).ToBytes());
            Assert.Equal(SenderAddress, actualSender);
            Assert.Equal(100, result.InternalTransaction.Outputs[0].Value);
        }

        [Fact]
        public void SmartContractExecutor_CallContract_DoesNotExist_Refund()
        {
            SmartContractCarrier carrier = SmartContractCarrier.CallContract(1, ToAddress, "TestMethod", 1, (Gas) 10000);

            var transaction = new Transaction();
            TxOut txOut = transaction.AddOutput(0, new Script(carrier.Serialize()));
            txOut.Value = 100;

            ISmartContractTransactionContext transactionContext = new SmartContractTransactionContext(BlockHeight, CoinbaseAddress, MempoolFee, new uint160(2), transaction);

            var executor = new Executor(this.loggerFactory,
                this.serializer,
                this.state,
                this.refundProcessor,
                this.transferProcessor,
                this.network,
<<<<<<< HEAD
                this.stateFactory);
=======
                this.stateFactory,
                this.stateProcessor,
                this.contractPrimitiveSerializer);
>>>>>>> 159da608

            ISmartContractExecutionResult result = executor.Execute(transactionContext);
            Assert.True(result.Revert);
        }

        [Fact]
        public void SME_CreateContract_ConstructorFails_Refund()
        {
            SmartContractCompilationResult compilationResult = SmartContractCompiler.CompileFile("SmartContracts/ContractConstructorInvalid.cs");
            Assert.True(compilationResult.Success);
            byte[] contractCode = compilationResult.Compilation;

            SmartContractCarrier carrier = SmartContractCarrier.CreateContract(0, contractCode, 1, (Gas)10000);
            var tx = new Transaction();
            tx.AddOutput(0, new Script(carrier.Serialize()));

            ISmartContractTransactionContext transactionContext = new SmartContractTransactionContext(BlockHeight, CoinbaseAddress, MempoolFee, new uint160(2), tx);

            var executor = new Executor(this.loggerFactory,
                this.serializer,
                this.state,
                this.refundProcessor,
                this.transferProcessor,
                this.network,
<<<<<<< HEAD
                this.stateFactory);
=======
                this.stateFactory,
                this.stateProcessor,
                this.contractPrimitiveSerializer);
>>>>>>> 159da608

            ISmartContractExecutionResult result = executor.Execute(transactionContext);

            Assert.NotNull(result.ErrorMessage);
            // Base cost + constructor cost (21 because that is number of gas to invoke Assert(false);
            Assert.Equal(GasPriceList.BaseCost + 21, result.GasConsumed);
        }

        [Fact]
        public void SME_CreateContract_MethodParameters_InvalidParameterCount()
        {
            SmartContractCompilationResult compilationResult = SmartContractCompiler.CompileFile("SmartContracts/ContractInvalidParameterCount.cs");
            Assert.True(compilationResult.Success);
            byte[] contractCode = compilationResult.Compilation;

            string[] methodParameters = new string[]
            {
                string.Format("{0}#{1}", (int)SmartContractCarrierDataType.Short, 5),
            };

            SmartContractCarrier carrier = SmartContractCarrier.CreateContract(0, contractCode, 1, (Gas)10000, methodParameters);
            var tx = new Transaction();
            tx.AddOutput(0, new Script(carrier.Serialize()));

            ISmartContractTransactionContext transactionContext = new SmartContractTransactionContext(BlockHeight, CoinbaseAddress, MempoolFee, new uint160(2), tx);

            var executor = new Executor(this.loggerFactory,
                this.serializer,
                this.state,
                this.refundProcessor,
                this.transferProcessor,
                this.network,
<<<<<<< HEAD
                this.stateFactory);
=======
                this.stateFactory,
                this.stateProcessor,
                this.contractPrimitiveSerializer);
>>>>>>> 159da608

            ISmartContractExecutionResult result = executor.Execute(transactionContext);
            Assert.NotNull(result.ErrorMessage);
            Assert.Equal(GasPriceList.BaseCost, result.GasConsumed);
        }

        [Fact]
        public void SME_CreateContract_MethodParameters_ParameterTypeMismatch()
        {
            SmartContractCompilationResult compilationResult = SmartContractCompiler.CompileFile("SmartContracts/ContractMethodParameterTypeMismatch.cs");
            Assert.True(compilationResult.Success);
            byte[] contractCode = compilationResult.Compilation;

            string[] methodParameters = new string[]
            {
                string.Format("{0}#{1}", (int)SmartContractCarrierDataType.Bool, true),
            };

            var carrier = SmartContractCarrier.CreateContract(0, contractCode, 1, (Gas)10000, methodParameters);
            var tx = new Transaction();
            tx.AddOutput(0, new Script(carrier.Serialize()));

            ISmartContractTransactionContext transactionContext = new SmartContractTransactionContext(BlockHeight, CoinbaseAddress, MempoolFee, new uint160(2), tx);

            var executor = new Executor(this.loggerFactory,
                this.serializer,
                this.state,
                this.refundProcessor,
                this.transferProcessor,
                this.network,
<<<<<<< HEAD
                this.stateFactory);
=======
                this.stateFactory,
                this.stateProcessor,
                this.contractPrimitiveSerializer);
>>>>>>> 159da608

            ISmartContractExecutionResult result = executor.Execute(transactionContext);

            Assert.NotNull(result.ErrorMessage);
            Assert.Equal(GasPriceList.BaseCost, result.GasConsumed);
        }

        [Fact]
        public void Execute_InterContractCall_Internal_InfiniteLoop_Fails()
        {
            // Create contract 1

            //Get the contract execution code------------------------
            SmartContractCompilationResult compilationResult = SmartContractCompiler.CompileFile("SmartContracts/InfiniteLoop.cs");
            Assert.True(compilationResult.Success);
            byte[] contractExecutionCode = compilationResult.Compilation;
            //-------------------------------------------------------

            // Add contract creation code to transaction-------------
            var carrier = SmartContractCarrier.CreateContract(1, contractExecutionCode, 1, (Gas)3500);
            var transaction = new Transaction();
            TxOut txOut = transaction.AddOutput(0, new Script(carrier.Serialize()));
            txOut.Value = 100;
            //-------------------------------------------------------

            //Deserialize the contract from the transaction----------
            //and get the module definition
            ISmartContractTransactionContext transactionContext = new SmartContractTransactionContext(BlockHeight, CoinbaseAddress, MempoolFee, SenderAddress, transaction);

            var executor = new Executor(this.loggerFactory,
                this.serializer,
                this.state,
                this.refundProcessor,
                this.transferProcessor,
                this.network,
<<<<<<< HEAD
                this.stateFactory);
=======
                this.stateFactory,
                this.stateProcessor,
                this.contractPrimitiveSerializer);
>>>>>>> 159da608

            ISmartContractExecutionResult result = executor.Execute(transactionContext);
            uint160 address1 = result.NewContractAddress;
            //-------------------------------------------------------


            // Create contract 2

            //Get the contract execution code------------------------
            compilationResult = SmartContractCompiler.CompileFile("SmartContracts/CallInfiniteLoopContract.cs");
            Assert.True(compilationResult.Success);

            contractExecutionCode = compilationResult.Compilation;
            //-------------------------------------------------------

            //Call smart contract and add to transaction-------------
            carrier = SmartContractCarrier.CreateContract(1, contractExecutionCode, 1, (Gas)3500);
            transaction = new Transaction();
            txOut = transaction.AddOutput(0, new Script(carrier.Serialize()));
            txOut.Value = 100;
            //-------------------------------------------------------

            //Deserialize the contract from the transaction----------
            //and get the module definition
            //-------------------------------------------------------

            transactionContext = new SmartContractTransactionContext(BlockHeight, CoinbaseAddress, MempoolFee, SenderAddress, transaction);

            result = executor.Execute(transactionContext);

            uint160 address2 = result.NewContractAddress;

            // Invoke infinite loop

            var gasLimit = (Gas)100_000;

            string[] parameters =
            {
                string.Format("{0}#{1}", (int)SmartContractCarrierDataType.String, address1.ToAddress(this.network).Value),
            };

            carrier = SmartContractCarrier.CallContract(1, address2, "CallInfiniteLoop", 1, gasLimit, parameters);
            transaction = new Transaction();
            txOut = transaction.AddOutput(0, new Script(carrier.Serialize()));
            txOut.Value = 100;

            transactionContext = new SmartContractTransactionContext(BlockHeight, CoinbaseAddress, MempoolFee, SenderAddress, transaction);

            var callExecutor = new Executor(this.loggerFactory,
                this.serializer,
                this.state,
                this.refundProcessor,
                this.transferProcessor,
                this.network,
<<<<<<< HEAD
                this.stateFactory);
=======
                this.stateFactory,
                this.stateProcessor,
                this.contractPrimitiveSerializer);
>>>>>>> 159da608

            // Because our contract contains an infinite loop, we want to kill our test after
            // some amount of time without achieving a result. 3 seconds is an arbitrarily high enough timeout
            // for the method body to have finished execution while minimising the amount of time we spend 
            // running tests
            // If you're running with the debugger on this will obviously be a source of failures
            result = RunWithTimeout(3, () => callExecutor.Execute(transactionContext));

            // Actual call was successful, but internal call failed due to gas - returned false.
            Assert.False(result.Revert);
            Assert.False((bool) result.Return);
        }

        private static T RunWithTimeout<T>(int timeout, Func<T> execute)
        {
            // ref. https://stackoverflow.com/questions/20282111/xunit-net-how-can-i-specify-a-timeout-how-long-a-test-should-maximum-need
            // Only run single-threaded code in this method

            Task<T> task = Task.Run(execute);
            bool completedInTime = Task.WaitAll(new Task[] { task }, TimeSpan.FromSeconds(timeout));

            if (task.Exception != null)
            {
                if (task.Exception.InnerExceptions.Count == 1)
                {
                    throw task.Exception.InnerExceptions[0];
                }

                throw task.Exception;
            }

            if (!completedInTime)
            {
                throw new TimeoutException($"Task did not complete in {timeout} seconds.");
            }

            return task.Result;
        }
    }
}<|MERGE_RESOLUTION|>--- conflicted
+++ resolved
@@ -31,21 +31,12 @@
         private readonly IContractStateRoot state;
         private readonly ISmartContractResultTransferProcessor transferProcessor;
         private readonly SmartContractValidator validator;
-<<<<<<< HEAD
-        private InternalTransactionExecutorFactory internalTxExecutorFactory;
-        private ReflectionVirtualMachine vm;
-        private ICallDataSerializer serializer;
-        private readonly StateFactory stateFactory;
-        private readonly AddressGenerator addressGenerator;
-        private readonly ContractAssemblyLoader assemblyLoader;
-=======
         private IInternalTransactionExecutorFactory internalTxExecutorFactory;
         private ISmartContractVirtualMachine vm;
         private readonly ICallDataSerializer serializer;
         private readonly StateFactory stateFactory;
         private readonly IAddressGenerator addressGenerator;
         private readonly ILoader assemblyLoader;
->>>>>>> 159da608
         private readonly IContractModuleDefinitionReader moduleDefinitionReader;
         private readonly IContractPrimitiveSerializer contractPrimitiveSerializer;
         private readonly IStateProcessor stateProcessor;
@@ -66,13 +57,6 @@
             this.moduleDefinitionReader = new ContractModuleDefinitionReader();
             this.contractPrimitiveSerializer = new ContractPrimitiveSerializer(this.network);
             this.vm = new ReflectionVirtualMachine(this.validator, this.loggerFactory, this.network, this.assemblyLoader, this.moduleDefinitionReader);
-<<<<<<< HEAD
-            this.internalTxExecutorFactory = new InternalTransactionExecutorFactory(this.loggerFactory, this.network);
-            this.serializer = CallDataSerializer.Default;
-
-            this.stateFactory = new StateFactory(this.network, this.contractPrimitiveSerializer, this.vm,
-                this.addressGenerator, this.internalTxExecutorFactory);
-=======
             this.stateProcessor = new StateProcessor(this.vm, this.addressGenerator);
             this.internalTxExecutorFactory = new InternalTransactionExecutorFactory(this.loggerFactory, this.network, this.stateProcessor);
             this.smartContractStateFactory = new SmartContractStateFactory(this.contractPrimitiveSerializer, this.network, this.internalTxExecutorFactory);
@@ -80,7 +64,6 @@
             this.serializer = CallDataSerializer.Default;
 
             this.stateFactory = new StateFactory(this.network, this.smartContractStateFactory);
->>>>>>> 159da608
         }
 
         [Fact]
@@ -114,13 +97,9 @@
                 this.refundProcessor,
                 this.transferProcessor,
                 this.network,
-<<<<<<< HEAD
-                this.stateFactory);
-=======
-                this.stateFactory,
-                this.stateProcessor,
-                this.contractPrimitiveSerializer);
->>>>>>> 159da608
+                this.stateFactory,
+                this.stateProcessor,
+                this.contractPrimitiveSerializer);
 
             ISmartContractExecutionResult result = executor.Execute(transactionContext);
 
@@ -151,13 +130,9 @@
                 this.refundProcessor,
                 this.transferProcessor,
                 this.network,
-<<<<<<< HEAD
-                this.stateFactory);
-=======
-                this.stateFactory,
-                this.stateProcessor,
-                this.contractPrimitiveSerializer);
->>>>>>> 159da608
+                this.stateFactory,
+                this.stateProcessor,
+                this.contractPrimitiveSerializer);
 
             ISmartContractExecutionResult result = executor.Execute(transactionContext);
             Assert.True(result.Revert);
@@ -182,13 +157,9 @@
                 this.refundProcessor,
                 this.transferProcessor,
                 this.network,
-<<<<<<< HEAD
-                this.stateFactory);
-=======
-                this.stateFactory,
-                this.stateProcessor,
-                this.contractPrimitiveSerializer);
->>>>>>> 159da608
+                this.stateFactory,
+                this.stateProcessor,
+                this.contractPrimitiveSerializer);
 
             ISmartContractExecutionResult result = executor.Execute(transactionContext);
 
@@ -221,13 +192,9 @@
                 this.refundProcessor,
                 this.transferProcessor,
                 this.network,
-<<<<<<< HEAD
-                this.stateFactory);
-=======
-                this.stateFactory,
-                this.stateProcessor,
-                this.contractPrimitiveSerializer);
->>>>>>> 159da608
+                this.stateFactory,
+                this.stateProcessor,
+                this.contractPrimitiveSerializer);
 
             ISmartContractExecutionResult result = executor.Execute(transactionContext);
             Assert.NotNull(result.ErrorMessage);
@@ -258,13 +225,9 @@
                 this.refundProcessor,
                 this.transferProcessor,
                 this.network,
-<<<<<<< HEAD
-                this.stateFactory);
-=======
-                this.stateFactory,
-                this.stateProcessor,
-                this.contractPrimitiveSerializer);
->>>>>>> 159da608
+                this.stateFactory,
+                this.stateProcessor,
+                this.contractPrimitiveSerializer);
 
             ISmartContractExecutionResult result = executor.Execute(transactionContext);
 
@@ -300,13 +263,9 @@
                 this.refundProcessor,
                 this.transferProcessor,
                 this.network,
-<<<<<<< HEAD
-                this.stateFactory);
-=======
-                this.stateFactory,
-                this.stateProcessor,
-                this.contractPrimitiveSerializer);
->>>>>>> 159da608
+                this.stateFactory,
+                this.stateProcessor,
+                this.contractPrimitiveSerializer);
 
             ISmartContractExecutionResult result = executor.Execute(transactionContext);
             uint160 address1 = result.NewContractAddress;
@@ -361,13 +320,9 @@
                 this.refundProcessor,
                 this.transferProcessor,
                 this.network,
-<<<<<<< HEAD
-                this.stateFactory);
-=======
-                this.stateFactory,
-                this.stateProcessor,
-                this.contractPrimitiveSerializer);
->>>>>>> 159da608
+                this.stateFactory,
+                this.stateProcessor,
+                this.contractPrimitiveSerializer);
 
             // Because our contract contains an infinite loop, we want to kill our test after
             // some amount of time without achieving a result. 3 seconds is an arbitrarily high enough timeout

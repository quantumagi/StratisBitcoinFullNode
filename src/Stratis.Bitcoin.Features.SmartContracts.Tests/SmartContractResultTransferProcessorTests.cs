﻿using System;
using System.Collections.Generic;
using Microsoft.Extensions.Logging;
using Moq;
using NBitcoin;
using Stratis.Bitcoin.Configuration.Logging;
using Stratis.Bitcoin.Features.SmartContracts.Networks;
using Stratis.SmartContracts.Core;
using Stratis.SmartContracts.Core.State;
using Stratis.SmartContracts.Core.State.AccountAbstractionLayer;
using Stratis.SmartContracts.Executor.Reflection;
using Xunit;

namespace Stratis.Bitcoin.Features.SmartContracts.Tests
{
    public class SmartContractResultTransferProcessorTests
    {
        private readonly Network network;
        private readonly ILoggerFactory loggerFactory;
        private readonly SmartContractResultTransferProcessor transferProcessor;

        public SmartContractResultTransferProcessorTests()
        {
            this.loggerFactory = new ExtendedLoggerFactory();
            this.loggerFactory.AddConsoleWithFilters();
            this.network = new SmartContractsRegTest();
            this.transferProcessor = new SmartContractResultTransferProcessor(this.loggerFactory, this.network);
        }

        /*
         * The following are the possible scenarios going into condensing transaction creation:
         * 
         * 1) Contract has no balance, tx value = 0, transfer value = 0:
         *  DO NOTHING
         * 
         * 2) Contract has no balance, tx value > 0, transfer value = 0:
         *  ASSIGN CONTRACT CURRENT UTXO
         *  
         * 3) Contract has no balance, tx value = 0, transfer value > 0: 
         *  CAN'T HAPPEN
         *  
         * 4) Contract has no balance, tx value > 0, transfer value > 0:
         *  CREATE CONDENSING TX
         *  
         * 5) Contract has balance, tx value = 0, transfer value = 0:
         *  DO NOTHING
         *  
         * 6) Contract has balance, tx value > 0, transfer value = 0:
         *  CREATE CONDENSING TX
         *  
         * 7) Contract has balance, tx value = 0, transfer value > 0: 
         *  CREATE CONDENSING TX
         *  
         * 8) Contract has balance, tx value > 0, transfer value > 0
         *  CREATE CONDENSING TX
         *  
         */


        [Fact]
        public void NoBalance_TxValue0_TransferValue0()
        {
            uint160 contractAddress = new uint160(1);

            // No balance
            var stateMock = new Mock<IContractState>();
            stateMock.Setup(x => x.GetUnspent(contractAddress)).Returns<ContractUnspentOutput>(null);

            // No tx value
            var txContextMock = new Mock<ISmartContractTransactionContext>();
            txContextMock.SetupGet(p => p.TxOutValue).Returns(0);

            // No transfers
            var transfers = new List<TransferInfo>();

            var result = new SmartContractExecutionResult();

            Transaction internalTransaction = this.transferProcessor.Process(stateMock.Object, contractAddress, txContextMock.Object, transfers, false);

            // Ensure no state changes were made and no transaction has been added
            Assert.Null(internalTransaction);
            stateMock.Verify(x => x.SetUnspent(It.IsAny<uint160>(), It.IsAny<ContractUnspentOutput>()), Times.Never);
        }

        [Fact]
        public void NoBalance_TxValue1_TransferValue0()
        {
            uint160 contractAddress = new uint160(1);

            // No balance
            var stateMock = new Mock<IContractState>();
            stateMock.Setup(x => x.GetUnspent(contractAddress)).Returns<ContractUnspentOutput>(null);

            // 100 tx value
            var txContextMock = new Mock<ISmartContractTransactionContext>();
            txContextMock.SetupGet(p => p.TxOutValue).Returns(100);

            // No transfers
            var transfers = new List<TransferInfo>();

            var result = new SmartContractExecutionResult();

            Transaction internalTransaction = this.transferProcessor.Process(stateMock.Object, contractAddress, txContextMock.Object, transfers, false);

            // Ensure unspent was saved, but no condensing transaction was generated.
            Assert.Null(internalTransaction);
            stateMock.Verify(x => x.SetUnspent(contractAddress, It.IsAny<ContractUnspentOutput>()));
        }

        [Fact]
        public void NoBalance_TxValue0_TransferValue1()
        {
            uint160 contractAddress = new uint160(1);
            uint160 receiverAddress = new uint160(2);

            // No balance
            var stateMock = new Mock<IContractState>();
            stateMock.Setup(x => x.GetUnspent(contractAddress)).Returns<ContractUnspentOutput>(null);

            // No tx value
            var txContextMock = new Mock<ISmartContractTransactionContext>();
            txContextMock.SetupGet(p => p.TxOutValue).Returns(0);

            // A transfer of 100
            var transferInfos = new List<TransferInfo>
            {
                new TransferInfo
                {
                    From = contractAddress,
                    To = receiverAddress,
                    Value = 100
                }
            };

            var result = new SmartContractExecutionResult();

            // This should be impossible - contract has no existing balance and didn't get sent anything so it cannot send value.
            // TODO: Could be more informative exception
            Assert.ThrowsAny<Exception>(() =>
            {
                Transaction internalTransaction = this.transferProcessor.Process(stateMock.Object, contractAddress, txContextMock.Object, transferInfos, false);
            });
        }

        [Fact]
        public void NoBalance_TxValue1_TransferValue1()
        {
            uint160 contractAddress = new uint160(1);
            uint160 receiverAddress = new uint160(2);

            // No balance
            var stateMock = new Mock<IContractState>();
            stateMock.Setup(x => x.GetAccountState(contractAddress)).Returns(new AccountState
            {
                CodeHash = new byte[32],
                StateRoot = new byte[32],
                TypeName = "Mock",
                UnspentHash = new byte[32]
            });
            stateMock.Setup(x => x.GetUnspent(contractAddress)).Returns<ContractUnspentOutput>(null);

            // tx value 100
            var txContextMock = new Mock<ISmartContractTransactionContext>();
            txContextMock.SetupGet(p => p.TxOutValue).Returns(100);
            txContextMock.SetupGet(p => p.TransactionHash).Returns(new uint256(123));
            txContextMock.SetupGet(p => p.Nvout).Returns(1);
<<<<<<< HEAD
=======
            txContextMock.SetupGet(p => p.Time).Returns(12345);
>>>>>>> 159da608

            // transfer 75
            var transferInfos = new List<TransferInfo>
            {
                new TransferInfo
                {
                    From = contractAddress,
                    To = receiverAddress,
                    Value = 75
                }
            };

            var result = new SmartContractExecutionResult();

            // Condensing tx generated. 1 input from tx and 2 outputs - 1 for each contract and receiver
            Transaction internalTransaction = this.transferProcessor.Process(stateMock.Object, contractAddress, txContextMock.Object, transferInfos, false);
            Assert.NotNull(internalTransaction);
<<<<<<< HEAD
=======
            Assert.Equal(txContextMock.Object.Time, internalTransaction.Time);
>>>>>>> 159da608
            Assert.Single(internalTransaction.Inputs);
            Assert.Equal(2, internalTransaction.Outputs.Count);
            Assert.Equal(txContextMock.Object.TransactionHash, internalTransaction.Inputs[0].PrevOut.Hash);
            Assert.Equal(txContextMock.Object.Nvout, internalTransaction.Inputs[0].PrevOut.N);
            string output1Address = PayToPubkeyHashTemplate.Instance.ExtractScriptPubKeyParameters(internalTransaction.Outputs[0].ScriptPubKey).GetAddress(this.network).ToString();
            Assert.Equal(receiverAddress.ToAddress(this.network).Value, output1Address);
            Assert.Equal(75, internalTransaction.Outputs[0].Value); // Note outputs are in descending order by value.
            Assert.True(internalTransaction.Outputs[1].ScriptPubKey.IsSmartContractInternalCall());
            Assert.Equal(25, internalTransaction.Outputs[1].Value);

            // Ensure db updated
            stateMock.Verify(x => x.SetUnspent(contractAddress, It.Is<ContractUnspentOutput>(unspent => unspent.Value == 25)), Times.Once);
        }

        [Fact]
        public void HasBalance_TxValue0_TransferValue0()
        {
            uint160 contractAddress = new uint160(1);

            // balance of 100
            var stateMock = new Mock<IContractState>();
            stateMock.Setup(x => x.GetUnspent(contractAddress)).Returns(new ContractUnspentOutput
            {
                Hash = new uint256(1),
                Nvout = 1,
                Value = 100
            });

            // No tx value
            var txContextMock = new Mock<ISmartContractTransactionContext>();
            txContextMock.SetupGet(p => p.TxOutValue).Returns(0);
<<<<<<< HEAD
=======
            txContextMock.SetupGet(p => p.Time).Returns(12345);
>>>>>>> 159da608

            // No transfers
            var transfers = new List<TransferInfo>();

            var result = new SmartContractExecutionResult();

            Transaction internalTransaction = this.transferProcessor.Process(stateMock.Object, contractAddress, txContextMock.Object, transfers, false);

            // Ensure no state changes were made and no transaction has been added
            Assert.Null(internalTransaction);
            stateMock.Verify(x => x.SetUnspent(It.IsAny<uint160>(), It.IsAny<ContractUnspentOutput>()), Times.Never);
        }

        [Fact]
        public void HasBalance_TxValue1_TransferValue0()
        {
            uint160 contractAddress = new uint160(1);

            // Has balance
            var stateMock = new Mock<IContractState>();
            stateMock.Setup(x => x.GetAccountState(contractAddress)).Returns(new AccountState
            {
                CodeHash = new byte[32],
                StateRoot = new byte[32],
                TypeName = "Mock",
                UnspentHash = new byte[32]
            });
            stateMock.Setup(x => x.GetUnspent(contractAddress)).Returns(new ContractUnspentOutput
            {
                Hash = new uint256(1),
                Nvout = 1,
                Value = 100
            });

            // tx value 100
            var txContextMock = new Mock<ISmartContractTransactionContext>();
            txContextMock.SetupGet(p => p.TxOutValue).Returns(100);
            txContextMock.SetupGet(p => p.TransactionHash).Returns(new uint256(123));
            txContextMock.SetupGet(p => p.Nvout).Returns(1);
<<<<<<< HEAD
=======
            txContextMock.SetupGet(p => p.Time).Returns(12345);
>>>>>>> 159da608

            // no transfers
            var transferInfos = new List<TransferInfo>();

            var result = new SmartContractExecutionResult();

            // Condensing tx generated. 2 inputs. Current tx and stored spendable output. 1 output. 
            Transaction internalTransaction = this.transferProcessor.Process(stateMock.Object, contractAddress, txContextMock.Object, transferInfos, false);
            Assert.NotNull(internalTransaction);
<<<<<<< HEAD
=======
            Assert.Equal(txContextMock.Object.Time, internalTransaction.Time);
>>>>>>> 159da608
            Assert.Equal(2, internalTransaction.Inputs.Count);
            Assert.Single(internalTransaction.Outputs);
            Assert.Equal(txContextMock.Object.TransactionHash, internalTransaction.Inputs[0].PrevOut.Hash);
            Assert.Equal(txContextMock.Object.Nvout, internalTransaction.Inputs[0].PrevOut.N);
            Assert.Equal(new uint256(1), internalTransaction.Inputs[1].PrevOut.Hash);
            Assert.Equal((uint) 1, internalTransaction.Inputs[1].PrevOut.N);
            Assert.True(internalTransaction.Outputs[0].ScriptPubKey.IsSmartContractInternalCall());
            Assert.Equal(200, internalTransaction.Outputs[0].Value);

            // Ensure db updated
            stateMock.Verify(x => x.SetUnspent(contractAddress, It.Is<ContractUnspentOutput>(unspent => unspent.Value == 200)), Times.Once);
        }

        [Fact]
        public void HasBalance_TxValue0_TransferValue1()
        {
            uint160 contractAddress = new uint160(1);
            uint160 receiverAddress = new uint160(2);

            // Has balance
            var stateMock = new Mock<IContractState>();
            stateMock.Setup(x => x.GetAccountState(contractAddress)).Returns(new AccountState
            {
                CodeHash = new byte[32],
                StateRoot = new byte[32],
                TypeName = "Mock",
                UnspentHash = new byte[32]
            });
            stateMock.Setup(x => x.GetUnspent(contractAddress)).Returns(new ContractUnspentOutput
            {
                Hash = new uint256(1),
                Nvout = 1,
                Value = 100
            });

            // no tx value
            var txContextMock = new Mock<ISmartContractTransactionContext>();
            txContextMock.SetupGet(p => p.TxOutValue).Returns(0);
<<<<<<< HEAD
=======
            txContextMock.SetupGet(p => p.Time).Returns(12345);
>>>>>>> 159da608

            // transfer 75
            var transferInfos = new List<TransferInfo>
            {
                new TransferInfo
                {
                    From = contractAddress,
                    To = receiverAddress,
                    Value = 75
                }
            };

            var result = new SmartContractExecutionResult();

            // Condensing tx generated. 1 input. 2 outputs for each receiver and contract.
            Transaction internalTransaction = this.transferProcessor.Process(stateMock.Object, contractAddress, txContextMock.Object, transferInfos, false);
            Assert.NotNull(internalTransaction);
<<<<<<< HEAD
=======
            Assert.Equal(txContextMock.Object.Time, internalTransaction.Time);
>>>>>>> 159da608
            Assert.Single(internalTransaction.Inputs);
            Assert.Equal(2, internalTransaction.Outputs.Count);
            Assert.Equal(new uint256(1), internalTransaction.Inputs[0].PrevOut.Hash);
            Assert.Equal((uint) 1, internalTransaction.Inputs[0].PrevOut.N);
            string output1Address = PayToPubkeyHashTemplate.Instance.ExtractScriptPubKeyParameters(internalTransaction.Outputs[0].ScriptPubKey).GetAddress(this.network).ToString();
            Assert.Equal(receiverAddress.ToAddress(this.network).Value, output1Address);
            Assert.Equal(75, internalTransaction.Outputs[0].Value);
            Assert.True(internalTransaction.Outputs[1].ScriptPubKey.IsSmartContractInternalCall());
            Assert.Equal(25, internalTransaction.Outputs[1].Value);

            // Ensure db updated
            stateMock.Verify(x => x.SetUnspent(contractAddress, It.Is<ContractUnspentOutput>(unspent => unspent.Value == 25)), Times.Once);
        }

        [Fact]
        public void HasBalance_TxValue1_TransferValue1()
        {
            uint160 contractAddress = new uint160(1);
            uint160 receiverAddress = new uint160(2);

            // Has balance
            var stateMock = new Mock<IContractState>();
            stateMock.Setup(x => x.GetAccountState(contractAddress)).Returns(new AccountState
            {
                CodeHash = new byte[32],
                StateRoot = new byte[32],
                TypeName = "Mock",
                UnspentHash = new byte[32]
            });
            stateMock.Setup(x => x.GetUnspent(contractAddress)).Returns(new ContractUnspentOutput
            {
                Hash = new uint256(1),
                Nvout = 1,
                Value = 100
            });

            // no tx value
            var txContextMock = new Mock<ISmartContractTransactionContext>();
            txContextMock.SetupGet(p => p.TxOutValue).Returns(100);
            txContextMock.SetupGet(p => p.TransactionHash).Returns(new uint256(123));
            txContextMock.SetupGet(p => p.Nvout).Returns(1);
<<<<<<< HEAD
=======
            txContextMock.SetupGet(p => p.Time).Returns(12345);
>>>>>>> 159da608

            // transfer 75
            var transferInfos = new List<TransferInfo>
            {
                new TransferInfo
                {
                    From = contractAddress,
                    To = receiverAddress,
                    Value = 75
                }
            };

            var result = new SmartContractExecutionResult();

            // Condensing tx generated. 2 inputs from currently stored utxo and current tx. 2 outputs for each receiver and contract.
            Transaction internalTransaction = this.transferProcessor.Process(stateMock.Object, contractAddress, txContextMock.Object, transferInfos, false);
            Assert.NotNull(internalTransaction);
<<<<<<< HEAD
=======
            Assert.Equal(txContextMock.Object.Time, internalTransaction.Time);
>>>>>>> 159da608
            Assert.Equal(2, internalTransaction.Inputs.Count);
            Assert.Equal(2, internalTransaction.Outputs.Count);
            Assert.Equal(new uint256(123), internalTransaction.Inputs[0].PrevOut.Hash);
            Assert.Equal((uint)1, internalTransaction.Inputs[0].PrevOut.N);
            Assert.Equal(new uint256(1), internalTransaction.Inputs[1].PrevOut.Hash);
            Assert.Equal((uint)1, internalTransaction.Inputs[1].PrevOut.N);

            Assert.True(internalTransaction.Outputs[0].ScriptPubKey.IsSmartContractInternalCall());
            Assert.Equal(125, internalTransaction.Outputs[0].Value);

            string output2Address = PayToPubkeyHashTemplate.Instance.ExtractScriptPubKeyParameters(internalTransaction.Outputs[1].ScriptPubKey).GetAddress(this.network).ToString();
            Assert.Equal(receiverAddress.ToAddress(this.network).Value, output2Address);
            Assert.Equal(75, internalTransaction.Outputs[1].Value);

            // Ensure db updated
            stateMock.Verify(x => x.SetUnspent(contractAddress, It.Is<ContractUnspentOutput>(unspent => unspent.Value == 125)), Times.Once);
        }

        [Fact]
        public void Transfers_With_0Value()
        {
            // Scenario where contract was not sent any funds, but did make a method call with value 0.
            var stateMock = new Mock<IContractState>();
            stateMock.Setup(x => x.GetCode(It.IsAny<uint160>())).Returns<byte[]>(null);
            var txContextMock = new Mock<ISmartContractTransactionContext>();
            txContextMock.SetupGet(p => p.TxOutValue).Returns(0);
            var result = new SmartContractExecutionResult();

            var transferInfos = new List<TransferInfo>
            {
                new TransferInfo
                {
                    From = uint160.One,
                    To = new uint160(2),
                    Value = 0
                }
            };

            Transaction internalTransaction = this.transferProcessor.Process(stateMock.Object, uint160.One, txContextMock.Object, transferInfos, false);

            // No condensing transaction was generated.
            Assert.Null(internalTransaction);
        }

        [Fact]
        public void Transfers_Summed_Correctly()
        {
            uint160 contractAddress = new uint160(1);
            uint160 receiverAddress = new uint160(2);
            uint160 thirdAddress = new uint160(3);

            // Has balance
            var stateMock = new Mock<IContractState>();
            stateMock.Setup(x => x.GetAccountState(contractAddress)).Returns(new AccountState
            {
                CodeHash = new byte[32],
                StateRoot = new byte[32],
                TypeName = "Mock",
                UnspentHash = new byte[32]
            });
            stateMock.Setup(x => x.GetUnspent(contractAddress)).Returns(new ContractUnspentOutput
            {
                Hash = new uint256(1),
                Nvout = 1,
                Value = 100
            });

            // no tx value
            var txContextMock = new Mock<ISmartContractTransactionContext>();
            txContextMock.SetupGet(p => p.TxOutValue).Returns(0);
<<<<<<< HEAD
=======
            txContextMock.SetupGet(p => p.Time).Returns(12345);
>>>>>>> 159da608

            // several transfers
            var transferInfos = new List<TransferInfo>
            {
                new TransferInfo
                {
                    From = contractAddress,
                    To = receiverAddress,
                    Value = 75
                },
                new TransferInfo
                {
                    From = receiverAddress,
                    To = contractAddress,
                    Value = 20
                },
                new TransferInfo
                {
                    From = receiverAddress,
                    To = thirdAddress,
                    Value = 5
                }
            };

            // End result should be Contract: 45, Receiver: 50, ThirdAddress: 5

            var result = new SmartContractExecutionResult();

            // Condensing tx generated. 1 input. 3 outputs with consolidated balances.
            Transaction internalTransaction = this.transferProcessor.Process(stateMock.Object, contractAddress, txContextMock.Object, transferInfos, false);
            Assert.NotNull(internalTransaction);
<<<<<<< HEAD
=======
            Assert.Equal(txContextMock.Object.Time, internalTransaction.Time);
>>>>>>> 159da608
            Assert.Single(internalTransaction.Inputs);
            Assert.Equal(3, internalTransaction.Outputs.Count);
            Assert.Equal(new uint256(1), internalTransaction.Inputs[0].PrevOut.Hash);
            Assert.Equal((uint)1, internalTransaction.Inputs[0].PrevOut.N);
            string output1Address = PayToPubkeyHashTemplate.Instance.ExtractScriptPubKeyParameters(internalTransaction.Outputs[0].ScriptPubKey).GetAddress(this.network).ToString();
            Assert.Equal(receiverAddress.ToAddress(this.network).Value, output1Address);
            Assert.Equal(50, internalTransaction.Outputs[0].Value);
            Assert.True(internalTransaction.Outputs[1].ScriptPubKey.IsSmartContractInternalCall());
            Assert.Equal(45, internalTransaction.Outputs[1].Value);
            string output3Address = PayToPubkeyHashTemplate.Instance.ExtractScriptPubKeyParameters(internalTransaction.Outputs[2].ScriptPubKey).GetAddress(this.network).ToString();
            Assert.Equal(thirdAddress.ToAddress(this.network).Value, output3Address);
            Assert.Equal(5, internalTransaction.Outputs[2].Value);

            // Ensure db updated
            stateMock.Verify(x => x.SetUnspent(contractAddress, It.Is<ContractUnspentOutput>(unspent => unspent.Value == 45)), Times.Once);
        }

        [Fact]
        public void Create_Refund()
        {
            var txContextMock = new Mock<ISmartContractTransactionContext>();
            txContextMock.SetupGet(p => p.TxOutValue).Returns(100);
            txContextMock.SetupGet(p => p.TransactionHash).Returns(new uint256(123));
            txContextMock.SetupGet(p => p.Nvout).Returns(1);
            txContextMock.SetupGet(p => p.Sender).Returns(new uint160(2));
<<<<<<< HEAD
=======
            txContextMock.SetupGet(p => p.Time).Returns(12345);
>>>>>>> 159da608

            Transaction refundTransaction = this.transferProcessor.Process(null, null, txContextMock.Object, null, true);

            Assert.Single(refundTransaction.Inputs);
            Assert.Single(refundTransaction.Outputs);
            Assert.Equal(new uint256(123), refundTransaction.Inputs[0].PrevOut.Hash);
            Assert.Equal((uint)1, refundTransaction.Inputs[0].PrevOut.N);
            Assert.Equal(txContextMock.Object.TxOutValue, (ulong) refundTransaction.Outputs[0].Value);
            string outputAddress = PayToPubkeyHashTemplate.Instance.ExtractScriptPubKeyParameters(refundTransaction.Outputs[0].ScriptPubKey).GetAddress(this.network).ToString();

            Assert.Equal(txContextMock.Object.Sender.ToAddress(this.network).Value, outputAddress);
<<<<<<< HEAD
=======
            Assert.Equal(txContextMock.Object.Time, refundTransaction.Time);
>>>>>>> 159da608
        }
    }
}<|MERGE_RESOLUTION|>--- conflicted
+++ resolved
@@ -164,10 +164,7 @@
             txContextMock.SetupGet(p => p.TxOutValue).Returns(100);
             txContextMock.SetupGet(p => p.TransactionHash).Returns(new uint256(123));
             txContextMock.SetupGet(p => p.Nvout).Returns(1);
-<<<<<<< HEAD
-=======
-            txContextMock.SetupGet(p => p.Time).Returns(12345);
->>>>>>> 159da608
+            txContextMock.SetupGet(p => p.Time).Returns(12345);
 
             // transfer 75
             var transferInfos = new List<TransferInfo>
@@ -185,10 +182,7 @@
             // Condensing tx generated. 1 input from tx and 2 outputs - 1 for each contract and receiver
             Transaction internalTransaction = this.transferProcessor.Process(stateMock.Object, contractAddress, txContextMock.Object, transferInfos, false);
             Assert.NotNull(internalTransaction);
-<<<<<<< HEAD
-=======
             Assert.Equal(txContextMock.Object.Time, internalTransaction.Time);
->>>>>>> 159da608
             Assert.Single(internalTransaction.Inputs);
             Assert.Equal(2, internalTransaction.Outputs.Count);
             Assert.Equal(txContextMock.Object.TransactionHash, internalTransaction.Inputs[0].PrevOut.Hash);
@@ -220,10 +214,7 @@
             // No tx value
             var txContextMock = new Mock<ISmartContractTransactionContext>();
             txContextMock.SetupGet(p => p.TxOutValue).Returns(0);
-<<<<<<< HEAD
-=======
-            txContextMock.SetupGet(p => p.Time).Returns(12345);
->>>>>>> 159da608
+            txContextMock.SetupGet(p => p.Time).Returns(12345);
 
             // No transfers
             var transfers = new List<TransferInfo>();
@@ -263,10 +254,7 @@
             txContextMock.SetupGet(p => p.TxOutValue).Returns(100);
             txContextMock.SetupGet(p => p.TransactionHash).Returns(new uint256(123));
             txContextMock.SetupGet(p => p.Nvout).Returns(1);
-<<<<<<< HEAD
-=======
-            txContextMock.SetupGet(p => p.Time).Returns(12345);
->>>>>>> 159da608
+            txContextMock.SetupGet(p => p.Time).Returns(12345);
 
             // no transfers
             var transferInfos = new List<TransferInfo>();
@@ -276,10 +264,7 @@
             // Condensing tx generated. 2 inputs. Current tx and stored spendable output. 1 output. 
             Transaction internalTransaction = this.transferProcessor.Process(stateMock.Object, contractAddress, txContextMock.Object, transferInfos, false);
             Assert.NotNull(internalTransaction);
-<<<<<<< HEAD
-=======
             Assert.Equal(txContextMock.Object.Time, internalTransaction.Time);
->>>>>>> 159da608
             Assert.Equal(2, internalTransaction.Inputs.Count);
             Assert.Single(internalTransaction.Outputs);
             Assert.Equal(txContextMock.Object.TransactionHash, internalTransaction.Inputs[0].PrevOut.Hash);
@@ -318,10 +303,7 @@
             // no tx value
             var txContextMock = new Mock<ISmartContractTransactionContext>();
             txContextMock.SetupGet(p => p.TxOutValue).Returns(0);
-<<<<<<< HEAD
-=======
-            txContextMock.SetupGet(p => p.Time).Returns(12345);
->>>>>>> 159da608
+            txContextMock.SetupGet(p => p.Time).Returns(12345);
 
             // transfer 75
             var transferInfos = new List<TransferInfo>
@@ -339,10 +321,7 @@
             // Condensing tx generated. 1 input. 2 outputs for each receiver and contract.
             Transaction internalTransaction = this.transferProcessor.Process(stateMock.Object, contractAddress, txContextMock.Object, transferInfos, false);
             Assert.NotNull(internalTransaction);
-<<<<<<< HEAD
-=======
             Assert.Equal(txContextMock.Object.Time, internalTransaction.Time);
->>>>>>> 159da608
             Assert.Single(internalTransaction.Inputs);
             Assert.Equal(2, internalTransaction.Outputs.Count);
             Assert.Equal(new uint256(1), internalTransaction.Inputs[0].PrevOut.Hash);
@@ -384,10 +363,7 @@
             txContextMock.SetupGet(p => p.TxOutValue).Returns(100);
             txContextMock.SetupGet(p => p.TransactionHash).Returns(new uint256(123));
             txContextMock.SetupGet(p => p.Nvout).Returns(1);
-<<<<<<< HEAD
-=======
-            txContextMock.SetupGet(p => p.Time).Returns(12345);
->>>>>>> 159da608
+            txContextMock.SetupGet(p => p.Time).Returns(12345);
 
             // transfer 75
             var transferInfos = new List<TransferInfo>
@@ -405,10 +381,7 @@
             // Condensing tx generated. 2 inputs from currently stored utxo and current tx. 2 outputs for each receiver and contract.
             Transaction internalTransaction = this.transferProcessor.Process(stateMock.Object, contractAddress, txContextMock.Object, transferInfos, false);
             Assert.NotNull(internalTransaction);
-<<<<<<< HEAD
-=======
             Assert.Equal(txContextMock.Object.Time, internalTransaction.Time);
->>>>>>> 159da608
             Assert.Equal(2, internalTransaction.Inputs.Count);
             Assert.Equal(2, internalTransaction.Outputs.Count);
             Assert.Equal(new uint256(123), internalTransaction.Inputs[0].PrevOut.Hash);
@@ -479,10 +452,7 @@
             // no tx value
             var txContextMock = new Mock<ISmartContractTransactionContext>();
             txContextMock.SetupGet(p => p.TxOutValue).Returns(0);
-<<<<<<< HEAD
-=======
-            txContextMock.SetupGet(p => p.Time).Returns(12345);
->>>>>>> 159da608
+            txContextMock.SetupGet(p => p.Time).Returns(12345);
 
             // several transfers
             var transferInfos = new List<TransferInfo>
@@ -514,10 +484,7 @@
             // Condensing tx generated. 1 input. 3 outputs with consolidated balances.
             Transaction internalTransaction = this.transferProcessor.Process(stateMock.Object, contractAddress, txContextMock.Object, transferInfos, false);
             Assert.NotNull(internalTransaction);
-<<<<<<< HEAD
-=======
             Assert.Equal(txContextMock.Object.Time, internalTransaction.Time);
->>>>>>> 159da608
             Assert.Single(internalTransaction.Inputs);
             Assert.Equal(3, internalTransaction.Outputs.Count);
             Assert.Equal(new uint256(1), internalTransaction.Inputs[0].PrevOut.Hash);
@@ -543,10 +510,7 @@
             txContextMock.SetupGet(p => p.TransactionHash).Returns(new uint256(123));
             txContextMock.SetupGet(p => p.Nvout).Returns(1);
             txContextMock.SetupGet(p => p.Sender).Returns(new uint160(2));
-<<<<<<< HEAD
-=======
-            txContextMock.SetupGet(p => p.Time).Returns(12345);
->>>>>>> 159da608
+            txContextMock.SetupGet(p => p.Time).Returns(12345);
 
             Transaction refundTransaction = this.transferProcessor.Process(null, null, txContextMock.Object, null, true);
 
@@ -558,10 +522,7 @@
             string outputAddress = PayToPubkeyHashTemplate.Instance.ExtractScriptPubKeyParameters(refundTransaction.Outputs[0].ScriptPubKey).GetAddress(this.network).ToString();
 
             Assert.Equal(txContextMock.Object.Sender.ToAddress(this.network).Value, outputAddress);
-<<<<<<< HEAD
-=======
             Assert.Equal(txContextMock.Object.Time, refundTransaction.Time);
->>>>>>> 159da608
         }
     }
 }
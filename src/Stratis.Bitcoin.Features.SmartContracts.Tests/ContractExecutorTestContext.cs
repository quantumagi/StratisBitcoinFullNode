--- conflicted
+++ resolved
@@ -45,13 +45,9 @@
             this.AssemblyLoader = new ContractAssemblyLoader();
             this.ModuleDefinitionReader = new ContractModuleDefinitionReader();
             this.Vm = new ReflectionVirtualMachine(this.Validator, this.LoggerFactory, this.Network, this.AssemblyLoader, this.ModuleDefinitionReader);
-<<<<<<< HEAD
-            this.InternalTxExecutorFactory = new InternalTransactionExecutorFactory(this.LoggerFactory, this.Network);
-=======
             this.StateProcessor = new StateProcessor(this.Vm, this.AddressGenerator);
             this.InternalTxExecutorFactory = new InternalTransactionExecutorFactory(this.LoggerFactory, this.Network, this.StateProcessor);
             this.SmartContractStateFactory = new SmartContractStateFactory(this.ContractPrimitiveSerializer, this.Network, this.InternalTxExecutorFactory);
->>>>>>> 159da608
         }
     }
 }
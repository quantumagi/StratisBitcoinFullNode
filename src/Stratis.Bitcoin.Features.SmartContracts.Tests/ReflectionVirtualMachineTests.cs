--- conflicted
+++ resolved
@@ -56,11 +56,7 @@
                 callData,
                 contractExecutionCode, "StorageTest");
 
-<<<<<<< HEAD
-            Assert.Null(result.ExecutionException);
-=======
             Assert.Null(result.ErrorMessage);
->>>>>>> 159da608
             Assert.True((bool)result.Result);
         }
 
@@ -78,11 +74,7 @@
                 callData,
                 contractExecutionCode, "StorageTest");
 
-<<<<<<< HEAD
-            Assert.Null(result.ExecutionException);
-=======
             Assert.Null(result.ErrorMessage);
->>>>>>> 159da608
             Assert.Equal(methodParameters[0], result.Result);
         }
 
@@ -97,11 +89,7 @@
 
             VmExecutionResult result = this.vm.Create(this.state, this.contractState, contractExecutionCode, methodParameters);
 
-<<<<<<< HEAD
-            Assert.Null(result.ExecutionException);
-=======
             Assert.Null(result.ErrorMessage);
->>>>>>> 159da608
         }
     }
 }